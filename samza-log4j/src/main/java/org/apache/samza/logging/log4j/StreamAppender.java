--- conflicted
+++ resolved
@@ -176,13 +176,9 @@
         config = JobCoordinator.currentJobCoordinator().jobModel().getConfig();
       } else {
         String url = System.getenv(ShellCommandConfig.ENV_COORDINATOR_URL());
-<<<<<<< HEAD
-        config = SamzaObjectMapper.getObjectMapper().readValue(Util.read(new URL(url), 30000, 10), JobModel.class).getConfig();
-=======
         config = SamzaObjectMapper.getObjectMapper()
-            .readValue(Util.read(new URL(url), 30000), JobModel.class)
+            .readValue(Util.read(new URL(url), 30000, 10), JobModel.class)
             .getConfig();
->>>>>>> eba9b28f
       }
     } catch (IOException e) {
       throw new SamzaException("can not read the config", e);
