/*
 * Licensed to the Apache Software Foundation (ASF) under one
 * or more contributor license agreements.  See the NOTICE file
 * distributed with this work for additional information
 * regarding copyright ownership.  The ASF licenses this file
 * to you under the Apache License, Version 2.0 (the
 * "License"); you may not use this file except in compliance
 * with the License.  You may obtain a copy of the License at
 *
 *   http://www.apache.org/licenses/LICENSE-2.0
 *
 * Unless required by applicable law or agreed to in writing,
 * software distributed under the License is distributed on an
 * "AS IS" BASIS, WITHOUT WARRANTIES OR CONDITIONS OF ANY
 * KIND, either express or implied.  See the License for the
 * specific language governing permissions and limitations
 * under the License.
 */
package org.apache.samza.monitor;

import org.apache.samza.metrics.MetricsRegistry;

/**
 * Helper class that instantiates the Monitor.
 */
public class MonitorLoader {

  public static Monitor instantiateMonitor(String monitorName, MonitorConfig monitorConfig, MetricsRegistry metricsRegistry)
      throws InstantiationException {
<<<<<<< HEAD
    String factoryClass = monitorConfig.getMonitorFactoryClass();
    try {
      MonitorFactory monitorFactory = (MonitorFactory) Class.forName(factoryClass).newInstance();
      return monitorFactory.getMonitorInstance(monitorConfig, metricsRegistry);
    } catch (Exception e) {
      throw (InstantiationException)
          new InstantiationException("Unable to instantiate monitor with factory class " + factoryClass).initCause(e);
    }
=======
      String factoryClass = monitorConfig.getMonitorFactoryClass();
      try {
        MonitorFactory monitorFactory = ClassLoaderHelper.fromClassName(factoryClass);
        return monitorFactory.getMonitorInstance(monitorName, monitorConfig, metricsRegistry);
      } catch (Exception e) {
        throw (InstantiationException)
            new InstantiationException("Unable to instantiate monitor with factory class " + factoryClass).initCause(e);
      }
>>>>>>> 1e5f30f3
  }
}<|MERGE_RESOLUTION|>--- conflicted
+++ resolved
@@ -19,6 +19,7 @@
 package org.apache.samza.monitor;
 
 import org.apache.samza.metrics.MetricsRegistry;
+import org.apache.samza.util.ClassLoaderHelper;
 
 /**
  * Helper class that instantiates the Monitor.
@@ -27,16 +28,6 @@
 
   public static Monitor instantiateMonitor(String monitorName, MonitorConfig monitorConfig, MetricsRegistry metricsRegistry)
       throws InstantiationException {
-<<<<<<< HEAD
-    String factoryClass = monitorConfig.getMonitorFactoryClass();
-    try {
-      MonitorFactory monitorFactory = (MonitorFactory) Class.forName(factoryClass).newInstance();
-      return monitorFactory.getMonitorInstance(monitorConfig, metricsRegistry);
-    } catch (Exception e) {
-      throw (InstantiationException)
-          new InstantiationException("Unable to instantiate monitor with factory class " + factoryClass).initCause(e);
-    }
-=======
       String factoryClass = monitorConfig.getMonitorFactoryClass();
       try {
         MonitorFactory monitorFactory = ClassLoaderHelper.fromClassName(factoryClass);
@@ -45,6 +36,5 @@
         throw (InstantiationException)
             new InstantiationException("Unable to instantiate monitor with factory class " + factoryClass).initCause(e);
       }
->>>>>>> 1e5f30f3
   }
 }