--- conflicted
+++ resolved
@@ -214,11 +214,7 @@
                 }
               }
           } else {
-<<<<<<< HEAD
-            log.trace("Waiting for the JobCoordinator/Container to be instantiated...");
-=======
             System.out.println("Waiting for the JobCoordinator to be instantiated...");
->>>>>>> b736af9a
           }
         } else {
           // handle event based on if async or sync logger is being used
