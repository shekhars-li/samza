/*
* Licensed to the Apache Software Foundation (ASF) under one
* or more contributor license agreements.  See the NOTICE file
* distributed with this work for additional information
* regarding copyright ownership.  The ASF licenses this file
* to you under the Apache License, Version 2.0 (the
* "License"); you may not use this file except in compliance
* with the License.  You may obtain a copy of the License at
*
*   http://www.apache.org/licenses/LICENSE-2.0
*
* Unless required by applicable law or agreed to in writing,
* software distributed under the License is distributed on an
* "AS IS" BASIS, WITHOUT WARRANTIES OR CONDITIONS OF ANY
* KIND, either express or implied.  See the License for the
* specific language governing permissions and limitations
* under the License.
*/

package org.apache.samza.test.samzasql;

import java.util.ArrayList;
import java.util.Arrays;
import java.util.Collections;
import java.util.HashMap;
import java.util.HashSet;
import java.util.List;
import java.util.Map;
import java.util.Objects;
import java.util.Set;
import java.util.stream.Collectors;
import java.util.stream.IntStream;
import org.apache.avro.generic.GenericRecord;
import org.apache.calcite.plan.RelOptUtil;
import org.apache.samza.config.Config;
import org.apache.samza.config.MapConfig;
import org.apache.samza.sql.planner.SamzaSqlValidator;
import org.apache.samza.sql.planner.SamzaSqlValidatorException;
import org.apache.samza.sql.runner.SamzaSqlApplicationConfig;
import org.apache.samza.sql.system.TestAvroSystemFactory;
import org.apache.samza.sql.util.JsonUtil;
import org.apache.samza.sql.util.MyTestUdf;
import org.apache.samza.sql.util.SampleRelConverterFactory;
import org.apache.samza.sql.util.SamzaSqlTestConfig;
import org.apache.samza.system.OutgoingMessageEnvelope;
import org.junit.Assert;
import org.junit.Ignore;
import org.junit.Test;
import org.slf4j.Logger;
import org.slf4j.LoggerFactory;


public class TestSamzaSqlEndToEnd extends SamzaSqlIntegrationTestHarness {
  private static final Logger LOG = LoggerFactory.getLogger(TestSamzaSqlEndToEnd.class);

  @Test
  public void testEndToEnd() throws SamzaSqlValidatorException {
    int numMessages = 20;

    TestAvroSystemFactory.messages.clear();
    Map<String, String> staticConfigs = SamzaSqlTestConfig.fetchStaticConfigsWithFactories(numMessages);
    String sql = "Insert into testavro.simpleOutputTopic select * from testavro.SIMPLE1";
    List<String> sqlStmts = Arrays.asList(sql);
    staticConfigs.put(SamzaSqlApplicationConfig.CFG_SQL_STMTS_JSON, JsonUtil.toJson(sqlStmts));

    Config config = new MapConfig(staticConfigs);
    new SamzaSqlValidator(config).validate(sqlStmts);

    runApplication(config);

    List<Integer> outMessages = TestAvroSystemFactory.messages.stream()
        .map(x -> Integer.valueOf(((GenericRecord) x.getMessage()).get("id").toString()))
        .sorted()
        .collect(Collectors.toList());
    Assert.assertEquals(numMessages, outMessages.size());
    Assert.assertTrue(IntStream.range(0, numMessages).boxed().collect(Collectors.toList()).equals(outMessages));
  }

  @Test
  public void testEndToEndWithSystemMessages() throws SamzaSqlValidatorException {
    int numMessages = 20;

    TestAvroSystemFactory.messages.clear();
    Map<String, String> staticConfigs = SamzaSqlTestConfig.fetchStaticConfigsWithFactories(numMessages);
    String avroSamzaToRelMsgConverterDomain =
        String.format(SamzaSqlApplicationConfig.CFG_FMT_SAMZA_REL_CONVERTER_DOMAIN, "avro");
    staticConfigs.put(avroSamzaToRelMsgConverterDomain + SamzaSqlApplicationConfig.CFG_FACTORY,
        SampleRelConverterFactory.class.getName());
    String sql = "Insert into testavro.simpleOutputTopic select * from testavro.SIMPLE1";
    List<String> sqlStmts = Arrays.asList(sql);
    staticConfigs.put(SamzaSqlApplicationConfig.CFG_SQL_STMTS_JSON, JsonUtil.toJson(sqlStmts));

    Config config = new MapConfig(staticConfigs);
    new SamzaSqlValidator(config).validate(sqlStmts);

    runApplication(config);

    List<Integer> outMessages = TestAvroSystemFactory.messages.stream()
        .map(x -> Integer.valueOf(((GenericRecord) x.getMessage()).get("id").toString()))
        .sorted()
        .collect(Collectors.toList());
    Assert.assertEquals(numMessages, outMessages.size());
  }

  @Test
  public void testEndToEndDisableSystemMessages() throws SamzaSqlValidatorException {
    int numMessages = 20;

    TestAvroSystemFactory.messages.clear();
    Map<String, String> staticConfigs = SamzaSqlTestConfig.fetchStaticConfigsWithFactories(numMessages);
    String avroSamzaToRelMsgConverterDomain =
        String.format(SamzaSqlApplicationConfig.CFG_FMT_SAMZA_REL_CONVERTER_DOMAIN, "avro");
    staticConfigs.put(avroSamzaToRelMsgConverterDomain + SamzaSqlApplicationConfig.CFG_FACTORY,
        SampleRelConverterFactory.class.getName());
    String sql = "Insert into testavro.simpleOutputTopic select * from testavro.SIMPLE1";
    List<String> sqlStmts = Arrays.asList(sql);
    staticConfigs.put(SamzaSqlApplicationConfig.CFG_SQL_STMTS_JSON, JsonUtil.toJson(sqlStmts));
    staticConfigs.put(SamzaSqlApplicationConfig.CFG_SQL_PROCESS_SYSTEM_EVENTS, "false");

    Config config = new MapConfig(staticConfigs);
    new SamzaSqlValidator(config).validate(sqlStmts);

    runApplication(config);

    List<Integer> outMessages = TestAvroSystemFactory.messages.stream()
        .map(x -> Integer.valueOf(((GenericRecord) x.getMessage()).get("id").toString()))
        .sorted()
        .collect(Collectors.toList());
    Assert.assertEquals((numMessages + 1) / 2, outMessages.size());
  }

  @Test
  public void testEndToEndWithNullRecords() throws SamzaSqlValidatorException {
    int numMessages = 20;

    TestAvroSystemFactory.messages.clear();
    Map<String, String> staticConfigs =
        SamzaSqlTestConfig.fetchStaticConfigsWithFactories(Collections.emptyMap(), numMessages, false, true);
    String sql = "Insert into testavro.simpleOutputTopic select * from testavro.SIMPLE1";
    List<String> sqlStmts = Arrays.asList(sql);
    staticConfigs.put(SamzaSqlApplicationConfig.CFG_SQL_STMTS_JSON, JsonUtil.toJson(sqlStmts));

    Config config = new MapConfig(staticConfigs);
    new SamzaSqlValidator(config).validate(sqlStmts);

    runApplication(config);

    List<Integer> outMessages = TestAvroSystemFactory.messages.stream()
        .map(x -> x.getMessage() == null || ((GenericRecord) x.getMessage()).get("id") == null ? null
            : Integer.valueOf(((GenericRecord) x.getMessage()).get("id").toString()))
        .filter(Objects::nonNull)
        .sorted()
        .collect(Collectors.toList());
    Assert.assertEquals(numMessages - ((numMessages - 1) / TestAvroSystemFactory.NULL_RECORD_FREQUENCY + 1),
        outMessages.size());
    Assert.assertEquals(IntStream.range(0, numMessages)
        .boxed()
        .filter(x -> x % TestAvroSystemFactory.NULL_RECORD_FREQUENCY != 0)
        .collect(Collectors.toList()), outMessages);
  }

  @Test
  public void testEndToEndWithDifferentSystemSameStream() throws SamzaSqlValidatorException {
    int numMessages = 20;

    TestAvroSystemFactory.messages.clear();
    Map<String, String> staticConfigs = SamzaSqlTestConfig.fetchStaticConfigsWithFactories(numMessages);
    String sql = "Insert into testavro2.SIMPLE1 select * from testavro.SIMPLE1";
    List<String> sqlStmts = Arrays.asList(sql);
    staticConfigs.put(SamzaSqlApplicationConfig.CFG_SQL_STMTS_JSON, JsonUtil.toJson(sqlStmts));

    Config config = new MapConfig(staticConfigs);
    new SamzaSqlValidator(config).validate(sqlStmts);

    runApplication(config);

    List<Integer> outMessages = TestAvroSystemFactory.messages.stream()
        .map(x -> Integer.valueOf(((GenericRecord) x.getMessage()).get("id").toString()))
        .sorted()
        .collect(Collectors.toList());
    Assert.assertEquals(numMessages, outMessages.size());
    Assert.assertTrue(IntStream.range(0, numMessages).boxed().collect(Collectors.toList()).equals(outMessages));
  }

  @Test
  public void testEndToEndMultiSqlStmts() throws SamzaSqlValidatorException {
    int numMessages = 20;
    TestAvroSystemFactory.messages.clear();
    Map<String, String> staticConfigs = SamzaSqlTestConfig.fetchStaticConfigsWithFactories(numMessages);
    String sql1 = "Insert into testavro.simpleOutputTopic select * from testavro.SIMPLE1";
    String sql2 = "Insert into testavro.SIMPLE3 select * from testavro.SIMPLE2";
    List<String> sqlStmts = Arrays.asList(sql1, sql2);
    staticConfigs.put(SamzaSqlApplicationConfig.CFG_SQL_STMTS_JSON, JsonUtil.toJson(sqlStmts));

    Config config = new MapConfig(staticConfigs);
    new SamzaSqlValidator(config).validate(sqlStmts);

    runApplication(config);

    List<Integer> outMessages = TestAvroSystemFactory.messages.stream()
        .map(x -> Integer.valueOf(((GenericRecord) x.getMessage()).get("id").toString()))
        .sorted()
        .collect(Collectors.toList());
    Assert.assertEquals(numMessages * 2, outMessages.size());
    Set<Integer> outMessagesSet = new HashSet<>(outMessages);
    Assert.assertEquals(numMessages, outMessagesSet.size());
    Assert.assertTrue(IntStream.range(0, numMessages).boxed().collect(Collectors.toList()).equals(new ArrayList<>(outMessagesSet)));
  }

  @Test
  public void testEndToEndMultiSqlStmtsWithSameSystemStreamAsInputAndOutput() throws SamzaSqlValidatorException {
    int numMessages = 20;
    TestAvroSystemFactory.messages.clear();
    Map<String, String> staticConfigs = SamzaSqlTestConfig.fetchStaticConfigsWithFactories(numMessages);
    String sql1 = "Insert into testavro.SIMPLE1 select * from testavro.SIMPLE2";
    String sql2 = "Insert into testavro.simpleOutputTopic select * from testavro.SIMPLE1";
    List<String> sqlStmts = Arrays.asList(sql1, sql2);

    staticConfigs.put(SamzaSqlApplicationConfig.CFG_SQL_STMTS_JSON, JsonUtil.toJson(sqlStmts));

    Config config = new MapConfig(staticConfigs);
    new SamzaSqlValidator(config).validate(sqlStmts);

    runApplication(config);

    List<Integer> outMessages = TestAvroSystemFactory.messages.stream()
        .map(x -> Integer.valueOf(((GenericRecord) x.getMessage()).get("id").toString()))
        .sorted()
        .collect(Collectors.toList());
    Assert.assertEquals(numMessages * 2, outMessages.size());
    Set<Integer> outMessagesSet = new HashSet<>(outMessages);
    Assert.assertEquals(numMessages, outMessagesSet.size());
    Assert.assertTrue(IntStream.range(0, numMessages).boxed().collect(Collectors.toList()).equals(new ArrayList<>(outMessagesSet)));
  }

  @Test
  public void testEndToEndFanIn() throws SamzaSqlValidatorException {
    int numMessages = 20;
    TestAvroSystemFactory.messages.clear();
    Map<String, String> staticConfigs = SamzaSqlTestConfig.fetchStaticConfigsWithFactories(numMessages);
    String sql1 = "Insert into testavro.simpleOutputTopic select * from testavro.SIMPLE2";
    String sql2 = "Insert into testavro.simpleOutputTopic select * from testavro.SIMPLE1";
    List<String> sqlStmts = Arrays.asList(sql1, sql2);
    staticConfigs.put(SamzaSqlApplicationConfig.CFG_SQL_STMTS_JSON, JsonUtil.toJson(sqlStmts));

    Config config = new MapConfig(staticConfigs);
    new SamzaSqlValidator(config).validate(sqlStmts);

    runApplication(config);

    List<Integer> outMessages = TestAvroSystemFactory.messages.stream()
        .map(x -> Integer.valueOf(((GenericRecord) x.getMessage()).get("id").toString()))
        .sorted()
        .collect(Collectors.toList());
    Assert.assertEquals(numMessages * 2, outMessages.size());
    Set<Integer> outMessagesSet = new HashSet<>(outMessages);
    Assert.assertEquals(numMessages, outMessagesSet.size());
    Assert.assertTrue(IntStream.range(0, numMessages).boxed().collect(Collectors.toList()).equals(new ArrayList<>(outMessagesSet)));
  }

<<<<<<< HEAD
  @Ignore @Test
  public void testEndToEndFanOut() {
=======
  @Test
  public void testEndToEndFanOut() throws SamzaSqlValidatorException {
>>>>>>> ae8e8571
    int numMessages = 20;
    TestAvroSystemFactory.messages.clear();
    Map<String, String> staticConfigs = SamzaSqlTestConfig.fetchStaticConfigsWithFactories(numMessages);
    String sql1 = "Insert into testavro.SIMPLE2 select * from testavro.SIMPLE1";
    String sql2 = "Insert into testavro.SIMPLE3 select * from testavro.SIMPLE1";
    List<String> sqlStmts = Arrays.asList(sql1, sql2);
    staticConfigs.put(SamzaSqlApplicationConfig.CFG_SQL_STMTS_JSON, JsonUtil.toJson(sqlStmts));

    Config config = new MapConfig(staticConfigs);
    new SamzaSqlValidator(config).validate(sqlStmts);

    runApplication(config);

    List<Integer> outMessages = TestAvroSystemFactory.messages.stream()
        .map(x -> Integer.valueOf(((GenericRecord) x.getMessage()).get("id").toString()))
        .sorted()
        .collect(Collectors.toList());
    Assert.assertEquals(numMessages * 2, outMessages.size());
    Set<Integer> outMessagesSet = new HashSet<>(outMessages);
    Assert.assertEquals(numMessages, outMessagesSet.size());
    Assert.assertTrue(IntStream.range(0, numMessages).boxed().collect(Collectors.toList()).equals(new ArrayList<>(outMessagesSet)));
  }

  @Test
  public void testEndToEndWithProjection() throws Exception {
    int numMessages = 20;

    TestAvroSystemFactory.messages.clear();
    Map<String, String> staticConfigs = SamzaSqlTestConfig.fetchStaticConfigsWithFactories(numMessages);
    String sql1 = "Insert into testavro.outputTopic(id, long_value) "
        + " select id, TIMESTAMPDIFF(HOUR, CURRENT_TIMESTAMP(), LOCALTIMESTAMP()) + MONTH(CURRENT_DATE()) as long_value from testavro.SIMPLE1";
    List<String> sqlStmts = Arrays.asList(sql1);
    staticConfigs.put(SamzaSqlApplicationConfig.CFG_SQL_STMTS_JSON, JsonUtil.toJson(sqlStmts));

    Config config = new MapConfig(staticConfigs);
    new SamzaSqlValidator(config).validate(sqlStmts);

    runApplication(config);

    List<Integer> outMessages = TestAvroSystemFactory.messages.stream()
        .map(x -> Integer.valueOf(((GenericRecord) x.getMessage()).get("id").toString()))
        .sorted()
        .collect(Collectors.toList());
    Assert.assertEquals(numMessages, outMessages.size());
    Assert.assertTrue(IntStream.range(0, numMessages).boxed().collect(Collectors.toList()).equals(outMessages));
  }

  @Test
  public void testEndToEndWithBooleanCheck() throws Exception {
    int numMessages = 20;

    TestAvroSystemFactory.messages.clear();
    Map<String, String> staticConfigs = SamzaSqlTestConfig.fetchStaticConfigsWithFactories(numMessages);
    String sql1 = "Insert into testavro.outputTopic"
        + " select * from testavro.COMPLEX1 where bool_value IS TRUE";
    List<String> sqlStmts = Arrays.asList(sql1);
    staticConfigs.put(SamzaSqlApplicationConfig.CFG_SQL_STMTS_JSON, JsonUtil.toJson(sqlStmts));

    Config config = new MapConfig(staticConfigs);
    new SamzaSqlValidator(config).validate(sqlStmts);

    runApplication(config);

    List<OutgoingMessageEnvelope> outMessages = new ArrayList<>(TestAvroSystemFactory.messages);
    Assert.assertEquals(numMessages / 2, outMessages.size());
  }

  @Test
  public void testEndToEndCompoundBooleanCheck() throws SamzaSqlValidatorException {

    int numMessages = 20;

    TestAvroSystemFactory.messages.clear();
    Map<String, String> staticConfigs = SamzaSqlTestConfig.fetchStaticConfigsWithFactories(numMessages);
    String sql1 = "Insert into testavro.outputTopic"
        + " select * from testavro.COMPLEX1 where id >= 0 and bool_value IS TRUE";
    List<String> sqlStmts = Arrays.asList(sql1);
    staticConfigs.put(SamzaSqlApplicationConfig.CFG_SQL_STMTS_JSON, JsonUtil.toJson(sqlStmts));

    Config config = new MapConfig(staticConfigs);
    new SamzaSqlValidator(config).validate(sqlStmts);

    runApplication(config);

    List<OutgoingMessageEnvelope> outMessages = new ArrayList<>(TestAvroSystemFactory.messages);
    Assert.assertEquals(numMessages / 2, outMessages.size());
  }

  @Test
  public void testEndToEndCompoundBooleanCheckWorkaround() throws SamzaSqlValidatorException {

    int numMessages = 20;

    TestAvroSystemFactory.messages.clear();
    Map<String, String> staticConfigs = SamzaSqlTestConfig.fetchStaticConfigsWithFactories(numMessages);
    // BUG Compound boolean checks dont work in calcite, So workaround by casting it to String
    String sql1 = "Insert into testavro.outputTopic"
        + " select * from testavro.COMPLEX1 where id >= 0 and CAST(bool_value AS VARCHAR) =  'TRUE'";
    List<String> sqlStmts = Arrays.asList(sql1);
    staticConfigs.put(SamzaSqlApplicationConfig.CFG_SQL_STMTS_JSON, JsonUtil.toJson(sqlStmts));

    Config config = new MapConfig(staticConfigs);
    new SamzaSqlValidator(config).validate(sqlStmts);

    runApplication(config);

    List<OutgoingMessageEnvelope> outMessages = new ArrayList<>(TestAvroSystemFactory.messages);

    Assert.assertEquals(10, outMessages.size());
  }

  @Test
  public void testEndToEndWithProjectionWithCase() throws Exception {
    int numMessages = 20;

    TestAvroSystemFactory.messages.clear();
    Map<String, String> staticConfigs = SamzaSqlTestConfig.fetchStaticConfigsWithFactories(numMessages);
    String sql1 = "Insert into testavro.outputTopic(id, long_value) "
        + " select id, NOT(id = 5) as bool_value, CASE WHEN id IN (5, 6, 7) THEN CAST('foo' AS VARCHAR) WHEN id < 5 THEN CAST('bars' AS VARCHAR) ELSE NULL END as string_value from testavro.SIMPLE1";
    List<String> sqlStmts = Arrays.asList(sql1);
    staticConfigs.put(SamzaSqlApplicationConfig.CFG_SQL_STMTS_JSON, JsonUtil.toJson(sqlStmts));

    Config config = new MapConfig(staticConfigs);
    new SamzaSqlValidator(config).validate(sqlStmts);

    runApplication(config);

    List<Integer> outMessages = TestAvroSystemFactory.messages.stream()
        .map(x -> Integer.valueOf(((GenericRecord) x.getMessage()).get("id").toString()))
        .sorted()
        .collect(Collectors.toList());
    Assert.assertEquals(numMessages, outMessages.size());
    Assert.assertTrue(IntStream.range(0, numMessages).boxed().collect(Collectors.toList()).equals(outMessages));
  }

  @Test
  public void testEndToEndWithLike() throws Exception {
    int numMessages = 20;

    TestAvroSystemFactory.messages.clear();
    Map<String, String> staticConfigs = SamzaSqlTestConfig.fetchStaticConfigsWithFactories(numMessages);
    String sql1 = "Insert into testavro.outputTopic(id, long_value) "
        + " select id, name as string_value from testavro.SIMPLE1 where name like 'Name%'";
    List<String> sqlStmts = Arrays.asList(sql1);
    staticConfigs.put(SamzaSqlApplicationConfig.CFG_SQL_STMTS_JSON, JsonUtil.toJson(sqlStmts));

    Config config = new MapConfig(staticConfigs);
    new SamzaSqlValidator(config).validate(sqlStmts);

    runApplication(config);

    List<Integer> outMessages = TestAvroSystemFactory.messages.stream()
        .map(x -> Integer.valueOf(((GenericRecord) x.getMessage()).get("id").toString()))
        .sorted()
        .collect(Collectors.toList());
    Assert.assertEquals(numMessages, outMessages.size());
    Assert.assertTrue(IntStream.range(0, numMessages).boxed().collect(Collectors.toList()).equals(outMessages));
  }

  @Test
  public void testEndToEndFlatten() throws Exception {
    int numMessages = 20;
    TestAvroSystemFactory.messages.clear();
    Map<String, String> staticConfigs = SamzaSqlTestConfig.fetchStaticConfigsWithFactories(numMessages);

    LOG.info(" Class Path : " + RelOptUtil.class.getProtectionDomain().getCodeSource().getLocation().toURI().getPath());
    String sql1 =
        "Insert into testavro.outputTopic(string_value, id, bytes_value, fixed_value, float_value) "
            + " select Flatten(array_values) as string_value, id, bytes_value, fixed_value, float_value "
            + " from testavro.COMPLEX1";
    List<String> sqlStmts = Collections.singletonList(sql1);
    staticConfigs.put(SamzaSqlApplicationConfig.CFG_SQL_STMTS_JSON, JsonUtil.toJson(sqlStmts));

    Config config = new MapConfig(staticConfigs);
    new SamzaSqlValidator(config).validate(sqlStmts);

    runApplication(config);

    List<OutgoingMessageEnvelope> outMessages = new ArrayList<>(TestAvroSystemFactory.messages);

    int expectedMessages = 0;
    // Flatten de-normalizes the data. So there is separate record for each entry in the array.
    for (int index = 1; index < numMessages; index++) {
      expectedMessages = expectedMessages + Math.max(1, index);
    }
    Assert.assertEquals(expectedMessages, outMessages.size());
  }


  @Test
  public void testEndToEndComplexRecord() throws SamzaSqlValidatorException {
    int numMessages = 10;
    TestAvroSystemFactory.messages.clear();
    Map<String, String> staticConfigs = SamzaSqlTestConfig.fetchStaticConfigsWithFactories(numMessages);

    String sql1 =
        "Insert into testavro.outputTopic"
            + " select map_values['key0'] as string_value, union_value, array_values, map_values, id, bytes_value,"
            + " fixed_value, float_value from testavro.COMPLEX1";
    List<String> sqlStmts = Collections.singletonList(sql1);
    staticConfigs.put(SamzaSqlApplicationConfig.CFG_SQL_STMTS_JSON, JsonUtil.toJson(sqlStmts));

    Config config = new MapConfig(staticConfigs);
    new SamzaSqlValidator(config).validate(sqlStmts);

    runApplication(config);

    List<OutgoingMessageEnvelope> outMessages = new ArrayList<>(TestAvroSystemFactory.messages);

    Assert.assertEquals(numMessages, outMessages.size());
  }

  @Ignore
  @Test
  public void testEndToEndNestedRecord() throws SamzaSqlValidatorException {
    int numMessages = 10;
    TestAvroSystemFactory.messages.clear();
    Map<String, String> staticConfigs = SamzaSqlTestConfig.fetchStaticConfigsWithFactories(numMessages);

    String sql1 =
        "Insert into testavro.outputTopic"
            + " select `phoneNumbers`[0].`kind`"
            + " from testavro.PROFILE as p";
    List<String> sqlStmts = Collections.singletonList(sql1);
    staticConfigs.put(SamzaSqlApplicationConfig.CFG_SQL_STMTS_JSON, JsonUtil.toJson(sqlStmts));

    Config config = new MapConfig(staticConfigs);
    new SamzaSqlValidator(config).validate(sqlStmts);

    runApplication(config);

    List<OutgoingMessageEnvelope> outMessages = new ArrayList<>(TestAvroSystemFactory.messages);

    Assert.assertEquals(numMessages, outMessages.size());
  }

  @Test
  public void testEndToEndFlattenWithUdf() throws Exception {
    int numMessages = 20;
    TestAvroSystemFactory.messages.clear();
    Map<String, String> staticConfigs = SamzaSqlTestConfig.fetchStaticConfigsWithFactories(numMessages);
    String sql1 =
        "Insert into testavro.outputTopic(id) select Flatten(MyTestArray(id)) as id from testavro.SIMPLE1";
    List<String> sqlStmts = Collections.singletonList(sql1);
    staticConfigs.put(SamzaSqlApplicationConfig.CFG_SQL_STMTS_JSON, JsonUtil.toJson(sqlStmts));

    Config config = new MapConfig(staticConfigs);
    new SamzaSqlValidator(config).validate(sqlStmts);

    runApplication(config);

    List<OutgoingMessageEnvelope> outMessages = new ArrayList<>(TestAvroSystemFactory.messages);

    int expectedMessages = 0;
    // Flatten de-normalizes the data. So there is separate record for each entry in the array.
    for (int index = 1; index < numMessages; index++) {
      expectedMessages = expectedMessages + Math.max(1, index);
    }
    Assert.assertEquals(expectedMessages, outMessages.size());
  }

  @Test
  public void testEndToEndSubQuery() throws Exception {
    int numMessages = 20;
    TestAvroSystemFactory.messages.clear();
    Map<String, String> staticConfigs = SamzaSqlTestConfig.fetchStaticConfigsWithFactories(numMessages);
    String sql1 =
        "Insert into testavro.outputTopic(id) select Flatten(a) as id from (select MyTestArray(id) a from testavro.SIMPLE1)";
    List<String> sqlStmts = Collections.singletonList(sql1);
    staticConfigs.put(SamzaSqlApplicationConfig.CFG_SQL_STMTS_JSON, JsonUtil.toJson(sqlStmts));

    Config config = new MapConfig(staticConfigs);
    new SamzaSqlValidator(config).validate(sqlStmts);

    runApplication(config);

    List<OutgoingMessageEnvelope> outMessages = new ArrayList<>(TestAvroSystemFactory.messages);

    int expectedMessages = 0;
    // Flatten de-normalizes the data. So there is separate record for each entry in the array.
    for (int index = 1; index < numMessages; index++) {
      expectedMessages = expectedMessages + Math.max(1, index);
    }
    Assert.assertEquals(expectedMessages, outMessages.size());
  }

  @Test
  public void testUdfUnTypedArgumentToTypedUdf() throws SamzaSqlValidatorException {
    int numMessages = 20;
    TestAvroSystemFactory.messages.clear();
    Map<String, String> staticConfigs = SamzaSqlTestConfig.fetchStaticConfigsWithFactories(numMessages);
    String sql1 = "Insert into testavro.outputTopic(id, long_value) "
        + "select id, MyTest(MyTestObj(id)) as long_value from testavro.SIMPLE1";
    List<String> sqlStmts = Collections.singletonList(sql1);
    staticConfigs.put(SamzaSqlApplicationConfig.CFG_SQL_STMTS_JSON, JsonUtil.toJson(sqlStmts));

    Config config = new MapConfig(staticConfigs);
    new SamzaSqlValidator(config).validate(sqlStmts);

    runApplication(config);

    LOG.info("output Messages " + TestAvroSystemFactory.messages);

    List<Integer> outMessages = TestAvroSystemFactory.messages.stream()
        .map(x -> Integer.valueOf(((GenericRecord) x.getMessage()).get("long_value").toString()))
        .sorted()
        .collect(Collectors.toList());
    Assert.assertEquals(outMessages.size(), numMessages);
  }

  @Test
  public void testEndToEndUdf() throws Exception {
    int numMessages = 20;
    TestAvroSystemFactory.messages.clear();
    Map<String, String> staticConfigs = SamzaSqlTestConfig.fetchStaticConfigsWithFactories(numMessages);
    String sql1 = "Insert into testavro.outputTopic(id, long_value) "
        + "select id, MYTest(id) as long_value from testavro.SIMPLE1";
    List<String> sqlStmts = Collections.singletonList(sql1);
    staticConfigs.put(SamzaSqlApplicationConfig.CFG_SQL_STMTS_JSON, JsonUtil.toJson(sqlStmts));

    Config config = new MapConfig(staticConfigs);
    new SamzaSqlValidator(config).validate(sqlStmts);

    runApplication(config);

    LOG.info("output Messages " + TestAvroSystemFactory.messages);

    List<Integer> outMessages = TestAvroSystemFactory.messages.stream()
        .map(x -> Integer.valueOf(((GenericRecord) x.getMessage()).get("long_value").toString()))
        .sorted()
        .collect(Collectors.toList());
    Assert.assertEquals(outMessages.size(), numMessages);
    MyTestUdf udf = new MyTestUdf();

    Assert.assertTrue(
        IntStream.range(0, numMessages).map(udf::execute).boxed().collect(Collectors.toList()).equals(outMessages));
  }

  @Test
  public void testEndToEndUdfWithDisabledArgCheck() throws Exception {
    int numMessages = 20;
    TestAvroSystemFactory.messages.clear();
    Map<String, String> staticConfigs = SamzaSqlTestConfig.fetchStaticConfigsWithFactories(numMessages);
    String sql1 = "Insert into testavro.PROFILE1(id, address) "
        + "select id, BuildOutputRecord('key', GetNestedField(address, 'zip')) as address from testavro.PROFILE";
    List<String> sqlStmts = Collections.singletonList(sql1);
    staticConfigs.put(SamzaSqlApplicationConfig.CFG_SQL_STMTS_JSON, JsonUtil.toJson(sqlStmts));
    runApplication(new MapConfig(staticConfigs));

    LOG.info("output Messages " + TestAvroSystemFactory.messages);

    List<Integer> outMessages = TestAvroSystemFactory.messages.stream()
        .map(x -> Integer.valueOf(((GenericRecord) x.getMessage()).get("id").toString()))
        .sorted()
        .collect(Collectors.toList());
    Assert.assertEquals(outMessages.size(), numMessages);
  }

  @Test
  public void testEndToEndUdfPolymorphism() throws Exception {
    int numMessages = 20;
    TestAvroSystemFactory.messages.clear();
    Map<String, String> staticConfigs = SamzaSqlTestConfig.fetchStaticConfigsWithFactories(numMessages);
    String sql1 = "Insert into testavro.outputTopic(id, long_value) "
        + "select MyTestPoly(id) as long_value, MyTestPoly(name) as id from testavro.SIMPLE1";
    List<String> sqlStmts = Collections.singletonList(sql1);
    staticConfigs.put(SamzaSqlApplicationConfig.CFG_SQL_STMTS_JSON, JsonUtil.toJson(sqlStmts));

    Config config = new MapConfig(staticConfigs);
    new SamzaSqlValidator(config).validate(sqlStmts);

    runApplication(config);

    LOG.info("output Messages " + TestAvroSystemFactory.messages);

    List<Integer> outMessages = TestAvroSystemFactory.messages.stream()
        .map(x -> Integer.valueOf(((GenericRecord) x.getMessage()).get("long_value").toString()))
        .sorted()
        .collect(Collectors.toList());
    Assert.assertEquals(outMessages.size(), numMessages);
    MyTestUdf udf = new MyTestUdf();

    Assert.assertTrue(
        IntStream.range(0, numMessages).map(udf::execute).boxed().collect(Collectors.toList()).equals(outMessages));
  }

  @Test
  public void testRegexMatchUdfInWhereClause() throws Exception {
    int numMessages = 20;
    TestAvroSystemFactory.messages.clear();
    Map<String, String> staticConfigs = SamzaSqlTestConfig.fetchStaticConfigsWithFactories(numMessages);
    String sql1 =
        "Insert into testavro.outputTopic(id) "
            + "select id "
            + "from testavro.SIMPLE1 "
            + "where RegexMatch('.*4', name)";
    List<String> sqlStmts = Collections.singletonList(sql1);
    staticConfigs.put(SamzaSqlApplicationConfig.CFG_SQL_STMTS_JSON, JsonUtil.toJson(sqlStmts));

    Config config = new MapConfig(staticConfigs);
    new SamzaSqlValidator(config).validate(sqlStmts);

    runApplication(config);

    LOG.info("output Messages " + TestAvroSystemFactory.messages);
    // There should be two messages that contain "4"
    Assert.assertEquals(TestAvroSystemFactory.messages.size(), 2);
  }

  @Ignore @Test
  public void testEndToEndStreamTableInnerJoin() throws Exception {
    int numMessages = 20;

    TestAvroSystemFactory.messages.clear();
    Map<String, String> staticConfigs = SamzaSqlTestConfig.fetchStaticConfigsWithFactories(numMessages);
    String sql =
        "Insert into testavro.enrichedPageViewTopic "
            + "select pv.pageKey as __key__, pv.pageKey as pageKey, coalesce(null, 'N/A') as companyName,"
            + "       p.name as profileName, p.address as profileAddress "
            + "from testavro.PROFILE.`$table` as p "
            + "join testavro.PAGEVIEW as pv "
            + " on p.id = pv.profileId";

    List<String> sqlStmts = Arrays.asList(sql);
    staticConfigs.put(SamzaSqlApplicationConfig.CFG_SQL_STMTS_JSON, JsonUtil.toJson(sqlStmts));

    Config config = new MapConfig(staticConfigs);
    new SamzaSqlValidator(config).validate(sqlStmts);

    runApplication(config);

    List<String> outMessages = TestAvroSystemFactory.messages.stream()
        .map(x -> ((GenericRecord) x.getMessage()).get("pageKey").toString() + ","
            + (((GenericRecord) x.getMessage()).get("profileName") == null ? "null" :
            ((GenericRecord) x.getMessage()).get("profileName").toString()))
        .collect(Collectors.toList());
    Assert.assertEquals(numMessages, outMessages.size());
    List<String> expectedOutMessages = TestAvroSystemFactory.getPageKeyProfileNameJoin(numMessages);
    Assert.assertEquals(expectedOutMessages, outMessages);
  }

  @Test
  public void testEndToEndStreamTableInnerJoinWithPrimaryKey() throws Exception {
    int numMessages = 20;

    TestAvroSystemFactory.messages.clear();
    Map<String, String> staticConfigs = SamzaSqlTestConfig.fetchStaticConfigsWithFactories(numMessages);
    String sql =
        "Insert into testavro.enrichedPageViewTopic "
            + "select pv.pageKey as __key__, pv.pageKey as pageKey, coalesce(null, 'N/A') as companyName,"
            + "       p.name as profileName, p.address as profileAddress "
            + "from testavro.PROFILE.`$table` as p "
            + "join testavro.PAGEVIEW as pv "
            + " on p.__key__ = pv.profileId";

    List<String> sqlStmts = Arrays.asList(sql);
    staticConfigs.put(SamzaSqlApplicationConfig.CFG_SQL_STMTS_JSON, JsonUtil.toJson(sqlStmts));

    Config config = new MapConfig(staticConfigs);
    new SamzaSqlValidator(config).validate(sqlStmts);

    runApplication(config);

    List<String> outMessages = TestAvroSystemFactory.messages.stream()
        .map(x -> ((GenericRecord) x.getMessage()).get("pageKey").toString() + ","
            + (((GenericRecord) x.getMessage()).get("profileName") == null ? "null" :
            ((GenericRecord) x.getMessage()).get("profileName").toString()))
        .collect(Collectors.toList());
    Assert.assertEquals(numMessages, outMessages.size());
    List<String> expectedOutMessages = TestAvroSystemFactory.getPageKeyProfileNameJoin(numMessages);
    Assert.assertEquals(expectedOutMessages, outMessages);
  }

  @Test
  public void testEndToEndStreamTableInnerJoinWithUdf() throws Exception {
    int numMessages = 20;

    TestAvroSystemFactory.messages.clear();
    Map<String, String> staticConfigs = SamzaSqlTestConfig.fetchStaticConfigsWithFactories(numMessages);
    String sql =
        "Insert into testavro.enrichedPageViewTopic "
            + "select pv.pageKey as __key__, pv.pageKey as pageKey, coalesce(null, 'N/A') as companyName,"
            + "       p.name as profileName, p.address as profileAddress "
            + "from testavro.PROFILE.`$table` as p "
            + "join testavro.PAGEVIEW as pv "
            + " on MyTest(p.id) = MyTest(pv.profileId)";

    List<String> sqlStmts = Arrays.asList(sql);
    staticConfigs.put(SamzaSqlApplicationConfig.CFG_SQL_STMTS_JSON, JsonUtil.toJson(sqlStmts));

    Config config = new MapConfig(staticConfigs);
    new SamzaSqlValidator(config).validate(sqlStmts);

    runApplication(config);

    List<String> outMessages = TestAvroSystemFactory.messages.stream()
        .map(x -> ((GenericRecord) x.getMessage()).get("pageKey").toString() + ","
            + (((GenericRecord) x.getMessage()).get("profileName") == null ? "null" :
            ((GenericRecord) x.getMessage()).get("profileName").toString()))
        .collect(Collectors.toList());
    Assert.assertEquals(numMessages, outMessages.size());
    List<String> expectedOutMessages = TestAvroSystemFactory.getPageKeyProfileNameJoin(numMessages);
    Assert.assertEquals(expectedOutMessages, outMessages);
  }

  @Test
  public void testEndToEndStreamTableInnerJoinWithNestedRecord() throws Exception {
    int numMessages = 20;

    TestAvroSystemFactory.messages.clear();
    Map<String, String> staticConfigs = SamzaSqlTestConfig.fetchStaticConfigsWithFactories(numMessages);
    String sql =
        "Insert into testavro.enrichedPageViewTopic "
            + "select pv.pageKey as __key__, pv.pageKey as pageKey, p.name as companyName, p.name as profileName,"
            + "       p.address as profileAddress "
            + "from testavro.PROFILE.`$table` as p "
            + "join testavro.PAGEVIEW as pv "
            + " on p.id = pv.profileId";

    List<String> sqlStmts = Arrays.asList(sql);
    staticConfigs.put(SamzaSqlApplicationConfig.CFG_SQL_STMTS_JSON, JsonUtil.toJson(sqlStmts));

    Config config = new MapConfig(staticConfigs);
    new SamzaSqlValidator(config).validate(sqlStmts);

    runApplication(config);

    List<String> outMessages = TestAvroSystemFactory.messages.stream()
        .map(x -> {
            GenericRecord profileAddr = (GenericRecord) ((GenericRecord) x.getMessage()).get("profileAddress");
            GenericRecord streetNum = (GenericRecord) (profileAddr.get("streetnum"));
            return ((GenericRecord) x.getMessage()).get("pageKey").toString() + ","
                + (((GenericRecord) x.getMessage()).get("profileName") == null ? "null" :
                ((GenericRecord) x.getMessage()).get("profileName").toString()) + ","
                + profileAddr.get("zip") + "," + streetNum.get("number");
          })
        .collect(Collectors.toList());
    Assert.assertEquals(numMessages, outMessages.size());
    List<String> expectedOutMessages = TestAvroSystemFactory.getPageKeyProfileNameAddressJoin(numMessages);
    Assert.assertEquals(outMessages, expectedOutMessages);
  }

  @Test
  public void testEndToEndStreamTableInnerJoinWithFilter() throws Exception {
    int numMessages = 20;

    TestAvroSystemFactory.messages.clear();
    Map<String, String> staticConfigs = SamzaSqlTestConfig.fetchStaticConfigsWithFactories(numMessages);
    String sql =
        "Insert into testavro.enrichedPageViewTopic "
            + "select pv.pageKey as __key__, pv.pageKey as pageKey, p.name as companyName, p.name as profileName,"
            + "       p.address as profileAddress "
            + "from testavro.PROFILE.`$table` as p "
            + "join testavro.PAGEVIEW as pv "
            + " on p.id = pv.profileId "
            + "where p.name = 'Mike'";

    List<String> sqlStmts = Arrays.asList(sql);
    staticConfigs.put(SamzaSqlApplicationConfig.CFG_SQL_STMTS_JSON, JsonUtil.toJson(sqlStmts));

    Config config = new MapConfig(staticConfigs);
    new SamzaSqlValidator(config).validate(sqlStmts);

    runApplication(config);

    List<String> outMessages = TestAvroSystemFactory.messages.stream()
        .map(x -> ((GenericRecord) x.getMessage()).get("pageKey").toString() + ","
            + (((GenericRecord) x.getMessage()).get("profileName") == null ? "null" :
            ((GenericRecord) x.getMessage()).get("profileName").toString()))
        .collect(Collectors.toList());
    Assert.assertEquals(4, outMessages.size());
    List<String> expectedOutMessages =
        TestAvroSystemFactory.getPageKeyProfileNameJoin(numMessages)
            .stream()
            .filter(msg -> msg.endsWith("Mike"))
            .collect(Collectors.toList());
    Assert.assertEquals(expectedOutMessages, outMessages);
  }

  @Test
  public void testEndToEndStreamTableInnerJoinWithNullForeignKeys() throws Exception {
    int numMessages = 20;

    TestAvroSystemFactory.messages.clear();
    Map<String, String> staticConfigs =
        SamzaSqlTestConfig.fetchStaticConfigsWithFactories(Collections.emptyMap(), numMessages, true);
    String sql =
        "Insert into testavro.enrichedPageViewTopic "
            + "select pv.pageKey as __key__, pv.pageKey as pageKey, p.name as companyName, p.name as profileName,"
            + "       p.address as profileAddress "
            + "from testavro.PAGEVIEW as pv "
            + "join testavro.PROFILE.`$table` as p "
            + " on pv.profileId = p.id";

    List<String> sqlStmts = Arrays.asList(sql);
    staticConfigs.put(SamzaSqlApplicationConfig.CFG_SQL_STMTS_JSON, JsonUtil.toJson(sqlStmts));

    Config config = new MapConfig(staticConfigs);
    new SamzaSqlValidator(config).validate(sqlStmts);

    runApplication(config);

    List<String> outMessages = TestAvroSystemFactory.messages.stream()
        .map(x -> ((GenericRecord) x.getMessage()).get("pageKey").toString() + ","
            + (((GenericRecord) x.getMessage()).get("profileName") == null ? "null" :
            ((GenericRecord) x.getMessage()).get("profileName").toString()))
        .collect(Collectors.toList());
    // Half the foreign keys are null.
    Assert.assertEquals(numMessages / 2, outMessages.size());
    List<String> expectedOutMessages = TestAvroSystemFactory.getPageKeyProfileNameJoinWithNullForeignKeys(numMessages);
    Assert.assertEquals(expectedOutMessages, outMessages);
  }

  @Test
  public void testEndToEndStreamTableLeftJoin() throws Exception {
    int numMessages = 20;

    TestAvroSystemFactory.messages.clear();
    Map<String, String> staticConfigs =
        SamzaSqlTestConfig.fetchStaticConfigsWithFactories(Collections.emptyMap(), numMessages, true);
    String sql =
        "Insert into testavro.enrichedPageViewTopic "
            + "select pv.pageKey as __key__, pv.pageKey as pageKey, p.name as companyName, p.name as profileName,"
            + "       p.address as profileAddress "
            + "from testavro.PAGEVIEW as pv "
            + "left join testavro.PROFILE.`$table` as p "
            + " on pv.profileId = p.id";

    List<String> sqlStmts = Arrays.asList(sql);
    staticConfigs.put(SamzaSqlApplicationConfig.CFG_SQL_STMTS_JSON, JsonUtil.toJson(sqlStmts));

    Config config = new MapConfig(staticConfigs);
    new SamzaSqlValidator(config).validate(sqlStmts);

    runApplication(config);

    List<String> outMessages = TestAvroSystemFactory.messages.stream()
        .map(x -> ((GenericRecord) x.getMessage()).get("pageKey").toString() + ","
            + (((GenericRecord) x.getMessage()).get("profileName") == null ? "null" :
            ((GenericRecord) x.getMessage()).get("profileName").toString()))
        .collect(Collectors.toList());
    Assert.assertEquals(numMessages, outMessages.size());
    List<String> expectedOutMessages =
        TestAvroSystemFactory.getPageKeyProfileNameOuterJoinWithNullForeignKeys(numMessages);
    Assert.assertEquals(expectedOutMessages, outMessages);
  }

  @Test
  public void testEndToEndStreamTableRightJoin() throws Exception {
    int numMessages = 20;

    TestAvroSystemFactory.messages.clear();
    Map<String, String> staticConfigs =
        SamzaSqlTestConfig.fetchStaticConfigsWithFactories(Collections.emptyMap(), numMessages, true);
    String sql =
        "Insert into testavro.enrichedPageViewTopic "
            + "select pv.pageKey as __key__, pv.pageKey as pageKey, p.name as companyName, p.name as profileName,"
            + "       p.address as profileAddress "
            + "from testavro.PROFILE.`$table` as p "
            + "right join testavro.PAGEVIEW as pv "
            + " on p.id = pv.profileId";

    List<String> sqlStmts = Arrays.asList(sql);
    staticConfigs.put(SamzaSqlApplicationConfig.CFG_SQL_STMTS_JSON, JsonUtil.toJson(sqlStmts));

    Config config = new MapConfig(staticConfigs);
    new SamzaSqlValidator(config).validate(sqlStmts);

    runApplication(config);

    List<String> outMessages = TestAvroSystemFactory.messages.stream()
        .map(x -> ((GenericRecord) x.getMessage()).get("pageKey").toString() + ","
            + (((GenericRecord) x.getMessage()).get("profileName") == null ? "null" :
            ((GenericRecord) x.getMessage()).get("profileName").toString()))
        .collect(Collectors.toList());
    Assert.assertEquals(numMessages, outMessages.size());
    List<String> expectedOutMessages =
        TestAvroSystemFactory.getPageKeyProfileNameOuterJoinWithNullForeignKeys(numMessages);
    Assert.assertEquals(expectedOutMessages, outMessages);
  }

  @Ignore
  @Test
  public void testEndToEndStreamTableTableJoin() throws Exception {
    int numMessages = 20;

    TestAvroSystemFactory.messages.clear();
    Map<String, String> staticConfigs = SamzaSqlTestConfig.fetchStaticConfigsWithFactories(numMessages);
    String sql =
        "Insert into testavro.enrichedPageViewTopic "
            + "select pv.pageKey as __key__, pv.pageKey as pageKey, c.name as companyName, p.name as profileName,"
            + "       p.address as profileAddress "
            + "from testavro.PAGEVIEW as pv "
            + "join testavro.PROFILE.`$table` as p "
            + " on MyTest(p.id) = MyTest(pv.profileId) "
            + " join testavro.COMPANY.`$table` as c "
            + " on MyTest(p.companyId) = MyTest(c.id)";

    List<String> sqlStmts = Arrays.asList(sql);
    staticConfigs.put(SamzaSqlApplicationConfig.CFG_SQL_STMTS_JSON, JsonUtil.toJson(sqlStmts));

    Config config = new MapConfig(staticConfigs);
    new SamzaSqlValidator(config).validate(sqlStmts);

    runApplication(config);

    List<String> outMessages = TestAvroSystemFactory.messages.stream()
        .map(x -> ((GenericRecord) x.getMessage()).get("pageKey").toString() + ","
            + ((GenericRecord) x.getMessage()).get("profileName").toString() + ","
            + ((GenericRecord) x.getMessage()).get("companyName").toString())
        .collect(Collectors.toList());
    Assert.assertEquals(numMessages, outMessages.size());
    List<String> expectedOutMessages = TestAvroSystemFactory.getPageKeyProfileCompanyNameJoin(numMessages);
    Assert.assertEquals(expectedOutMessages, outMessages);
  }

  @Ignore @Test
  public void testEndToEndStreamTableTableJoinWithPrimaryKeys() throws Exception {
    int numMessages = 20;

    TestAvroSystemFactory.messages.clear();
    Map<String, String> staticConfigs = SamzaSqlTestConfig.fetchStaticConfigsWithFactories(numMessages);
    String sql =
        "Insert into testavro.enrichedPageViewTopic "
            + "select pv.pageKey as __key__, pv.pageKey as pageKey, c.name as companyName, p.name as profileName,"
            + "       p.address as profileAddress "
            + "from testavro.PAGEVIEW as pv "
            + "join testavro.PROFILE.`$table` as p "
            + " on MyTest(p.__key__) = MyTest(pv.profileId) "
            + " join testavro.COMPANY.`$table` as c "
            + " on MyTest(p.companyId) = MyTest(c.__key__)";

    List<String> sqlStmts = Arrays.asList(sql);
    staticConfigs.put(SamzaSqlApplicationConfig.CFG_SQL_STMTS_JSON, JsonUtil.toJson(sqlStmts));

    Config config = new MapConfig(staticConfigs);
    new SamzaSqlValidator(config).validate(sqlStmts);

    runApplication(config);

    List<String> outMessages = TestAvroSystemFactory.messages.stream()
        .map(x -> ((GenericRecord) x.getMessage()).get("pageKey").toString() + ","
            + ((GenericRecord) x.getMessage()).get("profileName").toString() + ","
            + ((GenericRecord) x.getMessage()).get("companyName").toString())
        .collect(Collectors.toList());
    Assert.assertEquals(numMessages, outMessages.size());
    List<String> expectedOutMessages = TestAvroSystemFactory.getPageKeyProfileCompanyNameJoin(numMessages);
    Assert.assertEquals(expectedOutMessages, outMessages);
  }

  @Test
  public void testEndToEndStreamTableTableJoinWithCompositeKey() throws Exception {
    int numMessages = 20;

    TestAvroSystemFactory.messages.clear();
    Map<String, String> staticConfigs = SamzaSqlTestConfig.fetchStaticConfigsWithFactories(numMessages);
    String sql =
        "Insert into testavro.enrichedPageViewTopic "
            + "select pv.pageKey as __key__, pv.pageKey as pageKey, c.name as companyName, p.name as profileName,"
            + "       p.address as profileAddress "
            + "from testavro.PAGEVIEW as pv "
            + "join testavro.PROFILE.`$table` as p "
            + " on p.id = pv.profileId "
            + " join testavro.COMPANY.`$table` as c "
            + " on p.companyId = c.id AND c.id = pv.profileId";

    List<String> sqlStmts = Arrays.asList(sql);
    staticConfigs.put(SamzaSqlApplicationConfig.CFG_SQL_STMTS_JSON, JsonUtil.toJson(sqlStmts));

    Config config = new MapConfig(staticConfigs);
    new SamzaSqlValidator(config).validate(sqlStmts);

    runApplication(config);

    List<String> outMessages = TestAvroSystemFactory.messages.stream()
        .map(x -> ((GenericRecord) x.getMessage()).get("pageKey").toString() + ","
            + ((GenericRecord) x.getMessage()).get("profileName").toString() + ","
            + ((GenericRecord) x.getMessage()).get("companyName").toString())
        .collect(Collectors.toList());
    Assert.assertEquals(TestAvroSystemFactory.companies.length, outMessages.size());
    List<String> expectedOutMessages =
        TestAvroSystemFactory.getPageKeyProfileCompanyNameJoin(TestAvroSystemFactory.companies.length);
    Assert.assertEquals(expectedOutMessages, outMessages);
  }

  // Disabling the test until SAMZA-1652 and SAMZA-1661 are fixed.
  @Ignore
  @Test
  public void testEndToEndGroupBy() throws Exception {
    int numMessages = 200;
    long windowDurationMs = 200;

    TestAvroSystemFactory.messages.clear();
    Map<String, String> staticConfigs =
        SamzaSqlTestConfig.fetchStaticConfigsWithFactories(Collections.emptyMap(), numMessages, false, false,
            windowDurationMs);
    String sql =
        "Insert into testavro.pageViewCountTopic"
            + " select 'SampleJob' as jobName, pv.pageKey, count(*) as `count`"
            + " from testavro.PAGEVIEW as pv"
            + " where pv.pageKey = 'job' or pv.pageKey = 'inbox'"
            + " group by (pv.pageKey)";

    List<String> sqlStmts = Arrays.asList(sql);
    staticConfigs.put(SamzaSqlApplicationConfig.CFG_SQL_STMTS_JSON, JsonUtil.toJson(sqlStmts));

    Config config = new MapConfig(staticConfigs);
    new SamzaSqlValidator(config).validate(sqlStmts);

    runApplication(config);

    // Let's capture the list of windows/counts per key.
    HashMap<String, List<String>> pageKeyCountListMap = new HashMap<>();
    TestAvroSystemFactory.messages.stream()
        .map(x -> {
            String pageKey = ((GenericRecord) x.getMessage()).get("pageKey").toString();
            String count = ((GenericRecord) x.getMessage()).get("count").toString();
            pageKeyCountListMap.computeIfAbsent(pageKey, k -> new ArrayList<>()).add(count);
            return pageKeyCountListMap;
          });

    HashMap<String, Integer> pageKeyCountMap = new HashMap<>();
    pageKeyCountListMap.forEach((key, list) -> {
        // Check that the number of windows per key is non-zero but less than the number of input messages per key.
        Assert.assertTrue(list.size() > 1 && list.size() < numMessages / TestAvroSystemFactory.pageKeys.length);
        // Collapse the count of messages per key
        pageKeyCountMap.put(key, list.stream().mapToInt(Integer::parseInt).sum());
      });

    Set<String> pageKeys = new HashSet<>(Arrays.asList("job", "inbox"));
    HashMap<String, Integer> expectedPageKeyCountMap =
        TestAvroSystemFactory.getPageKeyGroupByResult(numMessages, pageKeys);

    Assert.assertEquals(expectedPageKeyCountMap, pageKeyCountMap);
  }
}<|MERGE_RESOLUTION|>--- conflicted
+++ resolved
@@ -258,13 +258,8 @@
     Assert.assertTrue(IntStream.range(0, numMessages).boxed().collect(Collectors.toList()).equals(new ArrayList<>(outMessagesSet)));
   }
 
-<<<<<<< HEAD
-  @Ignore @Test
-  public void testEndToEndFanOut() {
-=======
   @Test
   public void testEndToEndFanOut() throws SamzaSqlValidatorException {
->>>>>>> ae8e8571
     int numMessages = 20;
     TestAvroSystemFactory.messages.clear();
     Map<String, String> staticConfigs = SamzaSqlTestConfig.fetchStaticConfigsWithFactories(numMessages);
