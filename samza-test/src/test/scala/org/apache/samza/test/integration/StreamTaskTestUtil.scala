/*
 * Licensed to the Apache Software Foundation (ASF) under one
 * or more contributor license agreements.  See the NOTICE file
 * distributed with this work for additional information
 * regarding copyright ownership.  The ASF licenses this file
 * to you under the Apache License, Version 2.0 (the
 * "License"); you may not use this file except in compliance
 * with the License.  You may obtain a copy of the License at
 *
 *   http://www.apache.org/licenses/LICENSE-2.0
 *
 * Unless required by applicable law or agreed to in writing,
 * software distributed under the License is distributed on an
 * "AS IS" BASIS, WITHOUT WARRANTIES OR CONDITIONS OF ANY
 * KIND, either express or implied.  See the License for the
 * specific language governing permissions and limitations
 * under the License.
 */

package org.apache.samza.test.integration

import java.util
import java.util.Properties
import java.util.concurrent.{CountDownLatch, TimeUnit}
<<<<<<< HEAD
=======
import javax.security.auth.login.Configuration

>>>>>>> 492a3d79
import kafka.admin.AdminUtils
import kafka.consumer.{Consumer, ConsumerConfig}
import kafka.message.MessageAndMetadata
import kafka.server.{KafkaConfig, KafkaServer}
<<<<<<< HEAD
import kafka.utils.TestUtils
=======
import kafka.utils.{TestUtils, CoreUtils, ZkUtils}
>>>>>>> 492a3d79
import kafka.zk.EmbeddedZookeeper
import org.apache.kafka.clients.producer.{KafkaProducer, Producer, ProducerConfig, ProducerRecord}
import org.apache.samza.Partition
import org.apache.samza.checkpoint.Checkpoint
import org.apache.kafka.common.protocol.SecurityProtocol
import org.apache.kafka.common.security.JaasUtils
import org.apache.samza.config.{Config, KafkaProducerConfig, MapConfig}
import org.apache.samza.container.TaskName
import org.apache.samza.job.local.ThreadJobFactory
import org.apache.samza.job.{ApplicationStatus, JobRunner, StreamJob}
import org.apache.samza.system.kafka.TopicMetadataCache
import org.apache.samza.system.{IncomingMessageEnvelope, SystemStreamPartition}
import org.apache.samza.task._
import org.apache.samza.util.{ClientUtilTopicMetadataStore, KafkaUtil, TopicMetadataStore}
import org.junit.Assert._
import scala.collection.JavaConversions._
<<<<<<< HEAD
import scala.collection.mutable.{ArrayBuffer, HashMap, SynchronizedMap}
import kafka.api.FixedPortTestUtils
import kafka.utils.ZkUtils
import kafka.utils.CoreUtils
=======
import scala.collection.mutable.{ArrayBuffer, Buffer, HashMap, SynchronizedMap}
>>>>>>> 492a3d79

/*
 * This creates an singleton instance of TestBaseStreamTask and implement the helper functions to
 * 1. start the local ZooKeeper server
 * 2. start the local Kafka brokers
 * 3. create and validate test topics
 * 4. shutdown servers and cleanup test directories and files
 */
object StreamTaskTestUtil {
  val INPUT_TOPIC = "input"
  val TOTAL_TASK_NAMES = 1
  val REPLICATION_FACTOR = 3

<<<<<<< HEAD
  var zookeeper: EmbeddedZookeeper = new EmbeddedZookeeper()
  var zkConnect: String = "127.0.0.1:"+zookeeper.port
  var zkClient: ZkClient = null
  val zkConnectionTimeout = 6000
  val zkSessionTimeout = 6000

  val brokerId1 = 0
  val brokerId2 = 1
  val brokerId3 = 2
  val ports = FixedPortTestUtils.choosePorts(3)
  val (port1, port2, port3) = (ports(0), ports(1), ports(2))

  val props1 = TestUtils.createBrokerConfig(brokerId1, zkConnect, port=port1)
  val props2 = TestUtils.createBrokerConfig(brokerId2, zkConnect, port=port2)
  val props3 = TestUtils.createBrokerConfig(brokerId3, zkConnect, port=port3)
  props1.setProperty("auto.create.topics.enable","false")
  props2.setProperty("auto.create.topics.enable","false")
  props3.setProperty("auto.create.topics.enable","false")

  val config = new util.HashMap[String, Object]()
  val brokers = "localhost:%d,localhost:%d,localhost:%d" format (port1, port2, port3)
  config.put("bootstrap.servers", brokers)
  config.put("request.required.acks", "-1")
  config.put("serializer.class", "kafka.serializer.StringEncoder")
  config.put(ProducerConfig.MAX_IN_FLIGHT_REQUESTS_PER_CONNECTION, "1")
  config.put(ProducerConfig.RETRIES_CONFIG, (new Integer(Integer.MAX_VALUE-1)).toString())
  val producerConfig = new KafkaProducerConfig("kafka", "i001", config)
  var producer: Producer[Array[Byte], Array[Byte]] = null
  val cp1 = new Checkpoint(Map(new SystemStreamPartition("kafka", "topic", new Partition(0)) -> "123"))
  val cp2 = new Checkpoint(Map(new SystemStreamPartition("kafka", "topic", new Partition(0)) -> "12345"))
  var server1: KafkaServer = null
  var server2: KafkaServer = null
  var server3: KafkaServer = null
=======
  val zkConnectionTimeout = 6000
  val zkSessionTimeout = 6000

  var zkUtils: ZkUtils = null
  var zookeeper: EmbeddedZookeeper = null
  var brokers: String = null
  def zkPort: Int = zookeeper.port
  def zkConnect: String = s"127.0.0.1:$zkPort"

  var producer: Producer[Array[Byte], Array[Byte]] = null
  val cp1 = new Checkpoint(Map(new SystemStreamPartition("kafka", "topic", new Partition(0)) -> "123"))
  val cp2 = new Checkpoint(Map(new SystemStreamPartition("kafka", "topic", new Partition(0)) -> "12345"))

>>>>>>> 492a3d79
  var metadataStore: TopicMetadataStore = null

  /*
   * This is the default job configuration. Each test class can override the default configuration below.
   */
  var jobConfig = Map(
    "job.factory.class" -> classOf[ThreadJobFactory].getCanonicalName,
    "job.coordinator.system" -> "kafka",
    "task.inputs" -> "kafka.input",
    "serializers.registry.string.class" -> "org.apache.samza.serializers.StringSerdeFactory",
    "systems.kafka.samza.factory" -> "org.apache.samza.system.kafka.KafkaSystemFactory",
    // Always start consuming at offset 0. This avoids a race condition between
    // the producer and the consumer in this test (SAMZA-166, SAMZA-224).
    "systems.kafka.samza.offset.default" -> "oldest", // applies to a nonempty topic
    "systems.kafka.consumer.auto.offset.reset" -> "smallest", // applies to an empty topic
    "systems.kafka.samza.msg.serde" -> "string",
    "systems.kafka.consumer.zookeeper.connect" -> "localhost:2181",
    "systems.kafka.producer.bootstrap.servers" -> "localhost:9092",
    // Since using state, need a checkpoint manager
    "task.checkpoint.factory" -> "org.apache.samza.checkpoint.kafka.KafkaCheckpointManagerFactory",
    "task.checkpoint.system" -> "kafka",
    "task.checkpoint.replication.factor" -> "1",
    // However, don't have the inputs use the checkpoint manager
    // since the second part of the test expects to replay the input streams.
    "systems.kafka.streams.input.samza.reset.offset" -> "false")

  def apply(map: Map[String, String]): Unit = {
    jobConfig ++= map
    TestTask.reset()
  }

  var servers: Buffer[KafkaServer] = null

  def beforeSetupServers {
    zookeeper = new EmbeddedZookeeper()
<<<<<<< HEAD

    server1 = TestUtils.createServer(KafkaConfig(props1))
    server2 = TestUtils.createServer(KafkaConfig(props2))
    server3 = TestUtils.createServer(KafkaConfig(props3))
    zkClient = ZkUtils.createZkClient(zkConnect, 6000, 6000)
=======
    zkUtils = ZkUtils(zkConnect, zkSessionTimeout, zkConnectionTimeout, JaasUtils.isZkSecurityEnabled())

    val props = TestUtils.createBrokerConfigs(3, zkConnect, true)

    val configs = props.map(p => {
      p.setProperty("auto.create.topics.enable","false")
      KafkaConfig.fromProps(p)
    })

    servers = configs.map(TestUtils.createServer(_)).toBuffer

    val brokerList = TestUtils.getBrokerListStrFromServers(servers, SecurityProtocol.PLAINTEXT)
    brokers = brokerList.split(",").map(p => "localhost" + p).mkString(",")

    jobConfig ++= Map("systems.kafka.consumer.zookeeper.connect" -> zkConnect,
      "systems.kafka.producer.bootstrap.servers" -> brokers)

    val config = new util.HashMap[String, Object]()

    config.put("bootstrap.servers", brokers)
    config.put("request.required.acks", "-1")
    config.put("serializer.class", "kafka.serializer.StringEncoder")
    config.put(ProducerConfig.MAX_IN_FLIGHT_REQUESTS_PER_CONNECTION, "1")
    config.put(ProducerConfig.RETRIES_CONFIG, (new Integer(Integer.MAX_VALUE-1)).toString())
    val producerConfig = new KafkaProducerConfig("kafka", "i001", config)

>>>>>>> 492a3d79
    producer = new KafkaProducer[Array[Byte], Array[Byte]](producerConfig.getProducerProperties)
    metadataStore = new ClientUtilTopicMetadataStore(brokers, "some-job-name")

    createTopics
    validateTopics
  }

  def createTopics {
    AdminUtils.createTopic(
<<<<<<< HEAD
      ZkUtils.apply(zkClient,false),
=======
      zkUtils,
>>>>>>> 492a3d79
      INPUT_TOPIC,
      TOTAL_TASK_NAMES,
      REPLICATION_FACTOR)
  }

  def validateTopics {
    val topics = Set(INPUT_TOPIC)
    var done = false
    var retries = 0

    while (!done && retries < 100) {
      try {
        val topicMetadataMap = TopicMetadataCache.getTopicMetadata(topics, "kafka", metadataStore.getTopicInfo)

        topics.foreach(topic => {
          val topicMetadata = topicMetadataMap(topic)
          val errorCode = topicMetadata.errorCode

          KafkaUtil.maybeThrowException(errorCode)
        })

        done = true
      } catch {
        case e: Exception =>
          System.err.println("Got exception while validating test topics. Waiting and retrying.", e)
          retries += 1
          Thread.sleep(500)
      }
    }

    if (retries >= 100) {
      fail("Unable to successfully create topics. Tried to validate %s times." format retries)
    }
  }

  def afterCleanLogDirs {
<<<<<<< HEAD
    producer.close()
    server1.shutdown
    server1.awaitShutdown()
    server2.shutdown
    server2.awaitShutdown()
    server3.shutdown
    server3.awaitShutdown()
    CoreUtils.rm(server1.config.logDirs)
    CoreUtils.rm(server2.config.logDirs)
    CoreUtils.rm(server3.config.logDirs)
    zkClient.close
    zookeeper.shutdown
=======
    servers.foreach(_.shutdown())
    servers.foreach(server => CoreUtils.delete(server.config.logDirs))

    if (zkUtils != null)
     CoreUtils.swallow(zkUtils.close())
    if (zookeeper != null)
      CoreUtils.swallow(zookeeper.shutdown())
    Configuration.setConfiguration(null)

>>>>>>> 492a3d79
  }
}

/* This class implement the base utility to implement an integration test for StreamTask
 * It implements helper functions to start/stop the job, send messages to a task, and read all messages from a topic
 */
class StreamTaskTestUtil {
  import StreamTaskTestUtil._

  /**
   * Start a job for TestTask, and do some basic sanity checks around startup
   * time, number of partitions, etc.
   */
  def startJob = {
    // Start task.
    val job = new JobRunner(new MapConfig(jobConfig)).run()
    assertEquals(ApplicationStatus.Running, job.waitForStatus(ApplicationStatus.Running, 60000))
    TestTask.awaitTaskRegistered
    val tasks = TestTask.tasks
    assertEquals("Should only have a single partition in this task", 1, tasks.size)
    val task = tasks.values.toList.head
    task.initFinished.await(60, TimeUnit.SECONDS)
    assertEquals(0, task.initFinished.getCount)
    (job, task)
  }

  /**
   * Kill a job, and wait for an unsuccessful finish (since this throws an
   * interrupt, which is forwarded on to ThreadJob, and marked as a failure).
   */
  def stopJob(job: StreamJob) {
    // Shutdown task.
    job.kill
    assertEquals(ApplicationStatus.UnsuccessfulFinish, job.waitForFinish(60000))
  }

  /**
   * Send a message to the input topic, and validate that it gets to the test task.
   */
  def send(task: TestTask, msg: String) {
    producer.send(new ProducerRecord(INPUT_TOPIC, msg.getBytes)).get()
    task.awaitMessage
    assertEquals(msg, task.received.last)
  }

  /**
   * Read all messages from a topic starting from last saved offset for group.
   * To read all from offset 0, specify a unique, new group string.
   */
  def readAll(topic: String, maxOffsetInclusive: Int, group: String): List[String] = {
    val props = new Properties

    props.put("zookeeper.connect", zkConnect)
    props.put("group.id", group)
    props.put("auto.offset.reset", "smallest")

    val consumerConfig = new ConsumerConfig(props)
    val consumerConnector = Consumer.create(consumerConfig)
    var stream = consumerConnector.createMessageStreams(Map(topic -> 1)).get(topic).get.get(0).iterator
    var message: MessageAndMetadata[Array[Byte], Array[Byte]] = null
    var messages = ArrayBuffer[String]()

    while (message == null || message.offset < maxOffsetInclusive) {
      message = stream.next
      if (message.message == null) {
        messages += null
      } else {
        messages += new String(message.message, "UTF-8")
      }
      System.err.println("StreamTaskTestUtil.readAll(): offset=%s, message=%s" format (message.offset, messages.last))
    }

    consumerConnector.shutdown

    messages.toList
  }

}

object TestTask {
  val tasks = new HashMap[TaskName, TestTask] with SynchronizedMap[TaskName, TestTask]
  var totalTasks = 1
  @volatile var allTasksRegistered = new CountDownLatch(totalTasks)

  def reset(): Unit = {
    TestTask.totalTasks = StreamTaskTestUtil.TOTAL_TASK_NAMES
    TestTask.allTasksRegistered = new CountDownLatch(TestTask.totalTasks)
  }

  /**
   * Static method that tasks can use to register themselves with. Useful so
   * we don't have to sneak into the ThreadJob/SamzaContainer to get our test
   * tasks.
   */
  def register(taskName: TaskName, task: TestTask) {
    tasks += taskName -> task
    allTasksRegistered.countDown
  }

  def awaitTaskRegistered {
    allTasksRegistered.await(60, TimeUnit.SECONDS)
    assertEquals(0, allTasksRegistered.getCount)
    assertEquals(totalTasks, tasks.size)
    // Reset the registered latch, so we can use it again every time we start a new job.
    TestTask.allTasksRegistered = new CountDownLatch(TestTask.totalTasks)
  }
}

/**
 * This class defines the base class for StreamTask used in integration test
 * It implements some basic hooks for synchronization between the test class and the tasks
 */
abstract class TestTask extends StreamTask with InitableTask {
  var received = ArrayBuffer[String]()
  val initFinished = new CountDownLatch(1)
  var gotMessage = new CountDownLatch(1)

  def init(config: Config, context: TaskContext) {
    TestTask.register(context.getTaskName, this)
    testInit(config, context)
    initFinished.countDown()
  }

  def process(envelope: IncomingMessageEnvelope, collector: MessageCollector, coordinator: TaskCoordinator) {
    val msg = envelope.getMessage.asInstanceOf[String]

    System.err.println("TestTask.process(): %s" format msg)

    received += msg

    testProcess(envelope, collector, coordinator)

    // Notify sender that we got a message.
    gotMessage.countDown
  }

  def awaitMessage {
    assertTrue("Timed out of waiting for message rather than received one.", gotMessage.await(60, TimeUnit.SECONDS))
    assertEquals(0, gotMessage.getCount)
    gotMessage = new CountDownLatch(1)
  }

  def testInit(config: Config, context: TaskContext)

  def testProcess(envelope: IncomingMessageEnvelope, collector: MessageCollector, coordinator: TaskCoordinator)

}<|MERGE_RESOLUTION|>--- conflicted
+++ resolved
@@ -22,20 +22,13 @@
 import java.util
 import java.util.Properties
 import java.util.concurrent.{CountDownLatch, TimeUnit}
-<<<<<<< HEAD
-=======
 import javax.security.auth.login.Configuration
 
->>>>>>> 492a3d79
 import kafka.admin.AdminUtils
 import kafka.consumer.{Consumer, ConsumerConfig}
 import kafka.message.MessageAndMetadata
 import kafka.server.{KafkaConfig, KafkaServer}
-<<<<<<< HEAD
-import kafka.utils.TestUtils
-=======
 import kafka.utils.{TestUtils, CoreUtils, ZkUtils}
->>>>>>> 492a3d79
 import kafka.zk.EmbeddedZookeeper
 import org.apache.kafka.clients.producer.{KafkaProducer, Producer, ProducerConfig, ProducerRecord}
 import org.apache.samza.Partition
@@ -52,14 +45,7 @@
 import org.apache.samza.util.{ClientUtilTopicMetadataStore, KafkaUtil, TopicMetadataStore}
 import org.junit.Assert._
 import scala.collection.JavaConversions._
-<<<<<<< HEAD
-import scala.collection.mutable.{ArrayBuffer, HashMap, SynchronizedMap}
-import kafka.api.FixedPortTestUtils
-import kafka.utils.ZkUtils
-import kafka.utils.CoreUtils
-=======
 import scala.collection.mutable.{ArrayBuffer, Buffer, HashMap, SynchronizedMap}
->>>>>>> 492a3d79
 
 /*
  * This creates an singleton instance of TestBaseStreamTask and implement the helper functions to
@@ -73,41 +59,6 @@
   val TOTAL_TASK_NAMES = 1
   val REPLICATION_FACTOR = 3
 
-<<<<<<< HEAD
-  var zookeeper: EmbeddedZookeeper = new EmbeddedZookeeper()
-  var zkConnect: String = "127.0.0.1:"+zookeeper.port
-  var zkClient: ZkClient = null
-  val zkConnectionTimeout = 6000
-  val zkSessionTimeout = 6000
-
-  val brokerId1 = 0
-  val brokerId2 = 1
-  val brokerId3 = 2
-  val ports = FixedPortTestUtils.choosePorts(3)
-  val (port1, port2, port3) = (ports(0), ports(1), ports(2))
-
-  val props1 = TestUtils.createBrokerConfig(brokerId1, zkConnect, port=port1)
-  val props2 = TestUtils.createBrokerConfig(brokerId2, zkConnect, port=port2)
-  val props3 = TestUtils.createBrokerConfig(brokerId3, zkConnect, port=port3)
-  props1.setProperty("auto.create.topics.enable","false")
-  props2.setProperty("auto.create.topics.enable","false")
-  props3.setProperty("auto.create.topics.enable","false")
-
-  val config = new util.HashMap[String, Object]()
-  val brokers = "localhost:%d,localhost:%d,localhost:%d" format (port1, port2, port3)
-  config.put("bootstrap.servers", brokers)
-  config.put("request.required.acks", "-1")
-  config.put("serializer.class", "kafka.serializer.StringEncoder")
-  config.put(ProducerConfig.MAX_IN_FLIGHT_REQUESTS_PER_CONNECTION, "1")
-  config.put(ProducerConfig.RETRIES_CONFIG, (new Integer(Integer.MAX_VALUE-1)).toString())
-  val producerConfig = new KafkaProducerConfig("kafka", "i001", config)
-  var producer: Producer[Array[Byte], Array[Byte]] = null
-  val cp1 = new Checkpoint(Map(new SystemStreamPartition("kafka", "topic", new Partition(0)) -> "123"))
-  val cp2 = new Checkpoint(Map(new SystemStreamPartition("kafka", "topic", new Partition(0)) -> "12345"))
-  var server1: KafkaServer = null
-  var server2: KafkaServer = null
-  var server3: KafkaServer = null
-=======
   val zkConnectionTimeout = 6000
   val zkSessionTimeout = 6000
 
@@ -121,7 +72,6 @@
   val cp1 = new Checkpoint(Map(new SystemStreamPartition("kafka", "topic", new Partition(0)) -> "123"))
   val cp2 = new Checkpoint(Map(new SystemStreamPartition("kafka", "topic", new Partition(0)) -> "12345"))
 
->>>>>>> 492a3d79
   var metadataStore: TopicMetadataStore = null
 
   /*
@@ -157,13 +107,6 @@
 
   def beforeSetupServers {
     zookeeper = new EmbeddedZookeeper()
-<<<<<<< HEAD
-
-    server1 = TestUtils.createServer(KafkaConfig(props1))
-    server2 = TestUtils.createServer(KafkaConfig(props2))
-    server3 = TestUtils.createServer(KafkaConfig(props3))
-    zkClient = ZkUtils.createZkClient(zkConnect, 6000, 6000)
-=======
     zkUtils = ZkUtils(zkConnect, zkSessionTimeout, zkConnectionTimeout, JaasUtils.isZkSecurityEnabled())
 
     val props = TestUtils.createBrokerConfigs(3, zkConnect, true)
@@ -190,7 +133,6 @@
     config.put(ProducerConfig.RETRIES_CONFIG, (new Integer(Integer.MAX_VALUE-1)).toString())
     val producerConfig = new KafkaProducerConfig("kafka", "i001", config)
 
->>>>>>> 492a3d79
     producer = new KafkaProducer[Array[Byte], Array[Byte]](producerConfig.getProducerProperties)
     metadataStore = new ClientUtilTopicMetadataStore(brokers, "some-job-name")
 
@@ -200,11 +142,7 @@
 
   def createTopics {
     AdminUtils.createTopic(
-<<<<<<< HEAD
-      ZkUtils.apply(zkClient,false),
-=======
       zkUtils,
->>>>>>> 492a3d79
       INPUT_TOPIC,
       TOTAL_TASK_NAMES,
       REPLICATION_FACTOR)
@@ -241,20 +179,6 @@
   }
 
   def afterCleanLogDirs {
-<<<<<<< HEAD
-    producer.close()
-    server1.shutdown
-    server1.awaitShutdown()
-    server2.shutdown
-    server2.awaitShutdown()
-    server3.shutdown
-    server3.awaitShutdown()
-    CoreUtils.rm(server1.config.logDirs)
-    CoreUtils.rm(server2.config.logDirs)
-    CoreUtils.rm(server3.config.logDirs)
-    zkClient.close
-    zookeeper.shutdown
-=======
     servers.foreach(_.shutdown())
     servers.foreach(server => CoreUtils.delete(server.config.logDirs))
 
@@ -264,7 +188,6 @@
       CoreUtils.swallow(zookeeper.shutdown())
     Configuration.setConfiguration(null)
 
->>>>>>> 492a3d79
   }
 }
 
