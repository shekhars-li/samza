--- conflicted
+++ resolved
@@ -101,7 +101,19 @@
     new KafkaSystemAdmin(system, new MapConfig(map), KafkaSystemConsumer.createKafkaConsumerImpl(system, consumerConfig));
   }
 
-<<<<<<< HEAD
+  protected def executeRun(applicationRunner: ApplicationRunner, config: Config): Unit = {
+    applicationRunner.run(buildExternalContext(config).orNull)
+  }
+
+  private def buildExternalContext(config: Config): Option[ExternalContext] = {
+    /*
+     * By default, use an empty ExternalContext here. In a custom fork of Samza, this can be implemented to pass
+     * a non-empty ExternalContext. Only config should be used to build the external context. In the future, components
+     * like the application descriptor may not be available.
+     */
+    None
+  }
+
   /**
     * Build Linkedin-specific required configs for Offspring.
     */
@@ -114,19 +126,4 @@
       "com.linkedin.app.instance" -> "i001"
     )
   }
-
-=======
-  protected def executeRun(applicationRunner: ApplicationRunner, config: Config): Unit = {
-    applicationRunner.run(buildExternalContext(config).orNull)
-  }
-
-  private def buildExternalContext(config: Config): Option[ExternalContext] = {
-    /*
-     * By default, use an empty ExternalContext here. In a custom fork of Samza, this can be implemented to pass
-     * a non-empty ExternalContext. Only config should be used to build the external context. In the future, components
-     * like the application descriptor may not be available.
-     */
-    None
-  }
->>>>>>> e2adf8f9
 }