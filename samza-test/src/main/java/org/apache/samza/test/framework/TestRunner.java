--- conflicted
+++ resolved
@@ -125,7 +125,7 @@
     addConfig(InMemorySystemConfig.INMEMORY_SCOPE, inMemoryScope);
     addConfig(new InMemorySystemDescriptor(JOB_DEFAULT_SYSTEM).withInMemoryScope(inMemoryScope).toConfig());
     // Linkedin-specific Offspring configs
-    addConfig(LiConfigUtil.buildRequiredOffspringConfigs(JOB_NAME));
+    addConfig(LiConfigUtil.buildRequiredOffspringConfigs(APP_NAME));
   }
 
   /**
@@ -274,8 +274,7 @@
     Preconditions.checkState(!timeout.isZero() || !timeout.isNegative(), "Timeouts should be positive");
     // Cleaning store directories to ensure current run does not pick up state from previous run
     deleteStoreDirectories();
-<<<<<<< HEAD
-    Config config = new MapConfig(configs);
+    Config config = new MapConfig(JobPlanner.generateSingleJobConfig(configs));
 
     // Linkedin-specific initialization for Offspring usage
     ProcessGeneratorHolder.getInstance().createGenerator(config);
@@ -298,18 +297,6 @@
       }
     } finally {
       ProcessGeneratorHolder.getInstance().stop();
-=======
-    Config config = new MapConfig(JobPlanner.generateSingleJobConfig(configs));
-    final LocalApplicationRunner runner = new LocalApplicationRunner(app, config);
-    runner.run(buildExternalContext(config).orElse(null));
-    if (!runner.waitForFinish(timeout)) {
-      throw new SamzaException("Timed out waiting for application to finish");
-    }
-    ApplicationStatus status = runner.status();
-    deleteStoreDirectories();
-    if (status.getStatusCode() == ApplicationStatus.StatusCode.UnsuccessfulFinish) {
-      throw new SamzaException("Application could not finish successfully", status.getThrowable());
->>>>>>> 7008e0d4
     }
   }
 
