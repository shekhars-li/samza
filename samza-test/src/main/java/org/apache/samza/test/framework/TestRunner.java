/*
 * Licensed to the Apache Software Foundation (ASF) under one
 * or more contributor license agreements.  See the NOTICE file
 * distributed with this work for additional information
 * regarding copyright ownership.  The ASF licenses this file
 * to you under the Apache License, Version 2.0 (the
 * "License"); you may not use this file except in compliance
 * with the License.  You may obtain a copy of the License at
 *
 *   http://www.apache.org/licenses/LICENSE-2.0
 *
 * Unless required by applicable law or agreed to in writing,
 * software distributed under the License is distributed on an
 * "AS IS" BASIS, WITHOUT WARRANTIES OR CONDITIONS OF ANY
 * KIND, either express or implied.  See the License for the
 * specific language governing permissions and limitations
 * under the License.
 */

package org.apache.samza.test.framework;

import com.google.common.base.Preconditions;
import com.linkedin.samza.context.DefaultLiExternalContextFactory;
import com.linkedin.samza.generator.internal.ProcessGeneratorHolder;
import java.io.File;
import java.time.Duration;
import java.util.HashMap;
import java.util.HashSet;
import java.util.LinkedList;
import java.util.List;
import java.util.Map;
import java.util.Optional;
import java.util.Set;
import java.util.stream.Collectors;
import org.apache.commons.lang.RandomStringUtils;
import org.apache.samza.SamzaException;
import org.apache.samza.application.LegacyTaskApplication;
import org.apache.samza.application.SamzaApplication;
import org.apache.samza.config.ApplicationConfig;
import org.apache.samza.config.ClusterManagerConfig;
import org.apache.samza.config.Config;
import org.apache.samza.config.InMemorySystemConfig;
import org.apache.samza.config.JobConfig;
import org.apache.samza.config.JobCoordinatorConfig;
import org.apache.samza.config.MapConfig;
import org.apache.samza.config.StreamConfig;
import org.apache.samza.config.TaskConfig;
import org.apache.samza.container.grouper.task.SingleContainerGrouperFactory;
import org.apache.samza.context.ExternalContext;
import org.apache.samza.execution.JobPlanner;
import org.apache.samza.job.ApplicationStatus;
import org.apache.samza.metadatastore.InMemoryMetadataStoreFactory;
import org.apache.samza.operators.KV;
import org.apache.samza.runtime.LocalApplicationRunner;
import org.apache.samza.standalone.PassthroughJobCoordinatorFactory;
import org.apache.samza.system.EndOfStreamMessage;
import org.apache.samza.system.IncomingMessageEnvelope;
import org.apache.samza.system.OutgoingMessageEnvelope;
import org.apache.samza.system.StreamSpec;
import org.apache.samza.system.SystemConsumer;
import org.apache.samza.system.SystemFactory;
import org.apache.samza.system.SystemStream;
import org.apache.samza.system.SystemStreamMetadata;
import org.apache.samza.system.SystemStreamPartition;
import org.apache.samza.system.descriptors.StreamDescriptor;
import org.apache.samza.system.inmemory.InMemorySystemFactory;
import org.apache.samza.system.inmemory.InMemorySystemProducer;
import org.apache.samza.task.AsyncStreamTask;
import org.apache.samza.task.StreamTask;
import org.apache.samza.test.framework.system.descriptors.InMemoryInputDescriptor;
import org.apache.samza.test.framework.system.descriptors.InMemoryOutputDescriptor;
import org.apache.samza.test.framework.system.descriptors.InMemorySystemDescriptor;
import org.apache.samza.util.FileUtil;
import org.slf4j.Logger;
import org.slf4j.LoggerFactory;


/**
 * TestRunner provides APIs to set up integration tests for a Samza application.
 * Running mode for test is Single container mode
 * Test sets following configuration for the application
 *
 * The following configs are set by default
 *  <ol>
 *    <li>"job.coordination.factory" = {@link PassthroughJobCoordinatorFactory}</li>
 *    <li>"task.name.grouper.factory" = {@link SingleContainerGrouperFactory}</li>
 *    <li>"app.name" = "test-samza"</li>
 *    <li>"processor.id" = "1"</li>
 *    <li>"job.default.system" = {@code JOB_DEFAULT_SYSTEM}</li>
 *    <li>"job.host-affinity.enabled" = "false"</li>
 *  </ol>
 *
 * TestRunner only supports NoOpSerde i.e. inputs to Test Framework should be deserialized
 */
public class TestRunner {
  private static final Logger LOG = LoggerFactory.getLogger(TestRunner.class);
  private static final String JOB_DEFAULT_SYSTEM = "default-samza-system";
  private static final String APP_NAME = "samza-test";

  private Map<String, String> configs;
  private SamzaApplication app;
  private ExternalContext externalContext;
  /*
   * inMemoryScope is a unique global key per TestRunner, this key when configured with {@link InMemorySystemDescriptor}
   * provides an isolated state to run with in memory system
   */
  private String inMemoryScope;

  private TestRunner() {
    this.configs = new HashMap<>();
    this.inMemoryScope = RandomStringUtils.random(10, true, true);
    configs.put(ApplicationConfig.APP_NAME, APP_NAME);
    configs.put(JobConfig.PROCESSOR_ID(), "1");
    configs.put(JobCoordinatorConfig.JOB_COORDINATOR_FACTORY, PassthroughJobCoordinatorFactory.class.getName());
    configs.put(JobConfig.STARTPOINT_METADATA_STORE_FACTORY(), InMemoryMetadataStoreFactory.class.getCanonicalName());
    configs.put(TaskConfig.GROUPER_FACTORY, SingleContainerGrouperFactory.class.getName());
    // Changing the base directory for non-changelog stores used by Samza application to separate the
    // on-disk store locations for concurrently executing tests
    configs.put(JobConfig.JOB_NON_LOGGED_STORE_BASE_DIR(),
        new File(System.getProperty("java.io.tmpdir"), this.inMemoryScope + "-non-logged").getAbsolutePath());
    configs.put(JobConfig.JOB_LOGGED_STORE_BASE_DIR(),
        new File(System.getProperty("java.io.tmpdir"), this.inMemoryScope + "-logged").getAbsolutePath());
    addConfig(JobConfig.JOB_DEFAULT_SYSTEM(), JOB_DEFAULT_SYSTEM);
    // Disabling host affinity since it requires reading locality information from a Kafka coordinator stream
    addConfig(ClusterManagerConfig.JOB_HOST_AFFINITY_ENABLED, Boolean.FALSE.toString());
    addConfig(InMemorySystemConfig.INMEMORY_SCOPE, inMemoryScope);
    addConfig(new InMemorySystemDescriptor(JOB_DEFAULT_SYSTEM).withInMemoryScope(inMemoryScope).toConfig());
    // Linkedin-specific Offspring, SchemaRegistry and JMX configs
    addConfig(LiConfigUtil.buildRequiredTestConfigs(APP_NAME));
  }

  /**
   * Constructs a new {@link TestRunner} from following components
   * @param taskClass containing Samza job logic extending either {@link StreamTask} or {@link AsyncStreamTask}
   */
  private TestRunner(Class taskClass) {
    this();
    Preconditions.checkNotNull(taskClass);
    configs.put(TaskConfig.TASK_CLASS, taskClass.getName());
    this.app = new LegacyTaskApplication(taskClass.getName());
  }

  /**
   * Constructs a new {@link TestRunner} from following components
   * @param app a {@link SamzaApplication}
   */
  private TestRunner(SamzaApplication app) {
    this();
    Preconditions.checkNotNull(app);
    this.app = app;
  }

  /**
   * Creates an instance of {@link TestRunner} for Low Level Samza Api
   * @param taskClass samza job extending either {@link StreamTask} or {@link AsyncStreamTask}
   * @return this {@link TestRunner}
   */
  public static TestRunner of(Class taskClass) {
    Preconditions.checkNotNull(taskClass);
    Preconditions.checkState(
        StreamTask.class.isAssignableFrom(taskClass) || AsyncStreamTask.class.isAssignableFrom(taskClass));
    return new TestRunner(taskClass);
  }

  /**
   * Creates an instance of {@link TestRunner} for a {@link SamzaApplication}
   * @param app a {@link SamzaApplication}
   * @return this {@link TestRunner}
   */
  public static TestRunner of(SamzaApplication app) {
    Preconditions.checkNotNull(app);
    return new TestRunner(app);
  }

  /**
   * Adds a config to Samza application. This config takes precedence over default configs and descriptor generated configs
   *
   * @param key of the config
   * @param value of the config
   * @return this {@link TestRunner}
   */
  public TestRunner addConfig(String key, String value) {
    Preconditions.checkNotNull(key);
    Preconditions.checkNotNull(value);
    configs.put(key, value);
    return this;
  }

  /**
   * Adds a config to Samza application. This config takes precedence over default configs and descriptor generated configs
   * @param config configs for the application
   * @return this {@link TestRunner}
   */
  public TestRunner addConfig(Map<String, String> config) {
    Preconditions.checkNotNull(config);
    configs.putAll(config);
    return this;
  }

  /**
   * Passes the user provided external context to {@link LocalApplicationRunner}
   *
   * @param externalContext external context provided by user
   * @return this {@link TestRunner}
   */
  public TestRunner addExternalContext(ExternalContext externalContext) {
    Preconditions.checkNotNull(externalContext);
    this.externalContext = externalContext;
    return this;
  }

  /**
   * Adds the provided input stream with mock data to the test application.
   *
   * @param descriptor describes the stream that is supposed to be input to Samza application
   * @param messages messages used to initialize the single partition stream. These message should always be deserialized
   * @param <StreamMessageType> a message with null key or a KV {@link org.apache.samza.operators.KV}.
   *                            key of KV represents key of {@link org.apache.samza.system.IncomingMessageEnvelope} or
   *                           {@link org.apache.samza.system.OutgoingMessageEnvelope} and value is message
   * @return this {@link TestRunner}
   */
  public <StreamMessageType> TestRunner addInputStream(InMemoryInputDescriptor descriptor,
      List<StreamMessageType> messages) {
    Preconditions.checkNotNull(descriptor, messages);
    Map<Integer, Iterable<StreamMessageType>> partitionData = new HashMap<Integer, Iterable<StreamMessageType>>();
    partitionData.put(0, messages);
    initializeInMemoryInputStream(descriptor, partitionData);
    return this;
  }

  /**
   * Adds the provided input stream with mock data to the test application. Default configs and user added configs have
   * a higher precedence over system and stream descriptor generated configs.
   * @param descriptor describes the stream that is supposed to be input to Samza application
   * @param messages map whose key is partitionId and value is messages in the partition. These message should always
   *                 be deserialized
   * @param <StreamMessageType> message with null key or a KV {@link org.apache.samza.operators.KV}.
   *                           A key of which represents key of {@link org.apache.samza.system.IncomingMessageEnvelope} or
   *                           {@link org.apache.samza.system.OutgoingMessageEnvelope} and value is message
   * @return this {@link TestRunner}
   */
  public <StreamMessageType> TestRunner addInputStream(InMemoryInputDescriptor descriptor,
      Map<Integer, ? extends Iterable<StreamMessageType>> messages) {
    Preconditions.checkNotNull(descriptor, messages);
    Map<Integer, Iterable<StreamMessageType>> partitionData = new HashMap<Integer, Iterable<StreamMessageType>>();
    partitionData.putAll(messages);
    initializeInMemoryInputStream(descriptor, partitionData);
    return this;
  }

  /**
   * Adds the provided output stream to the test application. Default configs and user added configs have a higher
   * precedence over system and stream descriptor generated configs.
   * @param streamDescriptor describes the stream that is supposed to be output for the Samza application
   * @param partitionCount partition count of output stream
   * @return this {@link TestRunner}
   */
  public TestRunner addOutputStream(InMemoryOutputDescriptor<?> streamDescriptor, int partitionCount) {
    Preconditions.checkNotNull(streamDescriptor);
    Preconditions.checkState(partitionCount >= 1);
    InMemorySystemDescriptor imsd = (InMemorySystemDescriptor) streamDescriptor.getSystemDescriptor();
    imsd.withInMemoryScope(this.inMemoryScope);
    Config config = new MapConfig(streamDescriptor.toConfig(), streamDescriptor.getSystemDescriptor().toConfig());
    InMemorySystemFactory factory = new InMemorySystemFactory();
    String physicalName = (String) streamDescriptor.getPhysicalName().orElse(streamDescriptor.getStreamId());
    StreamSpec spec = new StreamSpec(streamDescriptor.getStreamId(), physicalName, streamDescriptor.getSystemName(),
        partitionCount);
    factory
        .getAdmin(streamDescriptor.getSystemName(), config)
        .createStream(spec);
    addConfig(streamDescriptor.toConfig());
    addConfig(streamDescriptor.getSystemDescriptor().toConfig());
    addSerdeConfigs(streamDescriptor);
    return this;
  }

  /**
   * Run the application with the specified timeout
   *
   * @param timeout time to wait for the application to finish. This timeout does not include
   *                input stream initialization time or the assertion time over output streams. This timeout just accounts
   *                for time that samza job takes run. Timeout must be greater than 0.
   * @throws SamzaException if Samza job fails with exception and returns UnsuccessfulFinish as the statuscode
   */
  public void run(Duration timeout) {
    Preconditions.checkNotNull(app);
    Preconditions.checkState(!timeout.isZero() || !timeout.isNegative(), "Timeouts should be positive");
    // Cleaning store directories to ensure current run does not pick up state from previous run
    deleteStoreDirectories();
    Config config = new MapConfig(JobPlanner.generateSingleJobConfig(configs));
<<<<<<< HEAD
    // Linkedin-specific initialization for Offspring usage
    ProcessGeneratorHolder.getInstance().createGenerator(config);
    ProcessGeneratorHolder.getInstance().start();

    /*
     * Linkedin-specific: need to wrap execution in a try-finally in order to stop the ProcessGeneratorHolder at the end
     * of the test. Logic inside of the try block should match open source.
     */
    try {
      final LocalApplicationRunner runner = new LocalApplicationRunner(app, config);
      runner.run(externalContext != null ? externalContext : buildDefaultExternalContext());
      if (!runner.waitForFinish(timeout)) {
        throw new SamzaException("Timed out waiting for application to finish");
      }
      ApplicationStatus status = runner.status();
      deleteStoreDirectories();
      if (status.getStatusCode() == ApplicationStatus.StatusCode.UnsuccessfulFinish) {
        throw new SamzaException("Application could not finish successfully", status.getThrowable());
      }
    } finally {
      ProcessGeneratorHolder.getInstance().stop();
=======
    final LocalApplicationRunner runner = new LocalApplicationRunner(app, config, new InMemoryMetadataStoreFactory());
    runner.run(externalContext);
    if (!runner.waitForFinish(timeout)) {
      throw new SamzaException("Timed out waiting for application to finish");
    }
    ApplicationStatus status = runner.status();
    deleteStoreDirectories();
    if (status.getStatusCode() == ApplicationStatus.StatusCode.UnsuccessfulFinish) {
      throw new SamzaException("Application could not finish successfully", status.getThrowable());
>>>>>>> bb3721a3
    }
  }

  /**
   * Gets the contents of the output stream represented by {@code outputDescriptor} after {@link TestRunner#run(Duration)}
   * has completed
   *
   * @param outputDescriptor describes the stream to be consumed
   * @param timeout timeout for consumption of stream in Ms
   * @param <StreamMessageType> type of message
   *
   * @return a map whose key is {@code partitionId} and value is messages in partition
   * @throws SamzaException Thrown when a poll is incomplete
   */
  public static <StreamMessageType> Map<Integer, List<StreamMessageType>> consumeStream(
      InMemoryOutputDescriptor outputDescriptor, Duration timeout) throws SamzaException {
    Preconditions.checkNotNull(outputDescriptor);
    String streamId = outputDescriptor.getStreamId();
    String systemName = outputDescriptor.getSystemName();
    Set<SystemStreamPartition> ssps = new HashSet<>();
    Set<String> streamIds = new HashSet<>();
    streamIds.add(streamId);
    SystemFactory factory = new InMemorySystemFactory();
    Config config = new MapConfig(outputDescriptor.toConfig(), outputDescriptor.getSystemDescriptor().toConfig());
    Map<String, SystemStreamMetadata> metadata = factory.getAdmin(systemName, config).getSystemStreamMetadata(streamIds);
    SystemConsumer consumer = factory.getConsumer(systemName, config, null);
    String name = (String) outputDescriptor.getPhysicalName().orElse(streamId);
    metadata.get(name).getSystemStreamPartitionMetadata().keySet().forEach(partition -> {
        SystemStreamPartition temp = new SystemStreamPartition(systemName, streamId, partition);
        ssps.add(temp);
        consumer.register(temp, "0");
      });

    long t = System.currentTimeMillis();
    Map<SystemStreamPartition, List<IncomingMessageEnvelope>> output = new HashMap<>();
    HashSet<SystemStreamPartition> didNotReachEndOfStream = new HashSet<>(ssps);
    while (System.currentTimeMillis() < t + timeout.toMillis()) {
      Map<SystemStreamPartition, List<IncomingMessageEnvelope>> currentState = null;
      try {
        currentState = consumer.poll(ssps, 10);
      } catch (InterruptedException e) {
        throw new SamzaException("Timed out while consuming stream \n" + e.getMessage());
      }
      for (Map.Entry<SystemStreamPartition, List<IncomingMessageEnvelope>> entry : currentState.entrySet()) {
        SystemStreamPartition ssp = entry.getKey();
        output.computeIfAbsent(ssp, k -> new LinkedList<IncomingMessageEnvelope>());
        List<IncomingMessageEnvelope> currentBuffer = entry.getValue();
        Integer totalMessagesToFetch = Integer.valueOf(metadata.get(outputDescriptor.getStreamId())
            .getSystemStreamPartitionMetadata()
            .get(ssp.getPartition())
            .getNewestOffset());
        if (output.get(ssp).size() + currentBuffer.size() == totalMessagesToFetch) {
          didNotReachEndOfStream.remove(entry.getKey());
          ssps.remove(entry.getKey());
        }
        output.get(ssp).addAll(currentBuffer);
      }
      if (didNotReachEndOfStream.isEmpty()) {
        break;
      }
    }

    if (!didNotReachEndOfStream.isEmpty()) {
      throw new IllegalStateException("Could not poll for all system stream partitions");
    }

    return output.entrySet()
        .stream()
        .collect(Collectors.toMap(entry -> entry.getKey().getPartition().getPartitionId(),
            entry -> entry.getValue().stream().map(e -> (StreamMessageType) e.getMessage()).collect(Collectors.toList())));
  }

  /**
   * Creates an in memory stream with {@link InMemorySystemFactory} and feeds its partition with stream of messages
   * @param partitionData key of the map represents partitionId and value represents messages in the partition
   * @param descriptor describes a stream to initialize with the in memory system
   */
  private <StreamMessageType> void initializeInMemoryInputStream(InMemoryInputDescriptor<?> descriptor,
      Map<Integer, Iterable<StreamMessageType>> partitionData) {
    String systemName = descriptor.getSystemName();
    String streamName = (String) descriptor.getPhysicalName().orElse(descriptor.getStreamId());
    if (this.app instanceof LegacyTaskApplication) {
      // task.inputs is generated using descriptors for Task/StreamApplication, but needs to be generated here
      // for legacy applications that only specify task.class.
      if (configs.containsKey(TaskConfig.INPUT_STREAMS)) {
        configs.put(TaskConfig.INPUT_STREAMS,
            configs.get(TaskConfig.INPUT_STREAMS).concat("," + systemName + "." + streamName));
      } else {
        configs.put(TaskConfig.INPUT_STREAMS, systemName + "." + streamName);
      }
    }
    InMemorySystemDescriptor imsd = (InMemorySystemDescriptor) descriptor.getSystemDescriptor();
    imsd.withInMemoryScope(this.inMemoryScope);
    addConfig(descriptor.toConfig());
    addConfig(descriptor.getSystemDescriptor().toConfig());
    addSerdeConfigs(descriptor);
    StreamSpec spec = new StreamSpec(descriptor.getStreamId(), streamName, systemName, partitionData.size());
    SystemFactory factory = new InMemorySystemFactory();
    Config config = new MapConfig(descriptor.toConfig(), descriptor.getSystemDescriptor().toConfig());
    factory.getAdmin(systemName, config).createStream(spec);
    InMemorySystemProducer producer = (InMemorySystemProducer) factory.getProducer(systemName, config, null);
    SystemStream sysStream = new SystemStream(systemName, streamName);
    partitionData.forEach((partitionId, partition) -> {
        partition.forEach(e -> {
            Object key = e instanceof KV ? ((KV) e).getKey() : null;
            Object value = e instanceof KV ? ((KV) e).getValue() : e;
            if (value instanceof IncomingMessageEnvelope) {
              producer.send((IncomingMessageEnvelope) value);
            } else {
              producer.send(systemName, new OutgoingMessageEnvelope(sysStream, Integer.valueOf(partitionId), key, value));
            }
          });
        producer.send(systemName, new OutgoingMessageEnvelope(sysStream, Integer.valueOf(partitionId), null,
            new EndOfStreamMessage(null)));
      });
  }

  private void deleteStoreDirectories() {
    Preconditions.checkNotNull(configs.get(JobConfig.JOB_LOGGED_STORE_BASE_DIR()));
    Preconditions.checkNotNull(configs.get(JobConfig.JOB_NON_LOGGED_STORE_BASE_DIR()));
    deleteDirectory(configs.get(JobConfig.JOB_NON_LOGGED_STORE_BASE_DIR()));
    deleteDirectory(configs.get(JobConfig.JOB_LOGGED_STORE_BASE_DIR()));
  }

  private void deleteDirectory(String path) {
    File dir = new File(path);
    LOG.info("Deleting the directory " + path);
    FileUtil.rm(dir);
    if (dir.exists()) {
      LOG.warn("Could not delete the directory " + path);
    }
  }

  /**
   * Test Framework only supports NoOpSerde. This method ensures null key and msg serde config for input and output streams
   * takes preference when configs are merged in {@link org.apache.samza.execution.JobPlanner#getExecutionPlan}
   * over {@link org.apache.samza.application.descriptors.ApplicationDescriptor} generated configs
   */
  private void addSerdeConfigs(StreamDescriptor descriptor) {
    String streamIdPrefix = String.format(StreamConfig.STREAM_ID_PREFIX(), descriptor.getStreamId());
    String keySerdeConfigKey = streamIdPrefix + StreamConfig.KEY_SERDE();
    String msgSerdeConfigKey = streamIdPrefix + StreamConfig.MSG_SERDE();
    this.configs.put(keySerdeConfigKey, null);
    this.configs.put(msgSerdeConfigKey, null);
  }

  private static ExternalContext buildDefaultExternalContext() {
    // Linkedin-specific injection of external context
    return ProcessGeneratorHolder.getInstance().getGenerator().getBean(DefaultLiExternalContextFactory.class);
  }
}<|MERGE_RESOLUTION|>--- conflicted
+++ resolved
@@ -288,7 +288,6 @@
     // Cleaning store directories to ensure current run does not pick up state from previous run
     deleteStoreDirectories();
     Config config = new MapConfig(JobPlanner.generateSingleJobConfig(configs));
-<<<<<<< HEAD
     // Linkedin-specific initialization for Offspring usage
     ProcessGeneratorHolder.getInstance().createGenerator(config);
     ProcessGeneratorHolder.getInstance().start();
@@ -298,7 +297,7 @@
      * of the test. Logic inside of the try block should match open source.
      */
     try {
-      final LocalApplicationRunner runner = new LocalApplicationRunner(app, config);
+      final LocalApplicationRunner runner = new LocalApplicationRunner(app, config, new InMemoryMetadataStoreFactory());
       runner.run(externalContext != null ? externalContext : buildDefaultExternalContext());
       if (!runner.waitForFinish(timeout)) {
         throw new SamzaException("Timed out waiting for application to finish");
@@ -310,17 +309,6 @@
       }
     } finally {
       ProcessGeneratorHolder.getInstance().stop();
-=======
-    final LocalApplicationRunner runner = new LocalApplicationRunner(app, config, new InMemoryMetadataStoreFactory());
-    runner.run(externalContext);
-    if (!runner.waitForFinish(timeout)) {
-      throw new SamzaException("Timed out waiting for application to finish");
-    }
-    ApplicationStatus status = runner.status();
-    deleteStoreDirectories();
-    if (status.getStatusCode() == ApplicationStatus.StatusCode.UnsuccessfulFinish) {
-      throw new SamzaException("Application could not finish successfully", status.getThrowable());
->>>>>>> bb3721a3
     }
   }
 
