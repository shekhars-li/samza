--- conflicted
+++ resolved
@@ -29,6 +29,7 @@
 import java.util.LinkedList;
 import java.util.List;
 import java.util.Map;
+import java.util.Optional;
 import java.util.Set;
 import java.util.stream.Collectors;
 import org.apache.commons.lang.RandomStringUtils;
@@ -287,8 +288,6 @@
     // Cleaning store directories to ensure current run does not pick up state from previous run
     deleteStoreDirectories();
     Config config = new MapConfig(JobPlanner.generateSingleJobConfig(configs));
-<<<<<<< HEAD
-
     // Linkedin-specific initialization for Offspring usage
     ProcessGeneratorHolder.getInstance().createGenerator(config);
     ProcessGeneratorHolder.getInstance().start();
@@ -299,7 +298,7 @@
      */
     try {
       final LocalApplicationRunner runner = new LocalApplicationRunner(app, config);
-      runner.run(buildExternalContext(config).orElse(null));
+      runner.run(externalContext != null ? externalContext : buildDefaultExternalContext());
       if (!runner.waitForFinish(timeout)) {
         throw new SamzaException("Timed out waiting for application to finish");
       }
@@ -310,17 +309,6 @@
       }
     } finally {
       ProcessGeneratorHolder.getInstance().stop();
-=======
-    final LocalApplicationRunner runner = new LocalApplicationRunner(app, config);
-    runner.run(externalContext);
-    if (!runner.waitForFinish(timeout)) {
-      throw new SamzaException("Timed out waiting for application to finish");
-    }
-    ApplicationStatus status = runner.status();
-    deleteStoreDirectories();
-    if (status.getStatusCode() == ApplicationStatus.StatusCode.UnsuccessfulFinish) {
-      throw new SamzaException("Application could not finish successfully", status.getThrowable());
->>>>>>> 8387ca48
     }
   }
 
@@ -458,13 +446,9 @@
     this.configs.put(keySerdeConfigKey, null);
     this.configs.put(msgSerdeConfigKey, null);
   }
-<<<<<<< HEAD
-
-  private static Optional<ExternalContext> buildExternalContext(Config config) {
+
+  private static ExternalContext buildDefaultExternalContext() {
     // Linkedin-specific injection of external context
-    return Optional.of(
-        ProcessGeneratorHolder.getInstance().getGenerator().getBean(DefaultLiExternalContextFactory.class));
-  }
-=======
->>>>>>> 8387ca48
+    return ProcessGeneratorHolder.getInstance().getGenerator().getBean(DefaultLiExternalContextFactory.class);
+  }
 }