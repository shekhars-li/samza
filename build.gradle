/*
 * Licensed to the Apache Software Foundation (ASF) under one
 * or more contributor license agreements.  See the NOTICE file
 * distributed with this work for additional information
 * regarding copyright ownership.  The ASF licenses this file
 * to you under the Apache License, Version 2.0 (the
 * "License"); you may not use this file except in compliance
 * with the License.  You may obtain a copy of the License at
 *
 *   http://www.apache.org/licenses/LICENSE-2.0
 *
 * Unless required by applicable law or agreed to in writing,
 * software distributed under the License is distributed on an
 * "AS IS" BASIS, WITHOUT WARRANTIES OR CONDITIONS OF ANY
 * KIND, either express or implied.  See the License for the
 * specific language governing permissions and limitations
 * under the License.
 */

buildscript {
  repositories {
    mavenCentral()
  }

  apply from: file('gradle/buildscript.gradle'), to: buildscript
}

allprojects {
  repositories {
    mavenCentral()
    mavenLocal()
  }
}

apply from: file("gradle/dependency-versions.gradle")
apply from: file("gradle/dependency-versions-scala-" + scalaVersion + ".gradle")
apply from: file("gradle/release.gradle")
apply from: file("gradle/rat.gradle")
apply from: file('gradle/customize.gradle')


rat {
  excludes = [
    '*.patch',
    '**/*.eot',
    '**/*.graffle',
    '**/*.iml',
    '**/*.ipr',
    '**/*.iws',
    '**/*.json',
    '**/*.otf',
    '**/*.svg',
    '**/*.ttf',
    '**/*.woff',
    '**/.classpath',
    '**/.cache/**',
    '**/.git/**',
    '**/.gitignore',
    '**/.gradle/**',
    '**/.idea/**',
    '**/.project',
    '**/.settings/**',
    '**/.DS_Store/**',
    '**/bootstrap.css.map',
    '**/bootstrap.min.css',
    '**/bootstrap.min.js',
    '**/build/**',
    '**/font-awesome.min.css',
    '**/jquery-1.11.1.min.js',
    '**/jquery.tablesorter.min.js',
    '**/non-responsive.less',
    '**/ropa-sans.css',
    '**/syntax.css',
    '.reviewboardrc',
    'docs/_site/**',
    'docs/sitemap.xml',
    'docs/learn/documentation/*/api/javadocs/**',
    'docs/Gemfile.lock',
    'gradle/wrapper/**',
    'gradlew',
    'gradlew.bat',
    'samza-test/state/**',
    'README.md',
    'RELEASE.md',
    'samza-test/src/main/resources/**',
    'samza-hdfs/src/main/resources/**',
    'samza-hdfs/src/test/resources/**',
    'out/**'
  ]
}

allprojects {
  apply plugin: 'idea'

  // For all scala compilation, add extra compiler options, taken from version-specific
  // dependency-versions-scala file applied above.
  tasks.withType(ScalaCompile) {
    scalaCompileOptions.additionalParameters = [ scalaOptions ]
  }
}

subprojects {
  apply plugin: 'eclipse'
  apply plugin: 'project-report'

  tasks.withType(Test) {
    test {
      testLogging {
        showStackTraces = true
        showExceptions = true
        showCauses = true
        displayGranularity = maxGranularity
        exceptionFormat = 'full'
      }
    }
  }
}

project(':samza-api') {
  apply plugin: 'java'
  apply plugin: 'checkstyle'

  dependencies {
    compile "org.slf4j:slf4j-api:$slf4jVersion"
    testCompile "junit:junit:$junitVersion"
    testCompile "org.mockito:mockito-all:$mockitoVersion"
  }

  checkstyle {
    configFile = new File(rootDir, "checkstyle/checkstyle.xml")
    toolVersion = "$checkstyleVersion"
  }
}

project(":samza-core_$scalaVersion") {
  apply plugin: 'scala'
  apply plugin: 'checkstyle'

  // Force scala joint compilation
  sourceSets.main.scala.srcDir "src/main/java"
  sourceSets.test.scala.srcDir "src/test/java"

  // Disable the Javac compiler by forcing joint compilation by scalac. This is equivalent to setting
  // tasks.compileTestJava.enabled = false
  sourceSets.main.java.srcDirs = []
  sourceSets.test.java.srcDirs = []

  jar {
    manifest {
      attributes("Implementation-Version": "$version")
    }
  }

  dependencies {
    compile project(':samza-api')
    compile "com.google.guava:guava:$guavaVersion"
    compile "org.scala-lang:scala-library:$scalaLibVersion"
    compile "org.slf4j:slf4j-api:$slf4jVersion"
    compile "net.sf.jopt-simple:jopt-simple:$joptSimpleVersion"
    compile "org.codehaus.jackson:jackson-mapper-asl:$jacksonVersion"
    compile "org.eclipse.jetty:jetty-webapp:$jettyVersion"
    compile "com.google.guava:guava:$guavaVersion"
    testCompile "junit:junit:$junitVersion"
    testCompile "org.mockito:mockito-all:$mockitoVersion"
    testCompile "org.scalatest:scalatest_$scalaVersion:$scalaTestVersion"
  }

  checkstyle {
    configFile = new File(rootDir, "checkstyle/checkstyle.xml")
    toolVersion = "$checkstyleVersion"
  }
}

project(":samza-autoscaling_$scalaVersion") {
  apply plugin: 'scala'
  apply plugin: 'checkstyle'

  // Force scala joint compilation
  sourceSets.main.scala.srcDir "src/main/java"
  sourceSets.test.scala.srcDir "src/test/java"

  // Disable the Javac compiler by forcing joint compilation by scalac. This is equivalent to setting
  // tasks.compileTestJava.enabled = false
  sourceSets.main.java.srcDirs = []
  sourceSets.test.java.srcDirs = []

  dependencies {
    compile project(':samza-api')
    compile project(":samza-core_$scalaVersion")
    compile "org.scala-lang:scala-library:$scalaLibVersion"
    compile "org.slf4j:slf4j-api:$slf4jVersion"
    compile "net.sf.jopt-simple:jopt-simple:$joptSimpleVersion"
    compile "org.codehaus.jackson:jackson-mapper-asl:$jacksonVersion"
    compile "org.eclipse.jetty:jetty-webapp:$jettyVersion"
    compile("org.apache.hadoop:hadoop-yarn-client:$yarnVersion") {
      exclude module: 'slf4j-log4j12'
      exclude module: 'servlet-api'
    }
    compile("org.apache.hadoop:hadoop-common:$yarnVersion") {
      exclude module: 'slf4j-log4j12'
      exclude module: 'servlet-api'
    }
    compile "org.apache.httpcomponents:httpclient:$httpClientVersion"
    testCompile "junit:junit:$junitVersion"
    testCompile "org.mockito:mockito-all:$mockitoVersion"
    testCompile "org.scalatest:scalatest_$scalaVersion:$scalaTestVersion"
  }

  checkstyle {
    configFile = new File(rootDir, "checkstyle/checkstyle.xml")
    toolVersion = "$checkstyleVersion"
  }
}

project(':samza-elasticsearch') {
  apply plugin: 'java'

  dependencies {
    compile project(':samza-api')
    compile project(":samza-core_$scalaVersion")
    compile "org.elasticsearch:elasticsearch:$elasticsearchVersion"
    compile "com.google.guava:guava:$guavaVersion"
    compile "org.slf4j:slf4j-api:$slf4jVersion"
    testCompile "junit:junit:$junitVersion"
    testCompile "org.mockito:mockito-all:$mockitoVersion"

    // Logging in tests is good.
    testRuntime "org.slf4j:slf4j-simple:$slf4jVersion"
  }
}

project(":samza-kafka_$scalaVersion") {
  apply plugin: 'scala'

  // Force scala joint compilation
  sourceSets.main.scala.srcDir "src/main/java"
  sourceSets.test.scala.srcDir "src/test/java"

  // Disable the Javac compiler by forcing joint compilation by scalac. This is equivalent to setting
  // tasks.compileTestJava.enabled = false
  sourceSets.main.java.srcDirs = []
  sourceSets.test.java.srcDirs = []

  configurations {
    // Remove transitive dependencies from Zookeeper that we don't want.
    compile.exclude group: 'javax.jms', module: 'jms'
    compile.exclude group: 'com.sun.jdmk', module: 'jmxtools'
    compile.exclude group: 'com.sun.jmx', module: 'jmxri'
  }

  dependencies {
    compile project(':samza-api')
    compile project(":samza-core_$scalaVersion")
    compile "org.scala-lang:scala-library:$scalaLibVersion"
    compile "com.101tec:zkclient:$zkClientVersion"
    compile "org.apache.zookeeper:zookeeper:$zookeeperVersion"
    compile "org.codehaus.jackson:jackson-mapper-asl:$jacksonVersion"
    compile "org.apache.kafka:kafka_$scalaVersion:$kafkaVersion"
    compile "org.apache.kafka:kafka-clients:$kafkaVersion"
    testCompile "org.apache.kafka:kafka_$scalaVersion:$kafkaVersion:test"
    testCompile "junit:junit:$junitVersion"
    testCompile "org.mockito:mockito-all:$mockitoVersion"
    testCompile "org.scalatest:scalatest_$scalaVersion:$scalaTestVersion"
    testCompile project(":samza-core_$scalaVersion").sourceSets.test.output

    // Logging in tests is good.
    testRuntime "org.slf4j:slf4j-simple:$slf4jVersion"
  }

  test {
    // Bump up the heap so we can start ZooKeeper and Kafka brokers.
    minHeapSize = "1560m"
    maxHeapSize = "1560m"
    jvmArgs = ["-XX:+UseConcMarkSweepGC", "-server"]
    // There appear to be issues between TestKafkaSystemAdmin and
    // TestKafkaCheckpointManager both running brokeres and ZK. Restarting the
    // gradle worker after every test clears things up. These tests should be
    // moved to the integration test suite.
    forkEvery = 1
  }
}

project(':samza-log4j') {
  apply plugin: 'java'
  apply plugin: 'checkstyle'

  dependencies {
    compile "log4j:log4j:$log4jVersion"
    compile project(':samza-api')
    compile project(":samza-core_$scalaVersion")
    compile "org.codehaus.jackson:jackson-mapper-asl:$jacksonVersion"
    testCompile "junit:junit:$junitVersion"
  }

  checkstyle {
    configFile = new File(rootDir, "checkstyle/checkstyle.xml")
    toolVersion = "$checkstyleVersion"
  }
}

project(":samza-yarn_$scalaVersion") {
  apply plugin: 'scala'
  apply plugin: 'lesscss'

  // Force scala joint compilation
  sourceSets.main.scala.srcDir "src/main/java"
  sourceSets.test.scala.srcDir "src/test/java"

  // Disable the Javac compiler by forcing joint compilation by scalac. This is equivalent to setting
  // tasks.compileTestJava.enabled = false
  sourceSets.main.java.srcDirs = []
  sourceSets.test.java.srcDirs = []

  dependencies {
    compile project(':samza-api')
    compile project(":samza-core_$scalaVersion")
    compile "org.scala-lang:scala-library:$scalaLibVersion"
    compile "org.scala-lang:scala-compiler:$scalaLibVersion"
    compile "org.codehaus.jackson:jackson-mapper-asl:$jacksonVersion"
    compile "commons-httpclient:commons-httpclient:$commonsHttpClientVersion"
    compile("org.apache.hadoop:hadoop-yarn-api:$yarnVersion") {
      exclude module: 'slf4j-log4j12'
    }
    compile("org.apache.hadoop:hadoop-yarn-common:$yarnVersion") {
      exclude module: 'slf4j-log4j12'
      exclude module: 'servlet-api'
    }
    compile("org.apache.hadoop:hadoop-yarn-client:$yarnVersion") {
      exclude module: 'slf4j-log4j12'
      exclude module: 'servlet-api'
    }
    compile("org.apache.hadoop:hadoop-common:$yarnVersion") {
      exclude module: 'slf4j-log4j12'
      exclude module: 'servlet-api'
      // Exclude because YARN's 3.4.5 ZK version is incompatbile with Kafka's 3.3.4.
      exclude module: 'zookeeper'
    }
    compile("org.apache.hadoop:hadoop-hdfs:$yarnVersion") {
      exclude module: 'slf4j-log4j12'
      exclude module: 'servlet-api'
    }
    compile("org.scalatra:scalatra_$scalaVersion:$scalatraVersion") {
      exclude module: 'scala-compiler'
      exclude module: 'slf4j-api'
    }
    compile("org.scalatra:scalatra-scalate_$scalaVersion:$scalatraVersion") {
      exclude module: 'scala-compiler'
      exclude module: 'slf4j-api'
    }
    compile "joda-time:joda-time:$jodaTimeVersion"
    compile "org.apache.zookeeper:zookeeper:$zookeeperVersion"
    testCompile "junit:junit:$junitVersion"
    testCompile "org.mockito:mockito-all:$mockitoVersion"
    testCompile project(":samza-core_$scalaVersion").sourceSets.test.output
    testCompile "org.scalatest:scalatest_$scalaVersion:$scalaTestVersion"
  }

  repositories {
    maven {
      url "http://repo.typesafe.com/typesafe/releases"
    }
  }

  lesscss {
    source = fileTree('src/main/less') {
      include 'main.less'
    }
    dest = "$buildDir/resources/main/scalate/css"
  }

  jar.dependsOn("lesscss")
}

project(":samza-shell") {
  apply plugin: 'java'

  configurations {
    gradleShell
  }

  dependencies {
    gradleShell project(":samza-core_$scalaVersion")
    gradleShell project(":samza-kafka_$scalaVersion")
    gradleShell project(":samza-test_$scalaVersion")
    gradleShell project(":samza-yarn_$scalaVersion")
    gradleShell "org.slf4j:slf4j-log4j12:$slf4jVersion"
    gradleShell "log4j:log4j:1.2.16"
  }

  task shellTarGz(type: Tar) {
    compression = Compression.GZIP
    classifier = 'dist'
    from 'src/main/bash'
    from 'src/main/resources'
  }

  artifacts {
    archives(shellTarGz) {
      name 'samza-shell'
      classifier 'dist'
    }
  }

  // Usage: ./gradlew samza-shell:runJob \
  //    -PconfigPath=file:///path/to/job/config.properties
  task runJob(type:JavaExec) {
    description 'To run a job (defined in a properties file)'
    main = 'org.apache.samza.job.JobRunner'
    classpath = configurations.gradleShell
    if (project.hasProperty('configPath')) args += ['--config-path', configPath]
    jvmArgs = ["-Dlog4j.configuration=file:src/main/resources/log4j-console.xml"]
  }

  // Usage: ./gradlew samza-shell:checkpointTool \
  //    -PconfigPath=file:///path/to/job/config.properties -PnewOffsets=file:///path/to/new/offsets.properties
  task checkpointTool(type:JavaExec) {
    description 'Command-line tool to inspect and manipulate the job’s checkpoint'
    main = 'org.apache.samza.checkpoint.CheckpointTool'
    classpath = configurations.gradleShell
    if (project.hasProperty('configPath')) args += ['--config-path', configPath]
    if (project.hasProperty('newOffsets')) args += ['--new-offsets', newOffsets]
    jvmArgs = ["-Dlog4j.configuration=file:src/main/resources/log4j-console.xml"]
  }

  // Usage: ./gradlew samza-shell:kvPerformanceTest
  //    -PconfigPath=file:///path/to/job/config.properties
  task kvPerformanceTest(type:JavaExec) {
    description 'Command-line tool to run key-value performance tests'
    main = 'org.apache.samza.test.performance.TestKeyValuePerformance'
    classpath = configurations.gradleShell
    if (project.hasProperty('configPath')) args += ['--config-path', configPath]
    jvmArgs = ["-Dlog4j.configuration=file:src/main/resources/log4j-console.xml"]
  }
}

project(":samza-kv_$scalaVersion") {
  apply plugin: 'scala'
  apply plugin: 'checkstyle'

  // Force scala joint compilation
  sourceSets.main.scala.srcDir "src/main/java"
  sourceSets.test.scala.srcDir "src/test/java"

  // Disable the Javac compiler by forcing joint compilation by scalac. This is equivalent to setting
  // tasks.compileTestJava.enabled = false
  sourceSets.main.java.srcDirs = []
  sourceSets.test.java.srcDirs = []


  dependencies {
    compile project(':samza-api')
    compile project(":samza-core_$scalaVersion")
    compile "org.scala-lang:scala-library:$scalaLibVersion"
    testCompile "junit:junit:$junitVersion"
    testCompile "org.mockito:mockito-all:$mockitoVersion"
  }

  checkstyle {
    configFile = new File(rootDir, "checkstyle/checkstyle.xml")
    toolVersion = "$checkstyleVersion"
  }
}

project(":samza-kv-inmemory_$scalaVersion") {
  apply plugin: 'scala'

  dependencies {
    compile project(':samza-api')
    compile project(":samza-core_$scalaVersion")
    compile project(":samza-kv_$scalaVersion")
    compile "org.scala-lang:scala-library:$scalaLibVersion"
    compile "com.google.guava:guava:$guavaVersion"
    testCompile "junit:junit:$junitVersion"
  }
}

project(":samza-kv-rocksdb_$scalaVersion") {
  apply plugin: 'scala'

  // Force scala joint compilation
  sourceSets.main.scala.srcDir "src/main/java"
  sourceSets.test.scala.srcDir "src/test/java"

  // Disable the Javac compiler by forcing joint compilation by scalac. This is equivalent to setting
  // tasks.compileTestJava.enabled = false
  sourceSets.main.java.srcDirs = []
  sourceSets.test.java.srcDirs = []

  dependencies {
    compile project(':samza-api')
    compile project(":samza-core_$scalaVersion")
    compile project(":samza-kv_$scalaVersion")
    compile "org.scala-lang:scala-library:$scalaLibVersion"
    compile "org.rocksdb:rocksdbjni:$rocksdbVersion"
    testCompile "junit:junit:$junitVersion"
    testCompile "org.scalatest:scalatest_$scalaVersion:$scalaTestVersion"
  }
}

project(":samza-hdfs_$scalaVersion") {
  apply plugin: 'scala'

<<<<<<< HEAD
=======
  // Force scala joint compilation
  sourceSets.main.scala.srcDir "src/main/java"
  sourceSets.test.scala.srcDir "src/test/java"
  sourceSets.main.java.srcDirs = []

>>>>>>> 2216fe0b
  dependencies {
    compile project(':samza-api')
    compile project(":samza-core_$scalaVersion")
    compile project(":samza-kafka_$scalaVersion")
<<<<<<< HEAD
=======
    // currently hdfs system producer/consumer do depend on yarn for two things:
    // 1. staging directory 2. security
    // SAMZA-1032 to solve the staging directory dependency
    compile project(":samza-yarn_$scalaVersion")
>>>>>>> 2216fe0b
    compile "org.scala-lang:scala-library:$scalaLibVersion"
    compile("org.apache.hadoop:hadoop-hdfs:$yarnVersion") {
      exclude module: 'slf4j-log4j12'
      exclude module: 'servlet-api'
<<<<<<< HEAD
    }
    compile("org.apache.hadoop:hadoop-common:$yarnVersion") {
      exclude module: 'slf4j-log4j12'
      exclude module: 'servlet-api'
      exclude module: 'zookeeper'
    }
=======
    }
    compile("org.apache.hadoop:hadoop-common:$yarnVersion") {
      exclude module: 'slf4j-log4j12'
      exclude module: 'servlet-api'
      exclude module: 'zookeeper'
    }
>>>>>>> 2216fe0b

    testCompile "junit:junit:$junitVersion"
    testCompile "org.scalatest:scalatest_$scalaVersion:$scalaTestVersion"
    testCompile "org.apache.hadoop:hadoop-minicluster:$yarnVersion"
  }
}

project(":samza-rest") {
  apply plugin: 'java'

  dependencies {
    compile project(":samza-shell")
    compile project(":samza-core_$scalaVersion")

    runtime "org.slf4j:slf4j-log4j12:$slf4jVersion"
    compile "com.google.guava:guava:$guavaVersion"
    compile "org.glassfish.jersey.core:jersey-server:$jerseyVersion"
    compile "org.glassfish.jersey.containers:jersey-container-servlet-core:$jerseyVersion"
    compile "org.glassfish.jersey.containers:jersey-container-jetty-http:$jerseyVersion"
    compile "org.glassfish.jersey.media:jersey-media-moxy:$jerseyVersion"
    compile "org.eclipse.jetty.aggregate:jetty-all:$jettyVersion"
    compile("org.apache.hadoop:hadoop-yarn-client:$yarnVersion") {
      exclude module: 'slf4j-log4j12'
      exclude module: 'servlet-api'
      exclude group: 'com.sun.jersey'
    }
    runtime("org.apache.hadoop:hadoop-yarn-api:$yarnVersion") {
      exclude module: 'slf4j-log4j12'
      exclude module: 'servlet-api'
      exclude group: 'com.sun.jersey'
    }

    testCompile "junit:junit:$junitVersion"
    testCompile "org.glassfish.jersey.test-framework.providers:jersey-test-framework-provider-grizzly2:$jerseyVersion"
  }

  tasks.create(name: "releaseRestServiceTar", type: Tar) {
    description 'Build a tarball containing the samza-rest component and its dependencies'
    compression = Compression.GZIP
    from(file("$projectDir/src/main/config")) { into "config/" }
    from(file("$projectDir/src/main/resources/log4j.xml")) { into "bin/" }
    from(file("$projectDir/src/main/bash/run-samza-rest-service.sh")) { into "bin/" }
    from(project(':samza-shell').file("src/main/bash/run-class.sh")) { into "bin/" }
    from '../LICENSE'
    from '../NOTICE'
    from(configurations.runtime) { into("lib/") }
    from(jar) { into("lib/") }
  }

  tasks.create(name: "restTarGz", type: Tar) {
    description 'Build a tarball containing the samza-rest supplementary files'
    compression = Compression.GZIP
    from 'src/main/bash'
    from 'src/main/resources'
    from(project(':samza-shell').file("src/main/bash/run-class.sh"))
  }

  artifacts {
    archives(restTarGz) {
      name 'samza-rest-scripts'
      classifier 'dist'
    }
  }
}

project(":samza-test_$scalaVersion") {
  apply plugin: 'scala'
  apply plugin: 'checkstyle'

  // Force scala joint compilation
  sourceSets.main.scala.srcDir "src/main/java"
  sourceSets.test.scala.srcDir "src/test/java"

  // Disable the Javac compiler by forcing joint compilation by scalac. This is equivalent to setting
  // tasks.compileTestJava.enabled = false
  sourceSets.main.java.srcDirs = []
  sourceSets.test.java.srcDirs = []

  configurations {
    // Remove transitive dependencies from Zookeeper that we don't want.
    compile.exclude group: 'javax.jms', module: 'jms'
    compile.exclude group: 'com.sun.jdmk', module: 'jmxtools'
    compile.exclude group: 'com.sun.jmx', module: 'jmxri'
  }

  dependencies {
    compile project(':samza-api')
    compile project(":samza-kv-inmemory_$scalaVersion")
    compile project(":samza-kv-rocksdb_$scalaVersion")
    compile project(":samza-core_$scalaVersion")
    runtime project(":samza-log4j")
    runtime project(":samza-yarn_$scalaVersion")
    runtime project(":samza-kafka_$scalaVersion")
    compile "org.scala-lang:scala-library:$scalaLibVersion"
    compile "net.sf.jopt-simple:jopt-simple:$joptSimpleVersion"
    compile "javax.mail:mail:1.4"
    compile "junit:junit:$junitVersion"
    compile "org.apache.kafka:kafka_$scalaVersion:$kafkaVersion"
    testCompile "org.apache.kafka:kafka_$scalaVersion:$kafkaVersion:test"
    testCompile "com.101tec:zkclient:$zkClientVersion"
    testCompile project(":samza-kafka_$scalaVersion")
    testCompile project(":samza-core_$scalaVersion").sourceSets.test.output
    testCompile "org.scalatest:scalatest_$scalaVersion:$scalaTestVersion"
    testRuntime "org.slf4j:slf4j-simple:$slf4jVersion"
  }

  test {
    // Bump up the heap so we can run KV store tests.
    minHeapSize = "1560m"
    maxHeapSize = "1560m"
    jvmArgs = ["-XX:+UseConcMarkSweepGC", "-server"]
  }

  checkstyle {
    configFile = new File(rootDir, "checkstyle/checkstyle.xml")
    toolVersion = "$checkstyleVersion"
  }

  tasks.create(name: "releaseTestJobs", dependsOn: configurations.archives.artifacts, type: Tar) {
    description 'Build an integration test tarball'
    compression = Compression.GZIP
    from(file("$projectDir/src/main/config")) { into "config/" }
    from(file("$projectDir/src/main/resources")) { into "lib/" }
    from(project(':samza-shell').file("src/main/bash")) { into "bin/" }
    from(file("$projectDir/src/main/python/ghostface_killah.py")) { into "bin/"}
    from(project(':samza-shell').file("src/main/resources")) { into "lib/" }
    from(project(':samza-shell').file("src/main/resources/log4j-console.xml")) { into "bin/" }
    from '../LICENSE'
    from '../NOTICE'
    from(configurations.runtime) { into("lib/") }
    from(configurations.archives.artifacts.files) { into("lib/") }
  }
}<|MERGE_RESOLUTION|>--- conflicted
+++ resolved
@@ -159,7 +159,6 @@
     compile "net.sf.jopt-simple:jopt-simple:$joptSimpleVersion"
     compile "org.codehaus.jackson:jackson-mapper-asl:$jacksonVersion"
     compile "org.eclipse.jetty:jetty-webapp:$jettyVersion"
-    compile "com.google.guava:guava:$guavaVersion"
     testCompile "junit:junit:$junitVersion"
     testCompile "org.mockito:mockito-all:$mockitoVersion"
     testCompile "org.scalatest:scalatest_$scalaVersion:$scalaTestVersion"
@@ -500,44 +499,29 @@
 project(":samza-hdfs_$scalaVersion") {
   apply plugin: 'scala'
 
-<<<<<<< HEAD
-=======
-  // Force scala joint compilation
-  sourceSets.main.scala.srcDir "src/main/java"
-  sourceSets.test.scala.srcDir "src/test/java"
-  sourceSets.main.java.srcDirs = []
-
->>>>>>> 2216fe0b
+  // Force scala joint compilation
+  sourceSets.main.scala.srcDir "src/main/java"
+  sourceSets.test.scala.srcDir "src/test/java"
+  sourceSets.main.java.srcDirs = []
+
   dependencies {
     compile project(':samza-api')
     compile project(":samza-core_$scalaVersion")
     compile project(":samza-kafka_$scalaVersion")
-<<<<<<< HEAD
-=======
     // currently hdfs system producer/consumer do depend on yarn for two things:
     // 1. staging directory 2. security
     // SAMZA-1032 to solve the staging directory dependency
     compile project(":samza-yarn_$scalaVersion")
->>>>>>> 2216fe0b
     compile "org.scala-lang:scala-library:$scalaLibVersion"
     compile("org.apache.hadoop:hadoop-hdfs:$yarnVersion") {
       exclude module: 'slf4j-log4j12'
       exclude module: 'servlet-api'
-<<<<<<< HEAD
     }
     compile("org.apache.hadoop:hadoop-common:$yarnVersion") {
       exclude module: 'slf4j-log4j12'
       exclude module: 'servlet-api'
       exclude module: 'zookeeper'
     }
-=======
-    }
-    compile("org.apache.hadoop:hadoop-common:$yarnVersion") {
-      exclude module: 'slf4j-log4j12'
-      exclude module: 'servlet-api'
-      exclude module: 'zookeeper'
-    }
->>>>>>> 2216fe0b
 
     testCompile "junit:junit:$junitVersion"
     testCompile "org.scalatest:scalatest_$scalaVersion:$scalaTestVersion"
@@ -631,6 +615,7 @@
     runtime project(":samza-log4j")
     runtime project(":samza-yarn_$scalaVersion")
     runtime project(":samza-kafka_$scalaVersion")
+    runtime project(":samza-hdfs_$scalaVersion")
     compile "org.scala-lang:scala-library:$scalaLibVersion"
     compile "net.sf.jopt-simple:jopt-simple:$joptSimpleVersion"
     compile "javax.mail:mail:1.4"
