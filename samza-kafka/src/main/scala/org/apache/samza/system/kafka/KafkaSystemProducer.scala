/*
 * Licensed to the Apache Software Foundation (ASF) under one
 * or more contributor license agreements.  See the NOTICE file
 * distributed with this work for additional information
 * regarding copyright ownership.  The ASF licenses this file
 * to you under the Apache License, Version 2.0 (the
 * "License"); you may not use this file except in compliance
 * with the License.  You may obtain a copy of the License at
 *
 *   http://www.apache.org/licenses/LICENSE-2.0
 *
 * Unless required by applicable law or agreed to in writing,
 * software distributed under the License is distributed on an
 * "AS IS" BASIS, WITHOUT WARRANTIES OR CONDITIONS OF ANY
 * KIND, either express or implied.  See the License for the
 * specific language governing permissions and limitations
 * under the License.
 */

package org.apache.samza.system.kafka


import java.util.concurrent.atomic.AtomicReference
import java.util.concurrent.{TimeUnit, ConcurrentHashMap, Future}

import org.apache.kafka.clients.producer.Callback
import org.apache.kafka.clients.producer.Producer
import org.apache.kafka.clients.producer.ProducerRecord
import org.apache.kafka.clients.producer.RecordMetadata
import org.apache.kafka.common.PartitionInfo
import org.apache.samza.SamzaException
import org.apache.samza.system.OutgoingMessageEnvelope
import org.apache.samza.system.SystemProducer
import org.apache.samza.util.ExponentialSleepStrategy
import org.apache.samza.util.KafkaUtil
import org.apache.samza.util.Logging
import org.apache.samza.util.TimerUtils

import scala.collection.JavaConversions._

class KafkaSystemProducer(systemName: String,
                          retryBackoff: ExponentialSleepStrategy = new ExponentialSleepStrategy,
                          getProducer: () => Producer[Array[Byte], Array[Byte]],
                          metrics: KafkaSystemProducerMetrics,
                          val clock: () => Long = () => System.nanoTime) extends SystemProducer with Logging with TimerUtils
{

  class SourceData {
    /**
     * lock to make send() and store its future atomic
     */
    val sendLock: Object = new Object
    /**
     * The most recent send's Future handle
     */
    @volatile
    var latestFuture: Future[RecordMetadata] = null
    /**
     * exceptionInCallback: to store the exception in case of any "ultimate" send failure (ie. failure
     * after exhausting max_retries in Kafka producer) in the I/O thread, we do not continue to queue up more send
     * requests from the samza thread. It helps the samza thread identify if the failure happened in I/O thread or not.
     *
     * In cases of multiple exceptions in the callbacks, we keep the first one before throwing.
     */
<<<<<<< HEAD
    @volatile
    var callbackExceptionFirstThrown: AtomicReference[SamzaException] = new AtomicReference[SamzaException]()
=======
    var exceptionInCallback: AtomicReference[SamzaException] = new AtomicReference[SamzaException]()
>>>>>>> 2216fe0b
  }

  @volatile var producer: Producer[Array[Byte], Array[Byte]] = null
  var producerLock: Object = new Object
  val StreamNameNullOrEmptyErrorMsg = "Stream Name should be specified in the stream configuration file."
  val sources: ConcurrentHashMap[String, SourceData] = new ConcurrentHashMap[String, SourceData]

  def start(): Unit = {
  }

  def stop() {
    producerLock.synchronized {
      try {
        if (producer != null) {
          producer.close
          producer = null

          sources.foreach {p =>
<<<<<<< HEAD
            if (p._2.callbackExceptionFirstThrown.get() == null) {
=======
            if (p._2.exceptionInCallback.get() == null) {
>>>>>>> 2216fe0b
              flush(p._1)
            }
          }
        }
      } catch {
        case e: Exception => error(e.getMessage, e)
      }
    }
  }

  def register(source: String) {
    if(sources.putIfAbsent(source, new SourceData) != null) {
      throw new SamzaException("%s is already registered with the %s system producer" format (source, systemName))
    }
  }

  def closeAndNullifyCurrentProducer(currentProducer: Producer[Array[Byte], Array[Byte]]) {
    try {
<<<<<<< HEAD
      currentProducer.close(0, TimeUnit.MILLISECONDS) // must use timeout to make sure we fail all waiting messages
=======
      // TODO: we should use timeout close() to make sure we fail all waiting messages in kafka 0.9+
      currentProducer.close()
>>>>>>> 2216fe0b
    } catch {
      case e: Exception => error("producer close failed", e)
    }
    producerLock.synchronized {
      if (currentProducer == producer) {
        // only nullify the member producer if it is still the same object, no point nullifying new producer
        producer = null
      }
    }
  }

  def send(source: String, envelope: OutgoingMessageEnvelope) {
    trace("Enqueuing message: %s, %s." format (source, envelope))

    val topicName = envelope.getSystemStream.getStream
    if (topicName == null || topicName == "") {
      throw new IllegalArgumentException(StreamNameNullOrEmptyErrorMsg)
    }

    val sourceData = sources.get(source)
    if (sourceData == null) {
      throw new IllegalArgumentException("Source %s must be registered first before send." format source)
    }

<<<<<<< HEAD
    val exception = sourceData.callbackExceptionFirstThrown.get()
    if (exception != null) {
      metrics.sendFailed.inc
      sourceData.callbackExceptionFirstThrown.set(null)  // in case the caller catches all exceptions and will try again
      throw exception
=======
    val exception = sourceData.exceptionInCallback.getAndSet(null)
    if (exception != null) {
      metrics.sendFailed.inc
      throw exception  // in case the caller catches all exceptions and will try again
>>>>>>> 2216fe0b
    }

    // lazy initialization of the producer
    if (producer == null) {
      producerLock.synchronized {
        if (producer == null) {
          info("Creating a new producer for system %s." format systemName)
          producer = getProducer()
        }
      }
    }

    val currentProducer = producer
    if (currentProducer == null) {
      throw new SamzaException("Kafka system producer is not available.")
    }

    // Java-based Kafka producer API requires an "Integer" type partitionKey and does not allow custom overriding of Partitioners
    // Any kind of custom partitioning has to be done on the client-side
    val partitions: java.util.List[PartitionInfo] = currentProducer.partitionsFor(topicName)
    val partitionKey = if (envelope.getPartitionKey != null) KafkaUtil.getIntegerPartitionKey(envelope, partitions) else null
    val record = new ProducerRecord(envelope.getSystemStream.getStream,
                                    partitionKey,
                                    envelope.getKey.asInstanceOf[Array[Byte]],
                                    envelope.getMessage.asInstanceOf[Array[Byte]])

    try {
      sourceData.sendLock.synchronized {
        val futureRef: Future[RecordMetadata] =
          currentProducer.send(record, new Callback {
            def onCompletion(metadata: RecordMetadata, exception: Exception): Unit = {
              if (exception == null) {
                //send was successful.
                metrics.sendSuccess.inc
              }
              else {
<<<<<<< HEAD
                error("closing the producer because of an exception in callback: ", exception)
                //If there is an exception in the callback, fail container!
                //Close producer.
                closeAndNullifyCurrentProducer(currentProducer)

                // we do not allow the reopenning of the produce here, because the exception happen
                // in a separate (callback) thread. And user has no control now.
                sourceData.callbackExceptionFirstThrown.compareAndSet(
=======
                error("Closing the producer because of an exception in callback: ", exception)
                //If there is an exception in the callback, close producer.
                closeAndNullifyCurrentProducer(currentProducer)

                // we keep the exception and will throw the exception in the next producer.send()
                // so the user can handle the exception and decide to fail or ignore
                sourceData.exceptionInCallback.compareAndSet(
>>>>>>> 2216fe0b
                  null,
                  new SamzaException("Unable to send message from %s to system %s." format(source, systemName),
                    exception))

                metrics.sendFailed.inc
                error("Unable to send message on Topic:%s Partition:%s" format(topicName, partitionKey),
                             exception)
              }
            }
          })
        sourceData.latestFuture = futureRef
      }
      metrics.sends.inc
    } catch {
      case e: Exception => {
<<<<<<< HEAD
        error("closing the producer because of an exception in send: ", e)
=======
        error("Closing the producer because of an exception in send: ", e)
>>>>>>> 2216fe0b

        closeAndNullifyCurrentProducer(currentProducer)

        metrics.sendFailed.inc
        throw new SamzaException(("Failed to send message on Topic:%s Partition:%s Exception:\n %s,")
          .format(topicName, partitionKey, e))
      }
    }
  }

  def flush(source: String) {
    updateTimer(metrics.flushNs) {
      metrics.flushes.inc

      val sourceData = sources.get(source)
      //if latestFuture is null, it probably means that there has been no calls to "send" messages
      //Hence, nothing to do in flush
      if(sourceData.latestFuture != null) {
<<<<<<< HEAD
        while(!sourceData.latestFuture.isDone && sourceData.callbackExceptionFirstThrown.get() == null) {
=======
        while(!sourceData.latestFuture.isDone && sourceData.exceptionInCallback.get() == null) {
>>>>>>> 2216fe0b
          try {
            sourceData.latestFuture.get()
          } catch {
            case t: Throwable => error(t.getMessage, t)
          }
        }

<<<<<<< HEAD
        if (sourceData.callbackExceptionFirstThrown.get() != null) {
          metrics.flushFailed.inc
          throw sourceData.callbackExceptionFirstThrown.get()
=======
        //if there is an exception thrown from the previous callbacks just before flush, we have to fail the container
        if (sourceData.exceptionInCallback.get() != null) {
          metrics.flushFailed.inc
          throw sourceData.exceptionInCallback.get()
>>>>>>> 2216fe0b
        } else {
          trace("Flushed %s." format (source))
        }
      }
    }
  }
}<|MERGE_RESOLUTION|>--- conflicted
+++ resolved
@@ -62,12 +62,7 @@
      *
      * In cases of multiple exceptions in the callbacks, we keep the first one before throwing.
      */
-<<<<<<< HEAD
-    @volatile
-    var callbackExceptionFirstThrown: AtomicReference[SamzaException] = new AtomicReference[SamzaException]()
-=======
     var exceptionInCallback: AtomicReference[SamzaException] = new AtomicReference[SamzaException]()
->>>>>>> 2216fe0b
   }
 
   @volatile var producer: Producer[Array[Byte], Array[Byte]] = null
@@ -86,11 +81,7 @@
           producer = null
 
           sources.foreach {p =>
-<<<<<<< HEAD
-            if (p._2.callbackExceptionFirstThrown.get() == null) {
-=======
             if (p._2.exceptionInCallback.get() == null) {
->>>>>>> 2216fe0b
               flush(p._1)
             }
           }
@@ -109,12 +100,7 @@
 
   def closeAndNullifyCurrentProducer(currentProducer: Producer[Array[Byte], Array[Byte]]) {
     try {
-<<<<<<< HEAD
       currentProducer.close(0, TimeUnit.MILLISECONDS) // must use timeout to make sure we fail all waiting messages
-=======
-      // TODO: we should use timeout close() to make sure we fail all waiting messages in kafka 0.9+
-      currentProducer.close()
->>>>>>> 2216fe0b
     } catch {
       case e: Exception => error("producer close failed", e)
     }
@@ -139,18 +125,10 @@
       throw new IllegalArgumentException("Source %s must be registered first before send." format source)
     }
 
-<<<<<<< HEAD
-    val exception = sourceData.callbackExceptionFirstThrown.get()
-    if (exception != null) {
-      metrics.sendFailed.inc
-      sourceData.callbackExceptionFirstThrown.set(null)  // in case the caller catches all exceptions and will try again
-      throw exception
-=======
     val exception = sourceData.exceptionInCallback.getAndSet(null)
     if (exception != null) {
       metrics.sendFailed.inc
       throw exception  // in case the caller catches all exceptions and will try again
->>>>>>> 2216fe0b
     }
 
     // lazy initialization of the producer
@@ -187,16 +165,6 @@
                 metrics.sendSuccess.inc
               }
               else {
-<<<<<<< HEAD
-                error("closing the producer because of an exception in callback: ", exception)
-                //If there is an exception in the callback, fail container!
-                //Close producer.
-                closeAndNullifyCurrentProducer(currentProducer)
-
-                // we do not allow the reopenning of the produce here, because the exception happen
-                // in a separate (callback) thread. And user has no control now.
-                sourceData.callbackExceptionFirstThrown.compareAndSet(
-=======
                 error("Closing the producer because of an exception in callback: ", exception)
                 //If there is an exception in the callback, close producer.
                 closeAndNullifyCurrentProducer(currentProducer)
@@ -204,7 +172,6 @@
                 // we keep the exception and will throw the exception in the next producer.send()
                 // so the user can handle the exception and decide to fail or ignore
                 sourceData.exceptionInCallback.compareAndSet(
->>>>>>> 2216fe0b
                   null,
                   new SamzaException("Unable to send message from %s to system %s." format(source, systemName),
                     exception))
@@ -220,11 +187,7 @@
       metrics.sends.inc
     } catch {
       case e: Exception => {
-<<<<<<< HEAD
-        error("closing the producer because of an exception in send: ", e)
-=======
         error("Closing the producer because of an exception in send: ", e)
->>>>>>> 2216fe0b
 
         closeAndNullifyCurrentProducer(currentProducer)
 
@@ -243,11 +206,7 @@
       //if latestFuture is null, it probably means that there has been no calls to "send" messages
       //Hence, nothing to do in flush
       if(sourceData.latestFuture != null) {
-<<<<<<< HEAD
-        while(!sourceData.latestFuture.isDone && sourceData.callbackExceptionFirstThrown.get() == null) {
-=======
         while(!sourceData.latestFuture.isDone && sourceData.exceptionInCallback.get() == null) {
->>>>>>> 2216fe0b
           try {
             sourceData.latestFuture.get()
           } catch {
@@ -255,16 +214,10 @@
           }
         }
 
-<<<<<<< HEAD
-        if (sourceData.callbackExceptionFirstThrown.get() != null) {
-          metrics.flushFailed.inc
-          throw sourceData.callbackExceptionFirstThrown.get()
-=======
         //if there is an exception thrown from the previous callbacks just before flush, we have to fail the container
         if (sourceData.exceptionInCallback.get() != null) {
           metrics.flushFailed.inc
           throw sourceData.exceptionInCallback.get()
->>>>>>> 2216fe0b
         } else {
           trace("Flushed %s." format (source))
         }
