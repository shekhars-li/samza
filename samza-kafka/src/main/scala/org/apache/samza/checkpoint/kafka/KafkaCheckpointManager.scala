--- conflicted
+++ resolved
@@ -19,12 +19,7 @@
 
 package org.apache.samza.checkpoint.kafka
 
-<<<<<<< HEAD
-import java.nio.ByteBuffer
-import java.util.{Collections, Properties}
-=======
 import java.util.Collections
->>>>>>> e74998c5
 
 import com.google.common.base.Preconditions
 import org.apache.samza.checkpoint.{Checkpoint, CheckpointManager}
@@ -33,16 +28,9 @@
 import org.apache.samza.serializers.Serde
 import org.apache.samza.metrics.MetricsRegistry
 import org.apache.samza.serializers.CheckpointSerde
-<<<<<<< HEAD
-import org.apache.samza.system.SystemStreamMetadata.SystemStreamPartitionMetadata
-import org.apache.samza.system.kafka.KafkaStreamSpec
-import org.apache.samza.system.{StreamSpec, SystemAdmin, _}
-import org.apache.samza.util._
-=======
 import org.apache.samza.system._
 import org.apache.samza.system.kafka.KafkaStreamSpec
 import org.apache.samza.util.{ExponentialSleepStrategy, Logging}
->>>>>>> e74998c5
 import org.apache.samza.{Partition, SamzaException}
 
 import scala.collection.mutable
@@ -224,33 +212,12 @@
           s"Offset:$offset")
       }
 
-<<<<<<< HEAD
-  /**
-   * Reads an entry from the checkpoint log and invokes the provided lambda on it.
-   *
-   * @param handleEntry Code to handle an entry in the log once it's found
-   */
-  private def readLog(shouldHandleEntry: (KafkaCheckpointLogKey) => Boolean,
-                      handleEntry: (ByteBuffer, KafkaCheckpointLogKey) => Unit): Unit = {
-    info("Reading from checkpoint system:%s topic:%s" format(systemName, checkpointTopic))
-
-    val ssp: SystemStreamPartition = new SystemStreamPartition(systemName, checkpointTopic, new Partition(0))
-
-    if (systemConsumer == null) {
-      val partitionMetadata = getSSPMetadata(checkpointTopic, new Partition(0))
-      val oldestOffset = partitionMetadata.getOldestOffset
-      systemConsumer = getSystemConsumer()
-      systemConsumer.register(ssp, oldestOffset)
-      systemConsumer.start()
-    }
-=======
       val checkpointKey = try {
         checkpointKeySerde.fromBytes(keyBytes)
       } catch {
         case e: Exception => throw new SamzaException(s"Exception while serializing checkpoint-key. " +
           s"Topic: $checkpointTopic Offset: $offset", e)
       }
->>>>>>> e74998c5
 
       // If the grouper in the key is not equal to the configured grouper, error out.
       val actualGrouperFactory = checkpointKey.getGrouperFactoryClassName
@@ -299,10 +266,4 @@
 
     return partitionMetaData.getOldestOffset
   }
-<<<<<<< HEAD
-
-  override def toString = "KafkaCheckpointManager [systemName=%s, checkpointTopic=%s]" format(systemName, checkpointTopic)
 }
-=======
-}
->>>>>>> e74998c5
