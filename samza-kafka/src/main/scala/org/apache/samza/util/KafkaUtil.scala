--- conflicted
+++ resolved
@@ -23,10 +23,6 @@
 import java.util.concurrent.atomic.AtomicLong
 import kafka.admin.AdminUtils
 import kafka.utils.ZkUtils
-<<<<<<< HEAD
-import org.I0Itec.zkclient.ZkClient
-=======
->>>>>>> 492a3d79
 import org.apache.kafka.clients.producer.{Producer, ProducerRecord}
 import org.apache.kafka.common.PartitionInfo
 import org.apache.samza.config.Config
@@ -106,7 +102,7 @@
         val zkClient = connectZk()
         try {
           AdminUtils.createTopic(
-            ZkUtils.apply(zkClient,false),
+            zkClient,
             topicName,
             partitionCount,
             replicationFactor,
@@ -189,7 +185,7 @@
   def topicExists(topicName: String): Boolean = {
     val zkClient = connectZk()
     try {
-      AdminUtils.topicExists(ZkUtils.apply(zkClient,false), topicName)
+      AdminUtils.topicExists(zkClient, topicName)
     } finally {
       zkClient.close()
     }
