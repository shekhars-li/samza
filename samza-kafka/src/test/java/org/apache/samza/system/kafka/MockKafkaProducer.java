/*
 * Licensed to the Apache Software Foundation (ASF) under one
 * or more contributor license agreements.  See the NOTICE file
 * distributed with this work for additional information
 * regarding copyright ownership.  The ASF licenses this file
 * to you under the Apache License, Version 2.0 (the
 * "License"); you may not use this file except in compliance
 * with the License.  You may obtain a copy of the License at
 *
 *   http://www.apache.org/licenses/LICENSE-2.0
 *
 * Unless required by applicable law or agreed to in writing,
 * software distributed under the License is distributed on an
 * "AS IS" BASIS, WITHOUT WARRANTIES OR CONDITIONS OF ANY
 * KIND, either express or implied.  See the License for the
 * specific language governing permissions and limitations
 * under the License.
 */

package org.apache.samza.system.kafka;

import java.util.ArrayList;
import java.util.List;
import java.util.Map;
import java.util.Set;
import java.util.concurrent.Callable;
import java.util.concurrent.ExecutionException;
import java.util.concurrent.ExecutorService;
import java.util.concurrent.Executors;
import java.util.concurrent.Future;
import java.util.concurrent.FutureTask;
import java.util.concurrent.TimeUnit;
import java.util.concurrent.atomic.AtomicInteger;
import java.util.concurrent.atomic.AtomicReferenceArray;
import kafka.producer.ProducerClosedException;
import org.apache.kafka.clients.producer.Callback;
import org.apache.kafka.clients.producer.Producer;
import org.apache.kafka.clients.producer.ProducerRecord;
import org.apache.kafka.clients.producer.RecordMetadata;
import org.apache.kafka.common.Cluster;
import org.apache.kafka.common.Metric;
import org.apache.kafka.common.MetricName;
import org.apache.kafka.common.PartitionInfo;
import org.apache.kafka.common.TopicPartition;
import org.apache.kafka.common.record.Record;
import org.apache.kafka.test.TestUtils;

public class MockKafkaProducer implements Producer<byte[], byte[]> {

  private Cluster _cluster;
  private List<FutureTask<RecordMetadata>> _callbacksList = new ArrayList<FutureTask<RecordMetadata>>();
  private boolean shouldBuffer = false;
  private boolean errorNext = false;
  private boolean errorInCallback = true;
  private Exception exception = null;
  private AtomicInteger msgsSent = new AtomicInteger(0);
  private boolean closed = false;
  private int openCount = 0;

  /*
   * Helps mock out buffered behavior seen in KafkaProducer. This MockKafkaProducer enables you to:
   *  - Create send that will instantly succeed & return a successful future
   *  - Set error for the next message that is sent (using errorNext). In this case, the next call to send returns a
   *    future with exception.
   *    Please note that errorNext is reset to false once a message send has failed. This means that errorNext has to be
   *    manually set to true in the unit test, before expecting failure for another message.
   *  - "shouldBuffer" can be turned on to start buffering messages. This will store all the callbacks and execute it
   *    at a later point of time in a separate thread. This thread NEEDS to be triggered from the unit test itself
   *    using "startDelayedSendThread" method
   *  - "Offset" in RecordMetadata is not guranteed to be correct
   */
  public MockKafkaProducer(int numNodes, String topicName, int numPartitions) {
    this._cluster = TestUtils.clusterWith(numNodes, topicName, numPartitions);
  }

  public void setShouldBuffer(boolean shouldBuffer) {
    this.shouldBuffer = shouldBuffer;
  }

  public void setErrorNext(boolean errorNext, boolean errorInCallback, Exception exception) {
    this.errorNext = errorNext;
    this.errorInCallback = errorInCallback;
    this.exception = exception;
  }

  public int getMsgsSent() {
    return this.msgsSent.get();
  }

  public Thread startDelayedSendThread(final int sleepTime) {
    Thread t = new Thread(new FlushRunnable(sleepTime));
    t.start();
    return t;
  }

  @Override
  public Future<RecordMetadata> send(ProducerRecord record) {
    return send(record, null);
  }

  private RecordMetadata getRecordMetadata(ProducerRecord record) {
    return new RecordMetadata(new TopicPartition(record.topic(), record.partition() == null ? 0 : record.partition()), 0, this.msgsSent.get(), Record.NO_TIMESTAMP, -1, -1, -1);
  }

  @Override
  public Future<RecordMetadata> send(final ProducerRecord record, final Callback callback) {
    if (closed) {
      throw new ProducerClosedException();
    }
    if (errorNext) {
      if (!errorInCallback) {
        this.errorNext = false;
        throw (RuntimeException)exception;
      }
      if (shouldBuffer) {
        FutureTask<RecordMetadata> f = new FutureTask<RecordMetadata>(new Callable<RecordMetadata>() {
          @Override
          public RecordMetadata call()
              throws Exception {
            callback.onCompletion(null, exception);
            return getRecordMetadata(record);
          }
        });
        _callbacksList.add(f);
        this.errorNext = false;
        return f;
      } else {
        callback.onCompletion(null, this.exception);
        this.errorNext = false;
        return new FutureFailure(this.exception);
      }
    } else {
      if (shouldBuffer) {
        FutureTask<RecordMetadata> f = new FutureTask<RecordMetadata>(new Callable<RecordMetadata>() {
          @Override
          public RecordMetadata call()
              throws Exception {
            msgsSent.incrementAndGet();
            RecordMetadata metadata = getRecordMetadata(record);
            callback.onCompletion(metadata, null);
            return metadata;
          }
        });
        _callbacksList.add(f);
        return f;
      } else {
        int offset = msgsSent.incrementAndGet();
        final RecordMetadata metadata = getRecordMetadata(record);
        callback.onCompletion(metadata, null);
        return new FutureSuccess(record, offset);
      }
    }
  }

  @Override
  public List<PartitionInfo> partitionsFor(String topic) {
    return this._cluster.partitionsForTopic(topic);
  }

  @Override
  public Map<String, List<PartitionInfo>> partitionsFor(Set<String> topics) {
    return null;
  }

  @Override
  public Map<MetricName, Metric> metrics() {
    return null;
  }

  @Override
  public void close() {
    close(Long.MAX_VALUE, TimeUnit.MILLISECONDS);
  }

  @Override
  public void close(long timeout, TimeUnit timeUnit) {
    closed = true;
    // The real producer will flush messages as part of closing. We'll invoke flush here to approximate that behavior.
    new FlushRunnable(0).run();
  }

  public void open() {
    this.closed = false;
    openCount++;
  }

  public boolean isClosed() {
    return closed;
  }

  public int getOpenCount() {
    return openCount;
  }

  public synchronized void flush () {
    new FlushRunnable(0).run();
  }


  private static class FutureFailure implements Future<RecordMetadata> {

    private final ExecutionException exception;

    public FutureFailure(Exception exception) {
      this.exception = new ExecutionException(exception);
    }

    @Override
    public boolean cancel(boolean interrupt) {
      return false;
    }

    @Override
    public RecordMetadata get() throws ExecutionException {
      throw this.exception;
    }

    @Override
    public RecordMetadata get(long timeout, TimeUnit unit) throws ExecutionException {
      throw this.exception;
    }

    @Override
    public boolean isCancelled() {
      return false;
    }

    @Override
    public boolean isDone() {
      return true;
    }
  }

  private static class FutureSuccess implements Future<RecordMetadata> {

    private ProducerRecord record;
    private final RecordMetadata _metadata;

    public FutureSuccess(ProducerRecord record, int offset) {
      this.record = record;
      this._metadata = new RecordMetadata(new TopicPartition(record.topic(), record.partition() == null ? 0 : record.partition()), 0, offset, Record.NO_TIMESTAMP, -1, -1, -1);
    }

    @Override
    public boolean cancel(boolean interrupt) {
      return false;
    }

    @Override
    public RecordMetadata get() throws ExecutionException {
      return this._metadata;
    }

    @Override
    public RecordMetadata get(long timeout, TimeUnit unit) throws ExecutionException {
      return this._metadata;
    }

    @Override
    public boolean isCancelled() {
      return false;
    }

    @Override
    public boolean isDone() {
      return true;
    }
  }

<<<<<<< HEAD
=======
  private class FlushRunnable implements Runnable {
    private final int _sleepTime;

    public FlushRunnable(int sleepTime) {
      _sleepTime = sleepTime;
    }

    public void run() {
      FutureTask[] callbackArray = new FutureTask[_callbacksList.size()];
      AtomicReferenceArray<FutureTask> _bufferList =
          new AtomicReferenceArray<FutureTask>(_callbacksList.toArray(callbackArray));
      ExecutorService executor = Executors.newFixedThreadPool(10);
      try {
        for (int i = 0; i < _bufferList.length(); i++) {
          Thread.sleep(_sleepTime);
          FutureTask f = _bufferList.get(i);
          if (!f.isDone()) {
            executor.submit(f).get();
          }
        }
      } catch (InterruptedException e) {
        e.printStackTrace();
      } catch (ExecutionException ee) {
        ee.printStackTrace();
      } finally {
        executor.shutdownNow();
      }
    }
  }
>>>>>>> 3773ec69
}<|MERGE_RESOLUTION|>--- conflicted
+++ resolved
@@ -267,8 +267,6 @@
     }
   }
 
-<<<<<<< HEAD
-=======
   private class FlushRunnable implements Runnable {
     private final int _sleepTime;
 
@@ -298,5 +296,4 @@
       }
     }
   }
->>>>>>> 3773ec69
 }