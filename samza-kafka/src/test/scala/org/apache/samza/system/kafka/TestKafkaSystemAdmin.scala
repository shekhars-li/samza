/*
 *
 * Licensed to the Apache Software Foundation (ASF) under one
 * or more contributor license agreements.  See the NOTICE file
 * distributed with this work for additional information
 * regarding copyright ownership.  The ASF licenses this file
 * to you under the Apache License, Version 2.0 (the
 * "License"); you may not use this file except in compliance
 * with the License.  You may obtain a copy of the License at
 *
 *   http://www.apache.org/licenses/LICENSE-2.0
 *
 * Unless required by applicable law or agreed to in writing,
 * software distributed under the License is distributed on an
 * "AS IS" BASIS, WITHOUT WARRANTIES OR CONDITIONS OF ANY
 * KIND, either express or implied.  See the License for the
 * specific language governing permissions and limitations
 * under the License.
 *
 */

package org.apache.samza.system.kafka

import java.util
import java.util.Properties

import kafka.admin.AdminUtils
<<<<<<< HEAD
import kafka.consumer.Consumer
import kafka.consumer.ConsumerConfig
import kafka.server.KafkaConfig
import kafka.server.KafkaServer
import kafka.utils.TestUtils
import kafka.utils.ZKStringSerializer
=======
import kafka.common.{ErrorMapping, LeaderNotAvailableException}
import kafka.consumer.{Consumer, ConsumerConfig}
import kafka.server.{KafkaConfig, KafkaServer}
import kafka.utils.{TestUtils, TestZKUtils, Utils, ZKStringSerializer}
>>>>>>> f4bd84bb
import kafka.zk.EmbeddedZookeeper
import org.I0Itec.zkclient.ZkClient
import org.apache.kafka.clients.producer.{KafkaProducer, ProducerRecord}
import org.apache.samza.Partition
import org.apache.samza.config.KafkaProducerConfig
import org.apache.samza.system.SystemStreamMetadata.SystemStreamPartitionMetadata
import org.apache.samza.system.{SystemStreamMetadata, SystemStreamPartition}
import org.apache.samza.util.{ClientUtilTopicMetadataStore, ExponentialSleepStrategy, KafkaUtil, TopicMetadataStore}
import org.junit.Assert._
import org.junit._

import scala.collection.JavaConversions._
<<<<<<< HEAD
import org.apache.samza.config.KafkaProducerConfig
import org.apache.kafka.clients.producer.{ProducerRecord, KafkaProducer}
import java.util
import kafka.common.ErrorMapping
import org.apache.samza.util.KafkaUtil
import kafka.utils.ZkUtils
import kafka.utils.CoreUtils
import kafka.api.FixedPortTestUtils
=======
>>>>>>> f4bd84bb

object TestKafkaSystemAdmin {
  val SYSTEM = "kafka"
  val TOPIC = "input"
  val TOPIC2 = "input2"
  val TOTAL_PARTITIONS = 50
  val REPLICATION_FACTOR = 2

  var zkConnect: String = null
  var zkClient: ZkClient = null
  val zkConnectionTimeout = 6000
  val zkSessionTimeout = 6000
  val brokerId1 = 0
  val brokerId2 = 1
  val brokerId3 = 2
  val ports = FixedPortTestUtils.choosePorts(3)
  val (port1, port2, port3) = (ports(0), ports(1), ports(2))

  val props1 = TestUtils.createBrokerConfig(brokerId1, zkConnect, port=port1)
  val props2 = TestUtils.createBrokerConfig(brokerId2, zkConnect, port=port2)
  val props3 = TestUtils.createBrokerConfig(brokerId3, zkConnect, port=port3)

  val config = new util.HashMap[String, Object]()
  val brokers = "localhost:%d,localhost:%d,localhost:%d" format (port1, port2, port3)
  config.put("bootstrap.servers", brokers)
  config.put("acks", "all")
  config.put("serializer.class", "kafka.serializer.StringEncoder")
  val producerConfig = new KafkaProducerConfig("kafka", "i001", config)
  var producer: KafkaProducer[Array[Byte], Array[Byte]] = null
  var zookeeper: EmbeddedZookeeper = null
  var server1: KafkaServer = null
  var server2: KafkaServer = null
  var server3: KafkaServer = null
  var metadataStore: TopicMetadataStore = null

  @BeforeClass
  def beforeSetupServers {
    zookeeper = new EmbeddedZookeeper()
    zkConnect = "127.0.0.1:"+zookeeper.port
    server1 = TestUtils.createServer(KafkaConfig(props1))
    server2 = TestUtils.createServer(KafkaConfig(props2))
    server3 = TestUtils.createServer(KafkaConfig(props3))
    zkClient = ZkUtils.createZkClient(zkConnect, 6000, 6000)
    producer = new KafkaProducer[Array[Byte], Array[Byte]](producerConfig.getProducerProperties)
    metadataStore = new ClientUtilTopicMetadataStore(brokers, "some-job-name")
  }

  def createTopic(topicName: String, partitionCount: Int) {
    AdminUtils.createTopic(
<<<<<<< HEAD
      ZkUtils.apply(zkClient,false),
      TOPIC,
      TOTAL_PARTITIONS,
=======
      zkClient,
      topicName,
      partitionCount,
>>>>>>> f4bd84bb
      REPLICATION_FACTOR)
  }

  def validateTopic(topic: String, expectedPartitionCount: Int) {
    var done = false
    var retries = 0
    val maxRetries = 100

    while (!done && retries < maxRetries) {
      try {
        val topicMetadataMap = TopicMetadataCache.getTopicMetadata(Set(topic), SYSTEM, metadataStore.getTopicInfo)
        val topicMetadata = topicMetadataMap(topic)
        val errorCode = topicMetadata.errorCode

        KafkaUtil.maybeThrowException(errorCode)

        done = expectedPartitionCount == topicMetadata.partitionsMetadata.size
      } catch {
        case e: Exception =>
          System.err.println("Got exception while validating test topics. Waiting and retrying.", e)
          retries += 1
          Thread.sleep(500)
      }
    }

    if (retries >= maxRetries) {
      fail("Unable to successfully create topics. Tried to validate %s times." format retries)
    }
  }

  def getConsumerConnector = {
    val props = new Properties

    props.put("zookeeper.connect", zkConnect)
    props.put("group.id", "test")
    props.put("auto.offset.reset", "smallest")

    val consumerConfig = new ConsumerConfig(props)
    Consumer.create(consumerConfig)
  }

  @AfterClass
  def afterCleanLogDirs {
    producer.close()
    server1.shutdown
    server1.awaitShutdown()
    server2.shutdown
    server2.awaitShutdown()
    server3.shutdown
    server3.awaitShutdown()
    CoreUtils.rm(server1.config.logDirs)
    CoreUtils.rm(server2.config.logDirs)
    CoreUtils.rm(server3.config.logDirs)
    zkClient.close
    zookeeper.shutdown
  }
}

/**
 * Test creates a local ZK and Kafka cluster, and uses it to create and test
 * topics for to verify that offset APIs in SystemAdmin work as expected.
 */
class TestKafkaSystemAdmin {
  import TestKafkaSystemAdmin._

  // Provide a random zkAddress, the system admin tries to connect only when a topic is created/validated
<<<<<<< HEAD
  val systemAdmin = new KafkaSystemAdmin(systemName, brokers, connectZk = () => ZkUtils.createZkClient(zkConnect, 6000, 6000))
=======
  val systemAdmin = new KafkaSystemAdmin(SYSTEM, brokers, connectZk = () => new ZkClient(zkConnect, 6000, 6000, ZKStringSerializer))
>>>>>>> f4bd84bb

  @Test
  def testShouldAssembleMetadata {
    val oldestOffsets = Map(
      new SystemStreamPartition(SYSTEM, "stream1", new Partition(0)) -> "o1",
      new SystemStreamPartition(SYSTEM, "stream2", new Partition(0)) -> "o2",
      new SystemStreamPartition(SYSTEM, "stream1", new Partition(1)) -> "o3",
      new SystemStreamPartition(SYSTEM, "stream2", new Partition(1)) -> "o4")
    val newestOffsets = Map(
      new SystemStreamPartition(SYSTEM, "stream1", new Partition(0)) -> "n1",
      new SystemStreamPartition(SYSTEM, "stream2", new Partition(0)) -> "n2",
      new SystemStreamPartition(SYSTEM, "stream1", new Partition(1)) -> "n3",
      new SystemStreamPartition(SYSTEM, "stream2", new Partition(1)) -> "n4")
    val upcomingOffsets = Map(
      new SystemStreamPartition(SYSTEM, "stream1", new Partition(0)) -> "u1",
      new SystemStreamPartition(SYSTEM, "stream2", new Partition(0)) -> "u2",
      new SystemStreamPartition(SYSTEM, "stream1", new Partition(1)) -> "u3",
      new SystemStreamPartition(SYSTEM, "stream2", new Partition(1)) -> "u4")
    val metadata = KafkaSystemAdmin.assembleMetadata(oldestOffsets, newestOffsets, upcomingOffsets)
    assertNotNull(metadata)
    assertEquals(2, metadata.size)
    assertTrue(metadata.contains("stream1"))
    assertTrue(metadata.contains("stream2"))
    val stream1Metadata = metadata("stream1")
    val stream2Metadata = metadata("stream2")
    assertNotNull(stream1Metadata)
    assertNotNull(stream2Metadata)
    assertEquals("stream1", stream1Metadata.getStreamName)
    assertEquals("stream2", stream2Metadata.getStreamName)
    val expectedSystemStream1Partition0Metadata = new SystemStreamPartitionMetadata("o1", "n1", "u1")
    val expectedSystemStream1Partition1Metadata = new SystemStreamPartitionMetadata("o3", "n3", "u3")
    val expectedSystemStream2Partition0Metadata = new SystemStreamPartitionMetadata("o2", "n2", "u2")
    val expectedSystemStream2Partition1Metadata = new SystemStreamPartitionMetadata("o4", "n4", "u4")
    val stream1PartitionMetadata = stream1Metadata.getSystemStreamPartitionMetadata
    val stream2PartitionMetadata = stream2Metadata.getSystemStreamPartitionMetadata
    assertEquals(expectedSystemStream1Partition0Metadata, stream1PartitionMetadata.get(new Partition(0)))
    assertEquals(expectedSystemStream1Partition1Metadata, stream1PartitionMetadata.get(new Partition(1)))
    assertEquals(expectedSystemStream2Partition0Metadata, stream2PartitionMetadata.get(new Partition(0)))
    assertEquals(expectedSystemStream2Partition1Metadata, stream2PartitionMetadata.get(new Partition(1)))
  }

  @Test
  def testShouldGetOldestNewestAndNextOffsets {
    // Create an empty topic with 50 partitions, but with no offsets.
    createTopic(TOPIC, 50)
    validateTopic(TOPIC, 50)

    // Verify the empty topic behaves as expected.
    var metadata = systemAdmin.getSystemStreamMetadata(Set(TOPIC))
    assertEquals(1, metadata.size)
    assertNotNull(metadata(TOPIC))
    // Verify partition count.
    var sspMetadata = metadata(TOPIC).getSystemStreamPartitionMetadata
    assertEquals(50, sspMetadata.size)
    // Empty topics should have null for latest offset and 0 for earliest offset
    assertEquals("0", sspMetadata.get(new Partition(0)).getOldestOffset)
    assertNull(sspMetadata.get(new Partition(0)).getNewestOffset)
    // Empty Kafka topics should have a next offset of 0.
    assertEquals("0", sspMetadata.get(new Partition(0)).getUpcomingOffset)

    // Add a new message to one of the partitions, and verify that it works as
    // expected.
    producer.send(new ProducerRecord(TOPIC, 48, "key1".getBytes, "val1".getBytes)).get()
    metadata = systemAdmin.getSystemStreamMetadata(Set(TOPIC))
    assertEquals(1, metadata.size)
    val streamName = metadata.keySet.head
    assertEquals(TOPIC, streamName)
    sspMetadata = metadata(streamName).getSystemStreamPartitionMetadata
    // key1 gets hash-mod'd to partition 48.
    assertEquals("0", sspMetadata.get(new Partition(48)).getOldestOffset)
    assertEquals("0", sspMetadata.get(new Partition(48)).getNewestOffset)
    assertEquals("1", sspMetadata.get(new Partition(48)).getUpcomingOffset)
    // Some other partition should be empty.
    assertEquals("0", sspMetadata.get(new Partition(3)).getOldestOffset)
    assertNull(sspMetadata.get(new Partition(3)).getNewestOffset)
    assertEquals("0", sspMetadata.get(new Partition(3)).getUpcomingOffset)

    // Add a second message to one of the same partition.
    producer.send(new ProducerRecord(TOPIC, 48, "key1".getBytes, "val2".getBytes)).get()
    metadata = systemAdmin.getSystemStreamMetadata(Set(TOPIC))
    assertEquals(1, metadata.size)
    assertEquals(TOPIC, streamName)
    sspMetadata = metadata(streamName).getSystemStreamPartitionMetadata
    // key1 gets hash-mod'd to partition 48.
    assertEquals("0", sspMetadata.get(new Partition(48)).getOldestOffset)
    assertEquals("1", sspMetadata.get(new Partition(48)).getNewestOffset)
    assertEquals("2", sspMetadata.get(new Partition(48)).getUpcomingOffset)

    // Validate that a fetch will return the message.
    val connector = getConsumerConnector
    var stream = connector.createMessageStreams(Map(TOPIC -> 1)).get(TOPIC).get.get(0).iterator
    var message = stream.next
    var text = new String(message.message, "UTF-8")
    connector.shutdown
    // First message should match the earliest expected offset.
    assertEquals(sspMetadata.get(new Partition(48)).getOldestOffset, message.offset.toString)
    assertEquals("val1", text)
    // Second message should match the earliest expected offset.
    message = stream.next
    text = new String(message.message, "UTF-8")
    assertEquals(sspMetadata.get(new Partition(48)).getNewestOffset, message.offset.toString)
    assertEquals("val2", text)
  }

  @Test
  def testNonExistentTopic {
    val initialOffsets = systemAdmin.getSystemStreamMetadata(Set("non-existent-topic"))
    val metadata = initialOffsets.getOrElse("non-existent-topic", fail("missing metadata"))
    assertEquals(metadata, new SystemStreamMetadata("non-existent-topic", Map(
      new Partition(0) -> new SystemStreamPartitionMetadata("0", null, "0"))))
  }

  @Test
  def testOffsetsAfter {
    val ssp1 = new SystemStreamPartition("test-system", "test-stream", new Partition(0))
    val ssp2 = new SystemStreamPartition("test-system", "test-stream", new Partition(1))
    val offsetsAfter = systemAdmin.getOffsetsAfter(Map(
      ssp1 -> "1",
      ssp2 -> "2"))
    assertEquals("2", offsetsAfter(ssp1))
    assertEquals("3", offsetsAfter(ssp2))
  }

  @Test
  def testShouldCreateCoordinatorStream {
    val topic = "test-coordinator-stream"
<<<<<<< HEAD
    val systemAdmin = new KafkaSystemAdmin("test", brokers, () => ZkUtils.createZkClient(zkConnect, 6000, 6000), coordinatorStreamReplicationFactor = 3)
=======
    val systemAdmin = new KafkaSystemAdmin(SYSTEM, brokers, () => new ZkClient(zkConnect, 6000, 6000, ZKStringSerializer), coordinatorStreamReplicationFactor = 3)
>>>>>>> f4bd84bb
    systemAdmin.createCoordinatorStream(topic)
    validateTopic(topic, 1)
    val topicMetadataMap = TopicMetadataCache.getTopicMetadata(Set(topic), "kafka", metadataStore.getTopicInfo)
    assertTrue(topicMetadataMap.contains(topic))
    val topicMetadata = topicMetadataMap(topic)
    val partitionMetadata = topicMetadata.partitionsMetadata.head
    assertEquals(0, partitionMetadata.partitionId)
    assertEquals(3, partitionMetadata.replicas.size)
  }

<<<<<<< HEAD
  class KafkaSystemAdminWithTopicMetadataError extends KafkaSystemAdmin("test", brokers, () => ZkUtils.createZkClient(zkConnect, 6000, 6000)) {
    import kafka.api.{ TopicMetadata, TopicMetadataResponse }

=======
  class KafkaSystemAdminWithTopicMetadataError extends KafkaSystemAdmin(SYSTEM, brokers, () => new ZkClient(zkConnect, 6000, 6000, ZKStringSerializer)) {
    import kafka.api.TopicMetadata
    var metadataCallCount = 0
>>>>>>> f4bd84bb
    // Simulate Kafka telling us that the leader for the topic is not available
    override def getTopicMetadata(topics: Set[String]) = {
      metadataCallCount += 1
      val topicMetadata = TopicMetadata(topic = "quux", partitionsMetadata = Seq(), errorCode = ErrorMapping.LeaderNotAvailableCode)
      Map("quux" -> topicMetadata)
    }
  }

  @Test
  def testShouldRetryOnTopicMetadataError {
    val systemAdmin = new KafkaSystemAdminWithTopicMetadataError
    val retryBackoff = new ExponentialSleepStrategy.Mock(maxCalls = 3)
    try {
      systemAdmin.getSystemStreamMetadata(Set("quux"), retryBackoff)
      fail("expected CallLimitReached to be thrown")
    } catch {
      case e: ExponentialSleepStrategy.CallLimitReached => ()
    }
  }

  @Test
  def testGetNewestOffset {
    createTopic(TOPIC2, 16)
    validateTopic(TOPIC2, 16)

    val sspUnderTest = new SystemStreamPartition("kafka", TOPIC2, new Partition(4))
    val otherSsp = new SystemStreamPartition("kafka", TOPIC2, new Partition(13))

    assertNull(systemAdmin.getNewestOffset(sspUnderTest, 3))
    assertNull(systemAdmin.getNewestOffset(otherSsp, 3))

    // Add a new message to one of the partitions, and verify that it works as expected.
    assertEquals("0", producer.send(new ProducerRecord(TOPIC2, 4, "key1".getBytes, "val1".getBytes)).get().offset().toString)
    assertEquals("0", systemAdmin.getNewestOffset(sspUnderTest, 3))
    assertNull(systemAdmin.getNewestOffset(otherSsp, 3))

    // Again
    assertEquals("1", producer.send(new ProducerRecord(TOPIC2, 4, "key2".getBytes, "val2".getBytes)).get().offset().toString)
    assertEquals("1", systemAdmin.getNewestOffset(sspUnderTest, 3))
    assertNull(systemAdmin.getNewestOffset(otherSsp, 3))

    // Add a message to both partitions
    assertEquals("2", producer.send(new ProducerRecord(TOPIC2, 4, "key3".getBytes, "val3".getBytes)).get().offset().toString)
    assertEquals("0", producer.send(new ProducerRecord(TOPIC2, 13, "key4".getBytes, "val4".getBytes)).get().offset().toString)
    assertEquals("2", systemAdmin.getNewestOffset(sspUnderTest, 0))
    assertEquals("0", systemAdmin.getNewestOffset(otherSsp, 0))
  }

  @Test (expected = classOf[LeaderNotAvailableException])
  def testGetNewestOffsetMaxRetry {
    val expectedRetryCount = 3
    val systemAdmin = new KafkaSystemAdminWithTopicMetadataError
    try {
      systemAdmin.getNewestOffset(new SystemStreamPartition(SYSTEM, "quux", new Partition(0)), 3)
    } catch {
      case e: Exception =>
        assertEquals(expectedRetryCount + 1, systemAdmin.metadataCallCount)
        throw e
    }
  }
}<|MERGE_RESOLUTION|>--- conflicted
+++ resolved
@@ -25,19 +25,11 @@
 import java.util.Properties
 
 import kafka.admin.AdminUtils
-<<<<<<< HEAD
-import kafka.consumer.Consumer
-import kafka.consumer.ConsumerConfig
-import kafka.server.KafkaConfig
-import kafka.server.KafkaServer
-import kafka.utils.TestUtils
-import kafka.utils.ZKStringSerializer
-=======
+import kafka.api.FixedPortTestUtils
 import kafka.common.{ErrorMapping, LeaderNotAvailableException}
 import kafka.consumer.{Consumer, ConsumerConfig}
 import kafka.server.{KafkaConfig, KafkaServer}
-import kafka.utils.{TestUtils, TestZKUtils, Utils, ZKStringSerializer}
->>>>>>> f4bd84bb
+import kafka.utils.{CoreUtils, TestUtils, ZkUtils}
 import kafka.zk.EmbeddedZookeeper
 import org.I0Itec.zkclient.ZkClient
 import org.apache.kafka.clients.producer.{KafkaProducer, ProducerRecord}
@@ -50,17 +42,6 @@
 import org.junit._
 
 import scala.collection.JavaConversions._
-<<<<<<< HEAD
-import org.apache.samza.config.KafkaProducerConfig
-import org.apache.kafka.clients.producer.{ProducerRecord, KafkaProducer}
-import java.util
-import kafka.common.ErrorMapping
-import org.apache.samza.util.KafkaUtil
-import kafka.utils.ZkUtils
-import kafka.utils.CoreUtils
-import kafka.api.FixedPortTestUtils
-=======
->>>>>>> f4bd84bb
 
 object TestKafkaSystemAdmin {
   val SYSTEM = "kafka"
@@ -110,15 +91,9 @@
 
   def createTopic(topicName: String, partitionCount: Int) {
     AdminUtils.createTopic(
-<<<<<<< HEAD
       ZkUtils.apply(zkClient,false),
-      TOPIC,
-      TOTAL_PARTITIONS,
-=======
-      zkClient,
       topicName,
       partitionCount,
->>>>>>> f4bd84bb
       REPLICATION_FACTOR)
   }
 
@@ -185,11 +160,7 @@
   import TestKafkaSystemAdmin._
 
   // Provide a random zkAddress, the system admin tries to connect only when a topic is created/validated
-<<<<<<< HEAD
-  val systemAdmin = new KafkaSystemAdmin(systemName, brokers, connectZk = () => ZkUtils.createZkClient(zkConnect, 6000, 6000))
-=======
-  val systemAdmin = new KafkaSystemAdmin(SYSTEM, brokers, connectZk = () => new ZkClient(zkConnect, 6000, 6000, ZKStringSerializer))
->>>>>>> f4bd84bb
+  val systemAdmin = new KafkaSystemAdmin(SYSTEM, brokers, connectZk = () => ZkUtils.createZkClient(zkConnect, 6000, 6000))
 
   @Test
   def testShouldAssembleMetadata {
@@ -316,11 +287,7 @@
   @Test
   def testShouldCreateCoordinatorStream {
     val topic = "test-coordinator-stream"
-<<<<<<< HEAD
-    val systemAdmin = new KafkaSystemAdmin("test", brokers, () => ZkUtils.createZkClient(zkConnect, 6000, 6000), coordinatorStreamReplicationFactor = 3)
-=======
-    val systemAdmin = new KafkaSystemAdmin(SYSTEM, brokers, () => new ZkClient(zkConnect, 6000, 6000, ZKStringSerializer), coordinatorStreamReplicationFactor = 3)
->>>>>>> f4bd84bb
+    val systemAdmin = new KafkaSystemAdmin(SYSTEM, brokers, () => ZkUtils.createZkClient(zkConnect, 6000, 6000), coordinatorStreamReplicationFactor = 3)
     systemAdmin.createCoordinatorStream(topic)
     validateTopic(topic, 1)
     val topicMetadataMap = TopicMetadataCache.getTopicMetadata(Set(topic), "kafka", metadataStore.getTopicInfo)
@@ -331,15 +298,10 @@
     assertEquals(3, partitionMetadata.replicas.size)
   }
 
-<<<<<<< HEAD
-  class KafkaSystemAdminWithTopicMetadataError extends KafkaSystemAdmin("test", brokers, () => ZkUtils.createZkClient(zkConnect, 6000, 6000)) {
-    import kafka.api.{ TopicMetadata, TopicMetadataResponse }
-
-=======
-  class KafkaSystemAdminWithTopicMetadataError extends KafkaSystemAdmin(SYSTEM, brokers, () => new ZkClient(zkConnect, 6000, 6000, ZKStringSerializer)) {
+  class KafkaSystemAdminWithTopicMetadataError extends KafkaSystemAdmin(SYSTEM, brokers, () => ZkUtils.createZkClient(zkConnect, 6000, 6000)) {
     import kafka.api.TopicMetadata
     var metadataCallCount = 0
->>>>>>> f4bd84bb
+
     // Simulate Kafka telling us that the leader for the topic is not available
     override def getTopicMetadata(topics: Set[String]) = {
       metadataCallCount += 1
