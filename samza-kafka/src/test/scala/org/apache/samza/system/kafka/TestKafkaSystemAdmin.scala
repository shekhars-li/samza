--- conflicted
+++ resolved
@@ -29,12 +29,6 @@
 import kafka.common.{ErrorMapping, LeaderNotAvailableException}
 import kafka.consumer.{Consumer, ConsumerConfig}
 import kafka.server.{KafkaConfig, KafkaServer}
-<<<<<<< HEAD
-import kafka.utils.{CoreUtils, TestUtils, ZkUtils}
-import kafka.zk.EmbeddedZookeeper
-import org.I0Itec.zkclient.ZkClient
-=======
->>>>>>> 492a3d79
 import org.apache.kafka.clients.producer.{KafkaProducer, ProducerRecord}
 import kafka.utils.{TestUtils, ZkUtils}
 import kafka.integration.KafkaServerTestHarness
@@ -62,29 +56,6 @@
 
   protected def numBrokers: Int = 3
 
-<<<<<<< HEAD
-  var zkConnect: String = null
-  var zkClient: ZkClient = null
-  val zkConnectionTimeout = 6000
-  val zkSessionTimeout = 6000
-  val brokerId1 = 0
-  val brokerId2 = 1
-  val brokerId3 = 2
-  val ports = FixedPortTestUtils.choosePorts(3)
-  val (port1, port2, port3) = (ports(0), ports(1), ports(2))
-
-  val props1 = TestUtils.createBrokerConfig(brokerId1, zkConnect, port=port1)
-  val props2 = TestUtils.createBrokerConfig(brokerId2, zkConnect, port=port2)
-  val props3 = TestUtils.createBrokerConfig(brokerId3, zkConnect, port=port3)
-
-  val config = new util.HashMap[String, Object]()
-  val brokers = "localhost:%d,localhost:%d,localhost:%d" format (port1, port2, port3)
-  config.put("bootstrap.servers", brokers)
-  config.put("acks", "all")
-  config.put("serializer.class", "kafka.serializer.StringEncoder")
-  val producerConfig = new KafkaProducerConfig("kafka", "i001", config)
-=======
->>>>>>> 492a3d79
   var producer: KafkaProducer[Array[Byte], Array[Byte]] = null
   var metadataStore: TopicMetadataStore = null
   var producerConfig: KafkaProducerConfig = null
@@ -96,15 +67,6 @@
   }
 
   @BeforeClass
-<<<<<<< HEAD
-  def beforeSetupServers {
-    zookeeper = new EmbeddedZookeeper()
-    zkConnect = "127.0.0.1:"+zookeeper.port
-    server1 = TestUtils.createServer(KafkaConfig(props1))
-    server2 = TestUtils.createServer(KafkaConfig(props2))
-    server3 = TestUtils.createServer(KafkaConfig(props3))
-    zkClient = ZkUtils.createZkClient(zkConnect, 6000, 6000)
-=======
   override def setUp {
     super.setUp
 
@@ -118,7 +80,6 @@
 
     producerConfig = new KafkaProducerConfig("kafka", "i001", config)
 
->>>>>>> 492a3d79
     producer = new KafkaProducer[Array[Byte], Array[Byte]](producerConfig.getProducerProperties)
     metadataStore = new ClientUtilTopicMetadataStore(brokers, "some-job-name")
   }
@@ -132,11 +93,7 @@
 
   def createTopic(topicName: String, partitionCount: Int) {
     AdminUtils.createTopic(
-<<<<<<< HEAD
-      ZkUtils.apply(zkClient,false),
-=======
       zkUtils,
->>>>>>> 492a3d79
       topicName,
       partitionCount,
       REPLICATION_FACTOR)
@@ -180,24 +137,6 @@
     Consumer.create(consumerConfig)
   }
 
-<<<<<<< HEAD
-  @AfterClass
-  def afterCleanLogDirs {
-    producer.close()
-    server1.shutdown
-    server1.awaitShutdown()
-    server2.shutdown
-    server2.awaitShutdown()
-    server3.shutdown
-    server3.awaitShutdown()
-    CoreUtils.rm(server1.config.logDirs)
-    CoreUtils.rm(server2.config.logDirs)
-    CoreUtils.rm(server3.config.logDirs)
-    zkClient.close
-    zookeeper.shutdown
-  }
-=======
->>>>>>> 492a3d79
 }
 
 /**
@@ -208,11 +147,7 @@
   import TestKafkaSystemAdmin._
 
   // Provide a random zkAddress, the system admin tries to connect only when a topic is created/validated
-<<<<<<< HEAD
-  val systemAdmin = new KafkaSystemAdmin(SYSTEM, brokers, connectZk = () => ZkUtils.createZkClient(zkConnect, 6000, 6000))
-=======
   val systemAdmin = new KafkaSystemAdmin(SYSTEM, brokers, connectZk = () => ZkUtils(zkConnect, 6000, 6000, zkSecure))
->>>>>>> 492a3d79
 
   @Test
   def testShouldAssembleMetadata {
@@ -339,12 +274,8 @@
   @Test
   def testShouldCreateCoordinatorStream {
     val topic = "test-coordinator-stream"
-<<<<<<< HEAD
-    val systemAdmin = new KafkaSystemAdmin(SYSTEM, brokers, () => ZkUtils.createZkClient(zkConnect, 6000, 6000), coordinatorStreamReplicationFactor = 3)
-=======
     val systemAdmin = new KafkaSystemAdmin(SYSTEM, brokers, () => ZkUtils(zkConnect, 6000, 6000, zkSecure), coordinatorStreamReplicationFactor = 3)
 
->>>>>>> 492a3d79
     systemAdmin.createCoordinatorStream(topic)
     validateTopic(topic, 1)
     val topicMetadataMap = TopicMetadataCache.getTopicMetadata(Set(topic), "kafka", metadataStore.getTopicInfo)
@@ -355,11 +286,7 @@
     assertEquals(3, partitionMetadata.replicas.size)
   }
 
-<<<<<<< HEAD
-  class KafkaSystemAdminWithTopicMetadataError extends KafkaSystemAdmin(SYSTEM, brokers, () => ZkUtils.createZkClient(zkConnect, 6000, 6000)) {
-=======
   class KafkaSystemAdminWithTopicMetadataError extends KafkaSystemAdmin(SYSTEM, brokers, () => ZkUtils(zkConnect, 6000, 6000, zkSecure)) {
->>>>>>> 492a3d79
     import kafka.api.TopicMetadata
     var metadataCallCount = 0
 
