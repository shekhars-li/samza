--- conflicted
+++ resolved
@@ -26,7 +26,6 @@
 import org.junit.Assert._
 import org.scalatest.Assertions.intercept
 import org.apache.kafka.common.errors.{TimeoutException, RecordTooLargeException}
-import org.apache.kafka.test.MockSerializer
 import org.apache.samza.SamzaException
 import org.apache.kafka.common.serialization.ByteArraySerializer
 
@@ -38,15 +37,10 @@
 
   @Test
   def testKafkaProducer {
-    val mockProducer = new MockProducer(true, new MockSerializer, new MockSerializer)
-    val systemProducer = new KafkaSystemProducer(systemName = "test",
-<<<<<<< HEAD
-                                           getProducer = () => { new MockProducer(true, new ByteArraySerializer(), new ByteArraySerializer()) },
-                                           metrics = new KafkaSystemProducerMetrics)
-=======
-                                                 getProducer = () => mockProducer,
-                                                 metrics = new KafkaSystemProducerMetrics)
->>>>>>> 492a3d79
+    val mockProducer = new MockProducer(true, new ByteArraySerializer, new ByteArraySerializer)
+    val systemProducer = new KafkaSystemProducer(systemName = "test",
+                                                 getProducer = () => mockProducer,
+                                                 metrics = new KafkaSystemProducerMetrics)
     systemProducer.register("test")
     systemProducer.start
     systemProducer.send("test", someMessage)
