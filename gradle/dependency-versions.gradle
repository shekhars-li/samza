--- conflicted
+++ resolved
@@ -29,11 +29,7 @@
   metricsVersion = "2.2.0"
   kafkaVersion = "0.8.2.1"
   commonsHttpClientVersion = "3.1"
-<<<<<<< HEAD
-  rocksdbVersion = "3.9.1"
-=======
   rocksdbVersion = "3.13.1"
->>>>>>> eba9b28f
   yarnVersion = "2.6.0"
   slf4jVersion = "1.6.2"
   log4jVersion = "1.2.17"
