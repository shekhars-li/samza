/*
 * Licensed to the Apache Software Foundation (ASF) under one
 * or more contributor license agreements.  See the NOTICE file
 * distributed with this work for additional information
 * regarding copyright ownership.  The ASF licenses this file
 * to you under the Apache License, Version 2.0 (the
 * "License"); you may not use this file except in compliance
 * with the License.  You may obtain a copy of the License at
 *
 *   http://www.apache.org/licenses/LICENSE-2.0
 *
 * Unless required by applicable law or agreed to in writing,
 * software distributed under the License is distributed on an
 * "AS IS" BASIS, WITHOUT WARRANTIES OR CONDITIONS OF ANY
 * KIND, either express or implied.  See the License for the
 * specific language governing permissions and limitations
 * under the License.
 */

package org.apache.samza.job.yarn;

import java.io.IOException;
import java.lang.reflect.Field;
import java.net.URL;
import java.util.ArrayList;
import java.util.HashMap;
import java.util.Map;
import org.apache.hadoop.yarn.api.records.Container;
import org.apache.hadoop.yarn.api.records.ContainerStatus;
import org.apache.hadoop.yarn.client.api.async.impl.AMRMClientAsyncImpl;
import org.apache.hadoop.yarn.util.ConverterUtils;
import org.apache.samza.config.Config;
import org.apache.samza.config.MapConfig;
import org.apache.samza.config.YarnConfig;
import org.apache.samza.container.TaskName;
import org.apache.samza.coordinator.JobCoordinator;
import org.apache.samza.coordinator.server.HttpServer;
import org.apache.samza.job.model.ContainerModel;
import org.apache.samza.job.model.JobModel;
import org.apache.samza.job.model.TaskModel;
import org.apache.samza.job.yarn.util.MockContainerListener;
import org.apache.samza.job.yarn.util.MockContainerRequestState;
import org.apache.samza.job.yarn.util.MockContainerUtil;
import org.apache.samza.job.yarn.util.MockHttpServer;
import org.apache.samza.job.yarn.util.TestAMRMClientImpl;
import org.apache.samza.job.yarn.util.TestUtil;
import org.eclipse.jetty.servlet.DefaultServlet;
import org.eclipse.jetty.servlet.ServletHolder;
import org.junit.After;
import org.junit.Before;
import org.junit.Test;

import static org.junit.Assert.assertEquals;
import static org.junit.Assert.assertNotNull;
import static org.junit.Assert.assertNull;
import static org.junit.Assert.assertTrue;

public class TestContainerAllocator {
  private static final String ANY_HOST = ContainerRequestState.ANY_HOST;
  private final HttpServer server = new MockHttpServer("/", 7777, null, new ServletHolder(DefaultServlet.class));

  private AMRMClientAsyncImpl amRmClientAsync;
  private TestAMRMClientImpl testAMRMClient;
  private MockContainerRequestState requestState;
  private ContainerAllocator containerAllocator;
  private ContainerUtil containerUtil;
  private Thread allocatorThread;

  private Config config = new MapConfig(new HashMap<String, String>() {
    {
      put("yarn.container.count", "1");
      put("systems.test-system.samza.factory", "org.apache.samza.job.yarn.MockSystemFactory");
      put("yarn.container.memory.mb", "512");
      put("yarn.package.path", "/foo");
      put("task.inputs", "test-system.test-stream");
      put("systems.test-system.samza.key.serde", "org.apache.samza.serializers.JsonSerde");
      put("systems.test-system.samza.msg.serde", "org.apache.samza.serializers.JsonSerde");
      put("yarn.container.retry.count", "1");
      put("yarn.container.retry.window.ms", "1999999999");
      put("yarn.allocator.sleep.ms", "10");
    }
  });

  private SamzaAppState state = new SamzaAppState(getCoordinator(1), -1, ConverterUtils.toContainerId("container_1350670447861_0003_01_000001"), "", 1, 2);

  private JobCoordinator getCoordinator(int containerCount) {
    Map<Integer, ContainerModel> containers = new java.util.HashMap<>();
    for (int i = 0; i < containerCount; i++) {
      ContainerModel container = new ContainerModel(i, new HashMap<TaskName, TaskModel>());
      containers.put(i, container);
    }
    JobModel jobModel = new JobModel(config, containers);
<<<<<<< HEAD
    JobCoordinator.jobModelRef().set(jobModel);
    return new JobCoordinator(jobModel, server);
=======
    return new JobCoordinator(jobModel, server, null);
>>>>>>> 1efcbf13
  }

  @Before
  public void setup() throws Exception {
    // Create AMRMClient
    testAMRMClient = new TestAMRMClientImpl(
        TestUtil.getAppMasterResponse(
            false,
            new ArrayList<Container>(),
            new ArrayList<ContainerStatus>()
        ));
    amRmClientAsync = TestUtil.getAMClient(testAMRMClient);

    // Initialize certain state variables (mostly to avoid NPE)
    state.coordinatorUrl = new URL("http://localhost:7778/");

    requestState = new MockContainerRequestState(amRmClientAsync, false);
    containerUtil = TestUtil.getContainerUtil(config, state);
    containerAllocator = new ContainerAllocator(
        amRmClientAsync,
        containerUtil,
        new YarnConfig(config)
    );
    Field requestStateField = containerAllocator.getClass().getSuperclass().getDeclaredField("containerRequestState");
    requestStateField.setAccessible(true);
    requestStateField.set(containerAllocator, requestState);

    allocatorThread = new Thread(containerAllocator);
  }

  @After
  public void teardown() throws Exception {
    containerAllocator.setIsRunning(false);
    allocatorThread.join();
  }

  /**
   * Adds all containers returned to ANY_HOST only
   */
  @Test
  public void testAddContainer() throws Exception {
    assertNull(requestState.getContainersOnAHost("abc"));
    assertNull(requestState.getContainersOnAHost(ANY_HOST));

    containerAllocator.addContainer(TestUtil.getContainer(ConverterUtils.toContainerId("container_1350670447861_0003_01_000002"), "abc", 123));
    containerAllocator.addContainer(TestUtil.getContainer(ConverterUtils.toContainerId("container_1350670447861_0003_01_000003"), "xyz", 123));

    assertNull(requestState.getContainersOnAHost("abc"));
    assertNotNull(requestState.getContainersOnAHost(ANY_HOST));
    assertTrue(requestState.getContainersOnAHost(ANY_HOST).size() == 2);
  }

  /**
   * Test requestContainers
   */
  @Test
  public void testRequestContainers() throws Exception {
    Map<Integer, String> containersToHostMapping = new HashMap<Integer, String>() {
      {
        put(0, "abc");
        put(1, "def");
        put(2, null);
        put(3, "abc");
      }
    };

    allocatorThread.start();

    containerAllocator.requestContainers(containersToHostMapping);

    assertNotNull(testAMRMClient.requests);
    assertEquals(4, testAMRMClient.requests.size());

    assertNotNull(requestState);

    assertNotNull(requestState.getRequestsQueue());
    assertTrue(requestState.getRequestsQueue().size() == 4);

    // If host-affinty is not enabled, it doesn't update the requestMap
    assertNotNull(requestState.getRequestsToCountMap());
    assertTrue(requestState.getRequestsToCountMap().keySet().size() == 0);
  }

  /**
   * Test request containers with no containerToHostMapping makes the right number of requests
   */
  @Test
  public void testRequestContainersWithNoMapping() throws Exception {
    int containerCount = 4;
    Map<Integer, String> containersToHostMapping = new HashMap<Integer, String>();
    for (int i = 0; i < containerCount; i++) {
      containersToHostMapping.put(i, null);
    }
    allocatorThread.start();

    containerAllocator.requestContainers(containersToHostMapping);

    assertNotNull(requestState);

    assertNotNull(requestState.getRequestsQueue());
    assertTrue(requestState.getRequestsQueue().size() == 4);

    // If host-affinty is not enabled, it doesn't update the requestMap
    assertNotNull(requestState.getRequestsToCountMap());
    assertTrue(requestState.getRequestsToCountMap().keySet().size() == 0);
  }

  /**
   * If the container fails to start e.g because it fails to connect to a NM on a host that
   * is down, the allocator should request a new container on a different host.
   */
  @Test
  public void testRerequestOnAnyHostIfContainerStartFails() throws Exception {
    final Container container = TestUtil.getContainer(ConverterUtils.toContainerId("container_1350670447861_0003_01_000001"), "2", 123);
    final Container container1 = TestUtil.getContainer(ConverterUtils.toContainerId("container_1350670447861_0003_01_000002"), "1", 123);

    ((MockContainerUtil) containerUtil).containerStartException = new IOException("You shall not... connect to the NM!");

    // Set up our final asserts before starting the allocator thread
    MockContainerListener listener = new MockContainerListener(2, 1, 2, null, new Runnable() {
      @Override
      public void run() {
        // The failed container should be released. The successful one should not.
        assertNotNull(testAMRMClient.getRelease());
        assertEquals(1, testAMRMClient.getRelease().size());
        assertTrue(testAMRMClient.getRelease().contains(container.getId()));
      }
    },
        new Runnable() {
          @Override
          public void run() {
            // Test that the first request assignment had a preferred host and the retry didn't
            assertEquals(2, requestState.assignedRequests.size());

            SamzaContainerRequest request = requestState.assignedRequests.remove();
            assertEquals(0, request.expectedContainerId);
            assertEquals("2", request.getPreferredHost());

            request = requestState.assignedRequests.remove();
            assertEquals(0, request.expectedContainerId);
            assertEquals("ANY_HOST", request.getPreferredHost());

            // This routine should be called after the retry is assigned, but before it's started.
            // So there should still be 1 container needed.
            assertEquals(1, state.neededContainers.get());
          }
        }
    );
    requestState.registerContainerListener(listener);

    allocatorThread.start();

    // Only request 1 container and we should see 2 assignments in the assertions above (because of the retry)
    containerAllocator.requestContainer(0, "2");
    containerAllocator.addContainer(container);
    containerAllocator.addContainer(container1);

    listener.verify();
  }

  /**
   * Extra allocated containers that are returned by the RM and unused by the AM should be released.
   * Containers are considered "extra" only when there are no more pending requests to fulfill
   * @throws Exception
   */
  @Test
    public void testAllocatorReleasesExtraContainers() throws Exception {
    final Container container = TestUtil.getContainer(ConverterUtils.toContainerId("container_1350670447861_0003_01_000001"), "abc", 123);
    final Container container1 = TestUtil.getContainer(ConverterUtils.toContainerId("container_1350670447861_0003_01_000002"), "abc", 123);
    final Container container2 = TestUtil.getContainer(ConverterUtils.toContainerId("container_1350670447861_0003_01_000003"), "def", 123);

    // Set up our final asserts before starting the allocator thread
    MockContainerListener listener = new MockContainerListener(3, 2, 0, null, new Runnable() {
      @Override
      public void run() {
        assertNotNull(testAMRMClient.getRelease());
        assertEquals(2, testAMRMClient.getRelease().size());
        assertTrue(testAMRMClient.getRelease().contains(container1.getId()));
        assertTrue(testAMRMClient.getRelease().contains(container2.getId()));

        // Test that state is cleaned up
        assertEquals(0, requestState.getRequestsQueue().size());
        assertEquals(0, requestState.getRequestsToCountMap().size());
        assertNull(requestState.getContainersOnAHost("abc"));
        assertNull(requestState.getContainersOnAHost("def"));
      }
    }, null);
    requestState.registerContainerListener(listener);

    allocatorThread.start();

    containerAllocator.requestContainer(0, "abc");

    containerAllocator.addContainer(container);
    containerAllocator.addContainer(container1);
    containerAllocator.addContainer(container2);

    listener.verify();
  }

}<|MERGE_RESOLUTION|>--- conflicted
+++ resolved
@@ -90,12 +90,8 @@
       containers.put(i, container);
     }
     JobModel jobModel = new JobModel(config, containers);
-<<<<<<< HEAD
     JobCoordinator.jobModelRef().set(jobModel);
-    return new JobCoordinator(jobModel, server);
-=======
     return new JobCoordinator(jobModel, server, null);
->>>>>>> 1efcbf13
   }
 
   @Before
