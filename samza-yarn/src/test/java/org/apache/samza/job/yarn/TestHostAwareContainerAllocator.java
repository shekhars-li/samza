/*
 * Licensed to the Apache Software Foundation (ASF) under one
 * or more contributor license agreements.  See the NOTICE file
 * distributed with this work for additional information
 * regarding copyright ownership.  The ASF licenses this file
 * to you under the Apache License, Version 2.0 (the
 * "License"); you may not use this file except in compliance
 * with the License.  You may obtain a copy of the License at
 *
 *   http://www.apache.org/licenses/LICENSE-2.0
 *
 * Unless required by applicable law or agreed to in writing,
 * software distributed under the License is distributed on an
 * "AS IS" BASIS, WITHOUT WARRANTIES OR CONDITIONS OF ANY
 * KIND, either express or implied.  See the License for the
 * specific language governing permissions and limitations
 * under the License.
 */
package org.apache.samza.job.yarn;

import java.util.HashMap;
import java.util.List;
import java.util.Map;
import java.util.concurrent.atomic.AtomicInteger;
import org.apache.hadoop.yarn.api.records.Container;
import org.apache.hadoop.yarn.client.api.AMRMClient;
import org.apache.hadoop.yarn.client.api.async.AMRMClientAsync;
import org.apache.hadoop.yarn.util.ConverterUtils;
import org.apache.samza.config.Config;
import org.apache.samza.config.MapConfig;
import org.apache.samza.job.yarn.util.MockContainerListener;
import org.apache.samza.job.yarn.util.MockContainerRequestState;
import org.apache.samza.job.yarn.util.MockContainerUtil;
import org.apache.samza.job.yarn.util.TestUtil;
import org.junit.Test;

import static org.junit.Assert.assertEquals;
import static org.junit.Assert.assertNotNull;
import static org.junit.Assert.assertNull;
import static org.junit.Assert.assertTrue;

public class TestHostAwareContainerAllocator extends TestContainerAllocatorCommon {

  private final Config config = new MapConfig(new HashMap<String, String>() {
    {
      put("yarn.container.count", "1");
      put("systems.test-system.samza.factory", "org.apache.samza.job.yarn.MockSystemFactory");
      put("yarn.container.memory.mb", "512");
      put("yarn.package.path", "/foo");
      put("task.inputs", "test-system.test-stream");
      put("systems.test-system.samza.key.serde", "org.apache.samza.serializers.JsonSerde");
      put("systems.test-system.samza.msg.serde", "org.apache.samza.serializers.JsonSerde");
      put("yarn.container.retry.count", "1");
      put("yarn.container.retry.window.ms", "1999999999");
      put("yarn.samza.host-affinity.enabled", "true");
      put("yarn.container.request.timeout.ms", "3");
      put("yarn.allocator.sleep.ms", "1");
    }
  });

<<<<<<< HEAD
  private Config getConfig() {
    Map<String, String> map = new HashMap<>();
    map.putAll(config);
    return new MapConfig(map);
  }

  private SamzaAppState state = new SamzaAppState(getCoordinator(1), -1, ConverterUtils.toContainerId("container_1350670447861_0003_01_000001"), "", 1, 2);

  private JobCoordinator getCoordinator(int containerCount) {
    Map<Integer, ContainerModel> containers = new java.util.HashMap<>();
    for (int i = 0; i < containerCount; i++) {
      ContainerModel container = new ContainerModel(i, new HashMap<TaskName, TaskModel>());
      containers.put(i, container);
    }
    JobModel jobModel = new JobModel(getConfig(), containers);
    JobCoordinator.jobModelRef().set(jobModel);
    return new JobCoordinator(jobModel, server, null);
  }


  @Before
  public void setup() throws Exception {
    // Create AMRMClient
    testAMRMClient = new TestAMRMClientImpl(
        TestUtil.getAppMasterResponse(
            false,
            new ArrayList<Container>(),
            new ArrayList<ContainerStatus>()
        ));
    amRmClientAsync = TestUtil.getAMClient(testAMRMClient);

    // Initialize certain state variables
    state.coordinatorUrl = new URL("http://localhost:7778/");

    containerUtil = TestUtil.getContainerUtil(getConfig(), state);

    requestState = new MockContainerRequestState(amRmClientAsync, true);
    containerAllocator = new HostAwareContainerAllocator(
        amRmClientAsync,
        containerUtil,
        new YarnConfig(config)
    );
    Field requestStateField = containerAllocator.getClass().getSuperclass().getDeclaredField("containerRequestState");
    requestStateField.setAccessible(true);
    requestStateField.set(containerAllocator, requestState);

    allocatorThread = new Thread(containerAllocator);
=======
  @Override
  protected Config getConfig() {
    return config;
>>>>>>> d05f9ca3
  }

  @Override
  protected MockContainerRequestState createContainerRequestState(AMRMClientAsync<AMRMClient.ContainerRequest> amClient) {
    return new MockContainerRequestState(amClient, true);
  }

  /**
   * Test request containers with no containerToHostMapping makes the right number of requests
   */
  @Test
  public void testRequestContainersWithNoMapping() throws Exception {
    int containerCount = 4;
    Map<Integer, String> containersToHostMapping = new HashMap<Integer, String>();
    for (int i = 0; i < containerCount; i++) {
      containersToHostMapping.put(i, null);
    }

    allocatorThread.start();

    containerAllocator.requestContainers(containersToHostMapping);

    assertNotNull(requestState);

    assertNotNull(requestState.getRequestsQueue());
    assertEquals(4, requestState.getRequestsQueue().size());

    assertNotNull(requestState.getRequestsToCountMap());
    assertEquals(1, requestState.getRequestsToCountMap().keySet().size());
    assertTrue(requestState.getRequestsToCountMap().keySet().contains(ANY_HOST));
  }

  /**
   * Add containers to the correct host in the request state
   */
  @Test
  public void testAddContainerWithHostAffinity() throws Exception {
    containerAllocator.requestContainers(new HashMap<Integer, String>() {
      {
        put(0, "host1");
        put(1, "host3");
      }
    });

    assertNotNull(requestState.getContainersOnAHost("host1"));
    assertEquals(0, requestState.getContainersOnAHost("host1").size());

    assertNotNull(requestState.getContainersOnAHost("host3"));
    assertEquals(0, requestState.getContainersOnAHost("host3").size());

    assertNull(requestState.getContainersOnAHost(ANY_HOST));

    containerAllocator.addContainer(TestUtil.getContainer(ConverterUtils.toContainerId("container_1350670447861_0003_01_000002"), "host1", 123));
    containerAllocator.addContainer(TestUtil.getContainer(ConverterUtils.toContainerId("container_1350670447861_0003_01_000004"), "host2", 123));
    containerAllocator.addContainer(TestUtil.getContainer(ConverterUtils.toContainerId("container_1350670447861_0003_01_000003"), "host3", 123));

    assertNotNull(requestState.getContainersOnAHost("host1"));
    assertEquals(1, requestState.getContainersOnAHost("host1").size());

    assertNotNull(requestState.getContainersOnAHost("host3"));
    assertEquals(1, requestState.getContainersOnAHost("host3").size());

    assertNotNull(requestState.getContainersOnAHost(ANY_HOST));
    assertTrue(requestState.getContainersOnAHost(ANY_HOST).size() == 1);
    assertEquals(ConverterUtils.toContainerId("container_1350670447861_0003_01_000004"),
        requestState.getContainersOnAHost(ANY_HOST).get(0).getId());
  }


  @Test
  public void testRequestContainers() throws Exception {
    Map<Integer, String> containersToHostMapping = new HashMap<Integer, String>() {
      {
        put(0, "host1");
        put(1, "host2");
        put(2, null);
        put(3, "host1");
      }
    };
    allocatorThread.start();

    containerAllocator.requestContainers(containersToHostMapping);

    assertNotNull(testAMRMClient.requests);
    assertEquals(4, testAMRMClient.requests.size());

    assertNotNull(requestState);

    assertNotNull(requestState.getRequestsQueue());
    assertTrue(requestState.getRequestsQueue().size() == 4);

    assertNotNull(requestState.getRequestsToCountMap());
    Map<String, AtomicInteger> requestsMap = requestState.getRequestsToCountMap();

    assertNotNull(requestsMap.get("host1"));
    assertEquals(2, requestsMap.get("host1").get());

    assertNotNull(requestsMap.get("host2"));
    assertEquals(1, requestsMap.get("host2").get());

    assertNotNull(requestsMap.get(ANY_HOST));
    assertEquals(1, requestsMap.get(ANY_HOST).get());
  }

  /**
   * Handles expired requests correctly and assigns ANY_HOST
   */
  @Test
  public void testExpiredRequestHandling() throws Exception {
    Map<Integer, String> containersToHostMapping = new HashMap<Integer, String>() {
      {
        put(0, "requestedHost1");
        put(1, "requestedHost2");
      }
    };
    containerAllocator.requestContainers(containersToHostMapping);

    assertNotNull(requestState.getRequestsQueue());
    assertTrue(requestState.getRequestsQueue().size() == 2);

    assertNotNull(requestState.getRequestsToCountMap());
    assertNotNull(requestState.getRequestsToCountMap().get("requestedHost1"));
    assertTrue(requestState.getRequestsToCountMap().get("requestedHost1").get() == 1);

    assertNotNull(requestState.getRequestsToCountMap().get("requestedHost2"));
    assertTrue(requestState.getRequestsToCountMap().get("requestedHost2").get() == 1);

    final Container container0 = TestUtil
        .getContainer(ConverterUtils.toContainerId("container_1350670447861_0003_01_000002"), "availableHost1", 123);
    final Container container1 = TestUtil
        .getContainer(ConverterUtils.toContainerId("container_1350670447861_0003_01_000003"), "availableHost2", 123);

    Runnable addedContainerAssertions = new Runnable() {
      @Override
      public void run() {
        assertNotNull(requestState.getRequestsToCountMap());
        assertNull(requestState.getContainersOnAHost("availableHost1"));
        assertNull(requestState.getContainersOnAHost("availableHost2"));
        assertNotNull(requestState.getContainersOnAHost(ANY_HOST));
        assertTrue(requestState.getContainersOnAHost(ANY_HOST).size() == 2);
      }
    };

    Runnable assignedContainerAssertions = new Runnable() {
      @Override
      public void run() {
        List<Container> anyHostContainers = requestState.getContainersOnAHost(ANY_HOST);
        assertTrue(anyHostContainers == null || anyHostContainers.isEmpty());

        assertNotNull(requestState.getRequestsQueue());
        assertTrue(requestState.getRequestsQueue().size() == 0);

        assertNotNull(requestState.getRequestsToCountMap());
        assertNotNull(requestState.getRequestsToCountMap().get("requestedHost1"));
        assertNotNull(requestState.getRequestsToCountMap().get("requestedHost2"));
      }
    };

    Runnable runningContainerAssertions = new Runnable() {
      @Override
      public void run() {
        MockContainerUtil mockContainerUtil = (MockContainerUtil) containerUtil;

        assertNotNull(mockContainerUtil.runningContainerList.get("availableHost1"));
        assertTrue(mockContainerUtil.runningContainerList.get("availableHost1").contains(container0));

        assertNotNull(mockContainerUtil.runningContainerList.get("availableHost2"));
        assertTrue(mockContainerUtil.runningContainerList.get("availableHost2").contains(container1));
      }
    };
    // Set up our final asserts before starting the allocator thread
    MockContainerListener listener = new MockContainerListener(
        2, 0, 2, 2,
        addedContainerAssertions,
        null,
        assignedContainerAssertions,
        runningContainerAssertions);
    requestState.registerContainerListener(listener);
    ((MockContainerUtil) containerUtil).registerContainerListener(listener);

    containerAllocator.addContainer(container0);
    containerAllocator.addContainer(container1);

    // Start after adding containers to avoid a race condition between the allocator thread
    // using the containers and the assertions after the containers are added.
    allocatorThread.start();

    listener.verify();
  }
}<|MERGE_RESOLUTION|>--- conflicted
+++ resolved
@@ -58,59 +58,9 @@
     }
   });
 
-<<<<<<< HEAD
-  private Config getConfig() {
-    Map<String, String> map = new HashMap<>();
-    map.putAll(config);
-    return new MapConfig(map);
-  }
-
-  private SamzaAppState state = new SamzaAppState(getCoordinator(1), -1, ConverterUtils.toContainerId("container_1350670447861_0003_01_000001"), "", 1, 2);
-
-  private JobCoordinator getCoordinator(int containerCount) {
-    Map<Integer, ContainerModel> containers = new java.util.HashMap<>();
-    for (int i = 0; i < containerCount; i++) {
-      ContainerModel container = new ContainerModel(i, new HashMap<TaskName, TaskModel>());
-      containers.put(i, container);
-    }
-    JobModel jobModel = new JobModel(getConfig(), containers);
-    JobCoordinator.jobModelRef().set(jobModel);
-    return new JobCoordinator(jobModel, server, null);
-  }
-
-
-  @Before
-  public void setup() throws Exception {
-    // Create AMRMClient
-    testAMRMClient = new TestAMRMClientImpl(
-        TestUtil.getAppMasterResponse(
-            false,
-            new ArrayList<Container>(),
-            new ArrayList<ContainerStatus>()
-        ));
-    amRmClientAsync = TestUtil.getAMClient(testAMRMClient);
-
-    // Initialize certain state variables
-    state.coordinatorUrl = new URL("http://localhost:7778/");
-
-    containerUtil = TestUtil.getContainerUtil(getConfig(), state);
-
-    requestState = new MockContainerRequestState(amRmClientAsync, true);
-    containerAllocator = new HostAwareContainerAllocator(
-        amRmClientAsync,
-        containerUtil,
-        new YarnConfig(config)
-    );
-    Field requestStateField = containerAllocator.getClass().getSuperclass().getDeclaredField("containerRequestState");
-    requestStateField.setAccessible(true);
-    requestStateField.set(containerAllocator, requestState);
-
-    allocatorThread = new Thread(containerAllocator);
-=======
   @Override
   protected Config getConfig() {
     return config;
->>>>>>> d05f9ca3
   }
 
   @Override
