/*
 * Licensed to the Apache Software Foundation (ASF) under one
 * or more contributor license agreements.  See the NOTICE file
 * distributed with this work for additional information
 * regarding copyright ownership.  The ASF licenses this file
 * to you under the Apache License, Version 2.0 (the
 * "License"); you may not use this file except in compliance
 * with the License.  You may obtain a copy of the License at
 *
 *   http://www.apache.org/licenses/LICENSE-2.0
 *
 * Unless required by applicable law or agreed to in writing,
 * software distributed under the License is distributed on an
 * "AS IS" BASIS, WITHOUT WARRANTIES OR CONDITIONS OF ANY
 * KIND, either express or implied.  See the License for the
 * specific language governing permissions and limitations
 * under the License.
 */

package org.apache.samza.job.yarn;

import org.apache.hadoop.yarn.api.records.Container;
import org.apache.hadoop.yarn.api.records.ContainerExitStatus;
import org.apache.hadoop.yarn.api.records.ContainerId;
import org.apache.hadoop.yarn.api.records.ContainerStatus;
import org.apache.hadoop.yarn.api.records.FinalApplicationStatus;
import org.apache.hadoop.yarn.client.api.async.impl.AMRMClientAsyncImpl;
import org.apache.hadoop.yarn.conf.YarnConfiguration;
import org.apache.hadoop.yarn.util.ConverterUtils;
import org.apache.samza.config.Config;
import org.apache.samza.config.JobConfig;
import org.apache.samza.config.MapConfig;
import org.apache.samza.config.YarnConfig;
import org.apache.samza.container.LocalityManager;
import org.apache.samza.container.TaskName;
import org.apache.samza.coordinator.JobCoordinator;
import org.apache.samza.coordinator.server.HttpServer;
import org.apache.samza.coordinator.stream.messages.SetContainerHostMapping;
import org.apache.samza.job.model.ContainerModel;
import org.apache.samza.job.model.JobModel;
import org.apache.samza.job.model.TaskModel;
import org.apache.samza.job.yarn.util.MockContainerAllocator;
import org.apache.samza.job.yarn.util.MockHttpServer;
import org.apache.samza.job.yarn.util.TestAMRMClientImpl;
import org.apache.samza.job.yarn.util.TestUtil;
import org.eclipse.jetty.servlet.DefaultServlet;
import org.eclipse.jetty.servlet.ServletHolder;
import org.junit.After;
import org.junit.Before;
import org.junit.Test;

import java.lang.reflect.Field;
import java.net.URL;
import java.util.ArrayList;
import java.util.HashMap;
import java.util.Map;

import static org.junit.Assert.*;
import static org.mockito.Mockito.mock;
import static org.mockito.Mockito.when;

public class TestSamzaTaskManager {
  private AMRMClientAsyncImpl amRmClientAsync;
  private TestAMRMClientImpl testAMRMClient;

  private static volatile boolean isRunning = false;

  private Map<String, String> configVals = new HashMap<String, String>()  {
    {
      put("yarn.container.count", "1");
      put("systems.test-system.samza.factory", "org.apache.samza.job.yarn.MockSystemFactory");
      put("yarn.container.memory.mb", "512");
      put("yarn.package.path", "/foo");
      put("task.inputs", "test-system.test-stream");
      put("systems.test-system.samza.key.serde", "org.apache.samza.serializers.JsonSerde");
      put("systems.test-system.samza.msg.serde", "org.apache.samza.serializers.JsonSerde");
      put("yarn.container.retry.count", "1");
      put("yarn.container.retry.window.ms", "1999999999");
      put("yarn.allocator.sleep.ms", "1");
      put("yarn.container.request.timeout.ms", "2");
    }
  };
  private Config config = new MapConfig(configVals);

  private Config getConfig() {
    Map<String, String> map = new HashMap<>();
    map.putAll(config);
    return new MapConfig(map);
  }

  private Config getConfigWithHostAffinity() {
    Map<String, String> map = new HashMap<>();
    map.putAll(config);
    map.put("yarn.samza.host-affinity.enabled", "true");
    return new MapConfig(map);
  }

  private SamzaAppState state = null;
  private HttpServer server = null;

  private JobCoordinator getCoordinator(int containerCount) {
    Map<Integer, ContainerModel> containers = new java.util.HashMap<>();
    for (int i = 0; i < containerCount; i++) {
      ContainerModel container = new ContainerModel(i, new HashMap<TaskName, TaskModel>());
      containers.put(i, container);
    }
    Map<Integer, Map<String, String>> localityMap = new HashMap<>();
<<<<<<< HEAD
    localityMap.put(0, new HashMap<String, String>() {
=======
    localityMap.put(0, new HashMap<String, String>(){
>>>>>>> 1efcbf13
      {
        put(SetContainerHostMapping.HOST_KEY, "abc");
      }
    });
    LocalityManager mockLocalityManager = mock(LocalityManager.class);
    when(mockLocalityManager.readContainerLocality()).thenReturn(localityMap);

    JobModel jobModel = new JobModel(getConfig(), containers, mockLocalityManager);
    JobCoordinator.jobModelRef().getAndSet(jobModel);
<<<<<<< HEAD
    return new JobCoordinator(jobModel, server);
=======
    return new JobCoordinator(jobModel, server, null);
>>>>>>> 1efcbf13
  }

  @Before
  public void setup() throws Exception {
    // Create AMRMClient
    testAMRMClient = new TestAMRMClientImpl(
        TestUtil.getAppMasterResponse(
            false,
            new ArrayList<Container>(),
            new ArrayList<ContainerStatus>()
        ));
    amRmClientAsync = TestUtil.getAMClient(testAMRMClient);

    server = new MockHttpServer("/", 7777, null, new ServletHolder(DefaultServlet.class));

    // Initialize coordinator url
    state = new SamzaAppState(getCoordinator(1), -1, ConverterUtils.toContainerId("container_1350670447861_0003_01_000001"), "", 1, 2);
    state.coordinatorUrl = new URL("http://localhost:1234");
  }

  @After
  public void teardown() {
    server.stop();
  }

  private Field getPrivateFieldFromTaskManager(String fieldName, SamzaTaskManager object) throws Exception {
    Field field = object.getClass().getDeclaredField(fieldName);
    field.setAccessible(true);
    return field;
  }

  @Test
  public void testSamzaTaskManager() throws Exception {
    Map<String, String> conf = new HashMap<>();
    conf.putAll(getConfig());
    conf.put("yarn.container.memory.mb", "500");
    conf.put("yarn.container.cpu.cores", "5");

    SamzaTaskManager taskManager = new SamzaTaskManager(
        new MapConfig(conf),
        state,
        amRmClientAsync,
        new YarnConfiguration()
        );

    AbstractContainerAllocator allocator = (AbstractContainerAllocator) getPrivateFieldFromTaskManager("containerAllocator", taskManager).get(taskManager);
    assertEquals(ContainerAllocator.class, allocator.getClass());
    // Asserts that samza exposed container configs is honored by allocator thread
    assertEquals(500, allocator.containerMaxMemoryMb);
    assertEquals(5, allocator.containerMaxCpuCore);

    conf.clear();
    conf.putAll(getConfigWithHostAffinity());
    conf.put("yarn.container.memory.mb", "500");
    conf.put("yarn.container.cpu.cores", "5");

    taskManager = new SamzaTaskManager(
        new MapConfig(conf),
        state,
        amRmClientAsync,
        new YarnConfiguration()
    );

    allocator = (AbstractContainerAllocator) getPrivateFieldFromTaskManager("containerAllocator", taskManager).get(taskManager);
    assertEquals(HostAwareContainerAllocator.class, allocator.getClass());
    // Asserts that samza exposed container configs is honored by allocator thread
    assertEquals(500, allocator.containerMaxMemoryMb);
    assertEquals(5, allocator.containerMaxCpuCore);
  }

  @Test
  public void testContainerConfigsAreHonoredInAllocator() {

  }

  @Test
  public void testOnInit() throws Exception {
    Config conf = getConfig();
    SamzaTaskManager taskManager = new SamzaTaskManager(
        conf,
        state,
        amRmClientAsync,
        new YarnConfiguration()
    );

    MockContainerAllocator allocator = new MockContainerAllocator(
        amRmClientAsync,
        TestUtil.getContainerUtil(getConfig(), state),
        new YarnConfig(conf));
    getPrivateFieldFromTaskManager("containerAllocator", taskManager).set(taskManager, allocator);

    getPrivateFieldFromTaskManager("allocatorThread", taskManager).set(taskManager, new Thread() {
      public void run() {
        isRunning = true;
      }
    });

    taskManager.onInit();
    Thread.sleep(1000);

    // Verify Allocator thread has started running
    assertTrue(isRunning);

    // Verify the remaining state
    assertEquals(1, state.neededContainers.get());
    assertEquals(1, allocator.requestedContainers);

    taskManager.onShutdown();
  }

  @Test
  public void testOnShutdown() throws Exception {
    SamzaTaskManager taskManager = new SamzaTaskManager(
        getConfig(),
        state,
        amRmClientAsync,
        new YarnConfiguration()
    );
    taskManager.onInit();

    Thread.sleep(100);

    Thread allocatorThread = (Thread) getPrivateFieldFromTaskManager("allocatorThread", taskManager).get(taskManager);
    assertTrue(allocatorThread.isAlive());

    taskManager.onShutdown();

    Thread.sleep(100);
    assertFalse(allocatorThread.isAlive());

  }

  /**
   * Test Task Manager should stop when all containers finish
   */
  @Test
  public void testTaskManagerShouldStopWhenContainersFinish() {
    SamzaTaskManager taskManager = new SamzaTaskManager(
        getConfig(),
        state,
        amRmClientAsync,
        new YarnConfiguration()
    );

    taskManager.onInit();

    assertFalse(taskManager.shouldShutdown());

    taskManager.onContainerCompleted(TestUtil.getContainerStatus(state.amContainerId, ContainerExitStatus.SUCCESS, ""));

    assertTrue(taskManager.shouldShutdown());
  }

  /**
   * Test Task Manager should request a new container when a task fails with unknown exit code
   * When host-affinity is not enabled, it will always request for ANY_HOST
   */
  @Test
  public void testNewContainerRequestedOnFailureWithUnknownCode() throws Exception {
    Config conf = getConfig();
    SamzaTaskManager taskManager = new SamzaTaskManager(
        conf,
        state,
        amRmClientAsync,
        new YarnConfiguration()
    );
    MockContainerAllocator allocator = new MockContainerAllocator(
        amRmClientAsync,
        TestUtil.getContainerUtil(getConfig(), state),
        new YarnConfig(conf));
    getPrivateFieldFromTaskManager("containerAllocator", taskManager).set(taskManager, allocator);

    Thread thread = new Thread(allocator);
    getPrivateFieldFromTaskManager("allocatorThread", taskManager).set(taskManager, thread);

    // onInit triggers a request
    taskManager.onInit();

    assertFalse(taskManager.shouldShutdown());
    assertEquals(1, allocator.getContainerRequestState().getRequestsQueue().size());

    Container container = TestUtil.getContainer(ConverterUtils.toContainerId("container_1350670447861_0003_01_000002"), "abc", 123);
    taskManager.onContainerAllocated(container);

    // Allow container to run and update state
    Thread.sleep(300);

    // Create first container failure
    taskManager.onContainerCompleted(TestUtil.getContainerStatus(container.getId(), 1, "Expecting a failure here"));

    // The above failure should trigger a container request
    assertEquals(1, allocator.getContainerRequestState().getRequestsQueue().size());
    assertEquals(ContainerRequestState.ANY_HOST, allocator.getContainerRequestState().getRequestsQueue().peek().getPreferredHost());
    assertFalse(taskManager.shouldShutdown());
    assertFalse(state.jobHealthy.get());
    assertEquals(2, testAMRMClient.requests.size());
    assertEquals(0, testAMRMClient.getRelease().size());

    taskManager.onContainerAllocated(container);

    // Allow container to run and update state
    Thread.sleep(300);

    assertTrue(state.jobHealthy.get());

    // Create a second failure
    taskManager.onContainerCompleted(TestUtil.getContainerStatus(container.getId(), 1, "Expecting a failure here"));

    // The above failure should trigger a job shutdown because our retry count is set to 1
    assertEquals(0, allocator.getContainerRequestState().getRequestsQueue().size());
    assertEquals(2, testAMRMClient.requests.size());
    assertEquals(0, testAMRMClient.getRelease().size());
    assertFalse(state.jobHealthy.get());
    assertTrue(taskManager.shouldShutdown());
    assertEquals(FinalApplicationStatus.FAILED, state.status);

    taskManager.onShutdown();
  }

  /**
   * Test Task Manager should request a new container when a task fails with unknown exit code
   * When host-affinity is enabled, it will always request for the same host that it was last seen on
   */
  @Test
  public void testSameContainerRequestedOnFailureWithUnknownCode() throws Exception {
    Config conf = getConfigWithHostAffinity();
    SamzaTaskManager taskManager = new SamzaTaskManager(
        conf,
        state,
        amRmClientAsync,
        new YarnConfiguration()
    );
    MockContainerAllocator allocator = new MockContainerAllocator(
        amRmClientAsync,
        TestUtil.getContainerUtil(getConfig(), state),
        new YarnConfig(conf));
    getPrivateFieldFromTaskManager("containerAllocator", taskManager).set(taskManager, allocator);

    Thread thread = new Thread(allocator);
    getPrivateFieldFromTaskManager("allocatorThread", taskManager).set(taskManager, thread);

    // onInit triggers a request
    taskManager.onInit();

    assertFalse(taskManager.shouldShutdown());
    assertEquals(1, allocator.getContainerRequestState().getRequestsQueue().size());

    Container container = TestUtil.getContainer(ConverterUtils.toContainerId("container_1350670447861_0003_01_000002"), "abc", 123);
    taskManager.onContainerAllocated(container);

    // Allow container to run and update state
    Thread.sleep(300);

    // Create first container failure
    taskManager.onContainerCompleted(TestUtil.getContainerStatus(container.getId(), 1, "Expecting a failure here"));

    // The above failure should trigger a container request
    assertEquals(1, allocator.getContainerRequestState().getRequestsQueue().size());
    assertEquals("abc", allocator.getContainerRequestState().getRequestsQueue().peek().getPreferredHost());
    assertFalse(taskManager.shouldShutdown());
    assertFalse(state.jobHealthy.get());
    assertEquals(2, testAMRMClient.requests.size());
    assertEquals(0, testAMRMClient.getRelease().size());

    taskManager.onContainerAllocated(container);

    // Allow container to run and update state
    Thread.sleep(300);

    assertTrue(state.jobHealthy.get());

    // Create a second failure
    taskManager.onContainerCompleted(TestUtil.getContainerStatus(container.getId(), 1, "Expecting a failure here"));

    // The above failure should trigger a job shutdown because our retry count is set to 1
    assertEquals(0, allocator.getContainerRequestState().getRequestsQueue().size());
    assertEquals(2, testAMRMClient.requests.size());
    assertEquals(0, testAMRMClient.getRelease().size());
    assertFalse(state.jobHealthy.get());
    assertTrue(taskManager.shouldShutdown());
    assertEquals(FinalApplicationStatus.FAILED, state.status);

    taskManager.onShutdown();
  }

  /**
   * Test AM requests a new container when a task fails
   * Error codes with same behavior - Disk failure, preemption and aborted
   */
  @Test
  public void testNewContainerRequestedOnFailureWithKnownCode() throws Exception {
    Map<String, String> config = new HashMap<>();
    config.putAll(getConfig());
    config.remove("yarn.container.retry.count");

    SamzaTaskManager taskManager = new SamzaTaskManager(
        new MapConfig(config),
        state,
        amRmClientAsync,
        new YarnConfiguration()
    );
    MockContainerAllocator allocator = new MockContainerAllocator(
        amRmClientAsync,
        TestUtil.getContainerUtil(getConfig(), state),
        new YarnConfig(new MapConfig(config)));
    getPrivateFieldFromTaskManager("containerAllocator", taskManager).set(taskManager, allocator);

    Thread thread = new Thread(allocator);
    getPrivateFieldFromTaskManager("allocatorThread", taskManager).set(taskManager, thread);

    // Start the task manager
    taskManager.onInit();
    assertFalse(taskManager.shouldShutdown());
    assertEquals(1, allocator.getContainerRequestState().getRequestsQueue().size());

    Container container = TestUtil.getContainer(ConverterUtils.toContainerId("container_1350670447861_0003_01_000002"), "abc", 123);
    taskManager.onContainerAllocated(container);

    // Allow container to run and update state
    Thread.sleep(300);

    // Create container failure - with ContainerExitStatus.DISKS_FAILED
    taskManager.onContainerCompleted(TestUtil.getContainerStatus(container.getId(), ContainerExitStatus.DISKS_FAILED, "Disk failure"));

    // The above failure should trigger a container request
    assertEquals(1, allocator.getContainerRequestState().getRequestsQueue().size());
    assertFalse(taskManager.shouldShutdown());
    assertFalse(state.jobHealthy.get());
    assertEquals(2, testAMRMClient.requests.size());
    assertEquals(0, testAMRMClient.getRelease().size());
    assertEquals(ContainerRequestState.ANY_HOST, allocator.getContainerRequestState().getRequestsQueue().peek().getPreferredHost());

    // Create container failure - with ContainerExitStatus.PREEMPTED
    taskManager.onContainerCompleted(TestUtil.getContainerStatus(container.getId(), ContainerExitStatus.PREEMPTED, "Task Preempted by RM"));

    // The above failure should trigger a container request
    assertEquals(1, allocator.getContainerRequestState().getRequestsQueue().size());
    assertFalse(taskManager.shouldShutdown());
    assertFalse(state.jobHealthy.get());
    assertEquals(ContainerRequestState.ANY_HOST, allocator.getContainerRequestState().getRequestsQueue().peek().getPreferredHost());

    // Create container failure - with ContainerExitStatus.ABORTED
    taskManager.onContainerCompleted(TestUtil.getContainerStatus(container.getId(), ContainerExitStatus.ABORTED, "Task Aborted by the NM"));

    // The above failure should trigger a container request
    assertEquals(1, allocator.getContainerRequestState().getRequestsQueue().size());
    assertEquals(2, testAMRMClient.requests.size());
    assertEquals(0, testAMRMClient.getRelease().size());
    assertFalse(taskManager.shouldShutdown());
    assertFalse(state.jobHealthy.get());
    assertEquals(ContainerRequestState.ANY_HOST, allocator.getContainerRequestState().getRequestsQueue().peek().getPreferredHost());

    taskManager.onShutdown();
  }

  @Test
  public void testAppMasterWithFwk () {
    SamzaTaskManager taskManager = new SamzaTaskManager(
        new MapConfig(config),
        state,
        amRmClientAsync,
        new YarnConfiguration()
    );
    taskManager.onInit();

    assertFalse(taskManager.shouldShutdown());
    ContainerId container2 = ConverterUtils.toContainerId("container_1350670447861_0003_01_000002");
    taskManager.onContainerAllocated(TestUtil.getContainer(container2, "", 12345));


    configVals.put(JobConfig.SAMZA_FWK_PATH(), "/export/content/whatever");
    Config config1 = new MapConfig(configVals);

    SamzaTaskManager taskManager1 = new SamzaTaskManager(
        new MapConfig(config1),
        state,
        amRmClientAsync,
        new YarnConfiguration()
    );

    taskManager1.onInit();
    taskManager1.onContainerAllocated(TestUtil.getContainer(container2, "", 12345));
  }
<<<<<<< HEAD

=======
>>>>>>> 1efcbf13
}<|MERGE_RESOLUTION|>--- conflicted
+++ resolved
@@ -105,11 +105,7 @@
       containers.put(i, container);
     }
     Map<Integer, Map<String, String>> localityMap = new HashMap<>();
-<<<<<<< HEAD
-    localityMap.put(0, new HashMap<String, String>() {
-=======
     localityMap.put(0, new HashMap<String, String>(){
->>>>>>> 1efcbf13
       {
         put(SetContainerHostMapping.HOST_KEY, "abc");
       }
@@ -119,11 +115,7 @@
 
     JobModel jobModel = new JobModel(getConfig(), containers, mockLocalityManager);
     JobCoordinator.jobModelRef().getAndSet(jobModel);
-<<<<<<< HEAD
-    return new JobCoordinator(jobModel, server);
-=======
     return new JobCoordinator(jobModel, server, null);
->>>>>>> 1efcbf13
   }
 
   @Before
@@ -507,8 +499,4 @@
     taskManager1.onInit();
     taskManager1.onContainerAllocated(TestUtil.getContainer(container2, "", 12345));
   }
-<<<<<<< HEAD
-
-=======
->>>>>>> 1efcbf13
 }