--- conflicted
+++ resolved
@@ -18,9 +18,6 @@
  */
 package org.apache.samza.job.yarn;
 
-import java.io.File;
-<<<<<<< HEAD
-=======
 import java.io.IOException;
 import java.nio.ByteBuffer;
 import java.util.ArrayList;
@@ -28,7 +25,6 @@
 import java.util.HashMap;
 import java.util.Iterator;
 import java.util.Map;
->>>>>>> 1efcbf13
 import org.apache.hadoop.fs.FileStatus;
 import org.apache.hadoop.fs.Path;
 import org.apache.hadoop.io.DataOutputBuffer;
@@ -105,84 +101,6 @@
     String containerIdStr = ConverterUtils.toString(container.getId());
     log.info("Got available container ID ({}) for container: {}", samzaContainerId, container);
 
-<<<<<<< HEAD
-    ContainerModel cm = JobCoordinator.jobModelRef().get().getContainers().get(samzaContainerId);
-    log.info("Container ID {} using model {}", samzaContainerId, cm);
-
-    String cmdBuilderClassName;
-    if (taskConfig.getCommandClass().isDefined()) {
-      cmdBuilderClassName = taskConfig.getCommandClass().get();
-    } else {
-      cmdBuilderClassName = ShellCommandBuilder.class.getName();
-    }
-
-    // check if we have framework path specified. If yes - use it, if not use default ./__package/
-    String jobLib = ""; // in case of separate framework, this directory will point at the Job's libraries
-    String cmdPath = "./__package/";
-
-    String fwkPath = config.get(JobConfig.SAMZA_FWK_PATH());
-    String fwkVersion = config.get(JobConfig.SAMZA_FWK_VERSION());
-    if(fwkVersion == null || fwkVersion.isEmpty()) {
-      fwkVersion = "STABLE";
-    }
-    if(fwkPath != null && (! fwkPath.isEmpty())) {
-      cmdPath = fwkPath + File.separator + fwkVersion;
-      jobLib = "export JOB_LIB_DIR=./__package/lib";
-    }
-    log.info("In runContainer in util: fwkPath= " + fwkPath + ";fwk_version=" + fwkVersion + ";cmdPath=" + cmdPath + ";jobLib=" + jobLib);
-
-    CommandBuilder cmdBuilder = (CommandBuilder) Util.getObj(cmdBuilderClassName);
-      cmdBuilder
-          .setConfig(config)
-          .setId(samzaContainerId)
-          .setUrl(state.coordinatorUrl)
-          .setCommandPath(cmdPath);
-
-      String command = cmdBuilder.buildCommand();
-      log.info("Container ID {} using command {}", samzaContainerId, command);
-
-      log.info("Container ID {} using environment variables: ", samzaContainerId);
-      Map<String, String> env = new HashMap<String, String>();
-      for (Map.Entry<String, String> entry: cmdBuilder.buildEnvironment().entrySet()) {
-        String escapedValue = Util.envVarEscape(entry.getValue());
-        env.put(entry.getKey(), escapedValue);
-        log.info("{}={} ", entry.getKey(), escapedValue);
-      }
-      log.info("FWK path: " + command + "; env=" + env);
-      System.out.println("FWK path: " + command + "; env=" + env);
-
-      Path path = new Path(yarnConfig.getPackagePath());
-      log.info("Starting container ID {} using package path {}", samzaContainerId, path);
-
-      startContainer(
-          path,
-          container,
-          env,
-          getFormattedCommand(
-              ApplicationConstants.LOG_DIR_EXPANSION_VAR,
-              jobLib,
-              command,
-              ApplicationConstants.STDOUT,
-              ApplicationConstants.STDERR)
-      );
-
-      if (state.neededContainers.decrementAndGet() == 0) {
-        state.jobHealthy.set(true);
-      }
-      state.runningContainers.put(samzaContainerId, new YarnContainer(container));
-
-      log.info("Claimed container ID {} for container {} on node {} (http://{}/node/containerlogs/{}).",
-          new Object[]{
-              samzaContainerId,
-              containerIdStr,
-              container.getNodeId().getHost(),
-              container.getNodeHttpAddress(),
-              containerIdStr}
-      );
-
-      log.info("Started container ID {}", samzaContainerId);
-=======
-
     // check if we have framework path specified. If yes - use it, if not use default ./__package/
     String jobLib = ""; // in case of separate framework, this directory will point at the job's libraries
     String cmdPath = "./__package/";
@@ -221,7 +139,6 @@
             .getNodeId().getHost(), container.getNodeHttpAddress(), containerIdStr});
 
     log.info("Started container ID {}", samzaContainerId);
->>>>>>> 1efcbf13
   }
 
   protected void startContainer(Path packagePath,
@@ -298,16 +215,6 @@
                                      String command,
                                      String stdOut,
                                      String stdErr) {
-<<<<<<< HEAD
-
-
-    if (!jobLib.isEmpty()) {
-      jobLib = "&& " + jobLib;
-    }
-    return String
-        .format("export SAMZA_LOG_DIR=%s %s && ln -sfn %s logs && exec %s 1>logs/%s 2>logs/%s", logDirExpansionVar,
-            jobLib, logDirExpansionVar, command, stdOut, stdErr);
-=======
     if (!jobLib.isEmpty()) {
       jobLib = "&& " + jobLib; // add job's libraries exported to an env variable
     }
@@ -356,6 +263,5 @@
       sb.append(String.format("\n%s=%s", entry.getKey(), entry.getValue()));
     }
     log.info("Container ID {} using environment variables: {}", samzaContainerId, sb.toString());
->>>>>>> 1efcbf13
   }
 }