/*
 * Licensed to the Apache Software Foundation (ASF) under one
 * or more contributor license agreements.  See the NOTICE file
 * distributed with this work for additional information
 * regarding copyright ownership.  The ASF licenses this file
 * to you under the Apache License, Version 2.0 (the
 * "License"); you may not use this file except in compliance
 * with the License.  You may obtain a copy of the License at
 *
 *   http://www.apache.org/licenses/LICENSE-2.0
 *
 * Unless required by applicable law or agreed to in writing,
 * software distributed under the License is distributed on an
 * "AS IS" BASIS, WITHOUT WARRANTIES OR CONDITIONS OF ANY
 * KIND, either express or implied.  See the License for the
 * specific language governing permissions and limitations
 * under the License.
 */

package org.apache.samza.validation;

import java.util.Map;
import joptsimple.OptionParser;
import joptsimple.OptionSet;
import joptsimple.OptionSpec;
import org.apache.hadoop.yarn.api.records.ApplicationAttemptId;
import org.apache.hadoop.yarn.api.records.ApplicationAttemptReport;
import org.apache.hadoop.yarn.api.records.ApplicationId;
import org.apache.hadoop.yarn.api.records.ApplicationReport;
import org.apache.hadoop.yarn.api.records.ContainerReport;
import org.apache.hadoop.yarn.api.records.ContainerState;
import org.apache.hadoop.yarn.api.records.YarnApplicationAttemptState;
import org.apache.hadoop.yarn.client.api.YarnClient;
import org.apache.hadoop.yarn.conf.YarnConfiguration;
import org.apache.samza.SamzaException;
import org.apache.samza.config.Config;
import org.apache.samza.config.JobConfig;
import org.apache.samza.coordinator.JobModelManager;
import org.apache.samza.coordinator.stream.CoordinatorStreamManager;
import org.apache.samza.coordinator.stream.messages.SetContainerHostMapping;
import org.apache.samza.job.yarn.ClientHelper;
import org.apache.samza.metrics.JmxMetricsAccessor;
import org.apache.samza.metrics.MetricsRegistryMap;
import org.apache.samza.metrics.MetricsValidator;
import org.apache.samza.storage.ChangelogStreamManager;
import org.apache.samza.util.Util;
import org.apache.samza.util.hadoop.HttpFileSystem;
import org.apache.samza.util.CommandLine;
import org.slf4j.Logger;
import org.slf4j.LoggerFactory;

/**
 * Command-line tool for validating the status of a Yarn job.
 * It checks the job has been successfully submitted to the Yarn cluster, the status of
 * the application attempt is running and the running container count matches the expectation.
 * It also supports an optional MetricsValidator plugin through arguments so job metrics can
 * be validated too using JMX. This tool can be used, for example, as an automated validation
 * step after starting a job.
 *
 * When running this tool, please provide the configuration URI of job. For example:
 *
 * deploy/samza/bin/validate-yarn-job.sh --config-factory=org.apache.samza.config.factories.PropertiesConfigFactory --config-path=file://$PWD/deploy/samza/config/wikipedia-feed.properties [--metrics-validator=com.foo.bar.SomeMetricsValidator]
 *
 * The tool prints out the validation result in each step and throws an exception when the
 * validation fails.
 */
public class YarnJobValidationTool {
  private static final Logger log = LoggerFactory.getLogger(YarnJobValidationTool.class);

  private final JobConfig config;
  private final YarnClient client;
  private final String jobName;
  private final MetricsValidator validator;

  public YarnJobValidationTool(JobConfig config, YarnClient client, MetricsValidator validator) {
    this.config = config;
    this.client = client;
    String name = this.config.getName().get();
    String jobId = this.config.getJobId().nonEmpty()? this.config.getJobId().get() : "1";
    this.jobName =  name + "_" + jobId;
    this.validator = validator;
  }

  public void run() {
    ApplicationId appId;
    ApplicationAttemptId attemptId;

    try {
      log.info("Start validating job " + this.jobName);

      appId = validateAppId();
      attemptId = validateRunningAttemptId(appId);
      validateContainerCount(attemptId);
      if(validator != null) {
        validateJmxMetrics();
      }

      log.info("End of validation");
    } catch (Exception e) {
      log.error(e.getMessage(), e);
      System.exit(1);
    }
  }

  public ApplicationId validateAppId() throws Exception {
    // fetch only the last created application with the job name and id
    // i.e. get the application with max appId
    ApplicationId appId = null;
    for(ApplicationReport applicationReport : this.client.getApplications()) {
      if(applicationReport.getName().equals(this.jobName)) {
        ApplicationId id = applicationReport.getApplicationId();
        if(appId == null || appId.compareTo(id) < 0) {
          appId = id;
        }
      }
    }
    if (appId != null) {
      log.info("Job lookup success. ApplicationId " + appId.toString());
      return appId;
    } else {
      throw new SamzaException("Job lookup failure " + this.jobName);
    }
  }

  public ApplicationAttemptId validateRunningAttemptId(ApplicationId appId) throws Exception {
    ApplicationAttemptId attemptId = this.client.getApplicationReport(appId).getCurrentApplicationAttemptId();
    ApplicationAttemptReport attemptReport = this.client.getApplicationAttemptReport(attemptId);
    if (attemptReport.getYarnApplicationAttemptState() == YarnApplicationAttemptState.RUNNING) {
      log.info("Job is running. AttempId " + attemptId.toString());
      return attemptId;
    } else {
      throw new SamzaException("Job not running " + this.jobName);
    }
  }

  public int validateContainerCount(ApplicationAttemptId attemptId) throws Exception {
    int runningContainerCount = 0;
    for(ContainerReport containerReport : this.client.getContainers(attemptId)) {
      if(containerReport.getContainerState() == ContainerState.RUNNING) {
        ++runningContainerCount;
      }
    }
    // expected containers to be the configured job containers plus the AppMaster container
    int containerExpected = this.config.getContainerCount() + 1;

    if (runningContainerCount == containerExpected) {
      log.info("Container count matches. " + runningContainerCount + " containers are running.");
      return runningContainerCount;
    } else {
      throw new SamzaException("Container count does not match. " + runningContainerCount + " containers are running, while " + containerExpected + " is expected.");
    }
  }

  public void validateJmxMetrics() throws Exception {
    CoordinatorStreamManager coordinatorStreamManager = new CoordinatorStreamManager(config, new MetricsRegistryMap());
    coordinatorStreamManager.register(getClass().getSimpleName());
    coordinatorStreamManager.start();
    coordinatorStreamManager.bootstrap();
    ChangelogStreamManager changelogStreamManager = new ChangelogStreamManager(coordinatorStreamManager);
    JobModelManager jobModelManager = JobModelManager.apply(coordinatorStreamManager, changelogStreamManager.readPartitionMapping());
    validator.init(config);
    Map<String, String> jmxUrls = jobModelManager.jobModel().getAllContainerToHostValues(SetContainerHostMapping.JMX_TUNNELING_URL_KEY);
    for (Map.Entry<String, String> entry : jmxUrls.entrySet()) {
      String containerId = entry.getKey();
      String jmxUrl = entry.getValue();
      log.info("validate container " + containerId + " metrics with JMX: " + jmxUrl);
      JmxMetricsAccessor jmxMetrics = new JmxMetricsAccessor(jmxUrl);
      jmxMetrics.connect();
      validator.validate(jmxMetrics);
      jmxMetrics.close();
      log.info("validate container " + containerId + " successfully");
    }
    validator.complete();
    coordinatorStreamManager.stop();
  }

  public static void main(String [] args) throws Exception {
    CommandLine cmdline = new CommandLine();
    OptionParser parser = cmdline.parser();
    OptionSpec<String> validatorOpt = parser.accepts("metrics-validator", "The metrics validator class.")
                                            .withOptionalArg()
                                            .ofType(String.class).describedAs("com.foo.bar.ClassName");
    OptionSet options = cmdline.parser().parse(args);
    Config config = cmdline.loadConfig(options);
    MetricsValidator validator = null;
    if (options.has(validatorOpt)) {
      String validatorClass = options.valueOf(validatorOpt);
<<<<<<< HEAD
      validator = (MetricsValidator) Class.forName(validatorClass).newInstance();
=======
      validator = Util.getObj(validatorClass, MetricsValidator.class);
>>>>>>> 5d73ecda
    }

    YarnConfiguration hadoopConfig = new YarnConfiguration();
    hadoopConfig.set("fs.http.impl", HttpFileSystem.class.getName());
    hadoopConfig.set("fs.https.impl", HttpFileSystem.class.getName());
    ClientHelper clientHelper = new ClientHelper(hadoopConfig);

    new YarnJobValidationTool(new JobConfig(config), clientHelper.yarnClient(), validator).run();
  }
}<|MERGE_RESOLUTION|>--- conflicted
+++ resolved
@@ -185,11 +185,7 @@
     MetricsValidator validator = null;
     if (options.has(validatorOpt)) {
       String validatorClass = options.valueOf(validatorOpt);
-<<<<<<< HEAD
-      validator = (MetricsValidator) Class.forName(validatorClass).newInstance();
-=======
       validator = Util.getObj(validatorClass, MetricsValidator.class);
->>>>>>> 5d73ecda
     }
 
     YarnConfiguration hadoopConfig = new YarnConfiguration();
