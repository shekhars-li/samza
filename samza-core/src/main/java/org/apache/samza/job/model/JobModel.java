--- conflicted
+++ resolved
@@ -108,11 +108,7 @@
       return Collections.EMPTY_MAP;
     }
     Map<Integer, String> allValues = new HashMap<>();
-<<<<<<< HEAD
-    for(Map.Entry<Integer, Map<String, String>> entry : localityManager.readContainerLocality().entrySet()) {
-=======
     for (Map.Entry<Integer, Map<String, String>> entry : localityManager.readContainerLocality().entrySet()) {
->>>>>>> 1efcbf13
       String value = entry.getValue().get(key);
       if (value != null) {
         allValues.put(entry.getKey(), value);
