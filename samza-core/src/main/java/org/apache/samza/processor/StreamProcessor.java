/*
 * Licensed to the Apache Software Foundation (ASF) under one
 * or more contributor license agreements.  See the NOTICE file
 * distributed with this work for additional information
 * regarding copyright ownership.  The ASF licenses this file
 * to you under the Apache License, Version 2.0 (the
 * "License"); you may not use this file except in compliance
 * with the License.  You may obtain a copy of the License at
 *
 *   http://www.apache.org/licenses/LICENSE-2.0
 *
 * Unless required by applicable law or agreed to in writing,
 * software distributed under the License is distributed on an
 * "AS IS" BASIS, WITHOUT WARRANTIES OR CONDITIONS OF ANY
 * KIND, either express or implied.  See the License for the
 * specific language governing permissions and limitations
 * under the License.
 */
package org.apache.samza.processor;

import org.apache.samza.annotation.InterfaceStability;
import org.apache.samza.config.Config;
import org.apache.samza.config.JobCoordinatorConfig;
import org.apache.samza.config.MapConfig;
import org.apache.samza.config.TaskConfigJava;
import org.apache.samza.coordinator.JobCoordinator;
import org.apache.samza.coordinator.JobCoordinatorFactory;
import org.apache.samza.metrics.MetricsReporter;
import org.apache.samza.task.AsyncStreamTaskFactory;
import org.apache.samza.task.StreamTaskFactory;
import org.apache.samza.util.Util;
import org.slf4j.Logger;
import org.slf4j.LoggerFactory;

import java.util.HashMap;
import java.util.Map;

/**
 * StreamProcessor can be embedded in any application or executed in a distributed environment (aka cluster) as an
 * independent process.
 * <p>
 * <b>Usage Example:</b>
 * <pre>
 * StreamProcessor processor = new StreamProcessor(1, config);
 * processor.start();
 * try {
 *  boolean status = processor.awaitStart(TIMEOUT_MS);    // Optional - blocking call
 *  if (!status) {
 *    // Timed out
 *  }
 *  ...
 * } catch (InterruptedException ie) {
 *   ...
 * } finally {
 *   processor.stop();
 * }
 * </pre>
 * Note: A single JVM can create multiple StreamProcessor instances. It is safe to create StreamProcessor instances in
 * multiple threads.
 */
@InterfaceStability.Evolving
public class StreamProcessor {
  private static final Logger log = LoggerFactory.getLogger(StreamProcessor.class);
  /**
   * processor.id is equivalent to containerId in samza. It is a logical identifier used by Samza for a processor.
   * In a distributed environment, this logical identifier is mapped to a physical identifier of the resource. For
   * example, Yarn provides a "containerId" for every resource it allocates.
   * In an embedded environment, this identifier is provided by the user by directly using the StreamProcessor API.
   * <p>
   * <b>Note:</b>This identifier has to be unique across the instances of StreamProcessors.
   */
  private static final String PROCESSOR_ID = "processor.id";
  private final int processorId;
  private final JobCoordinator jobCoordinator;

  /**
   * Create an instance of StreamProcessor that encapsulates a JobCoordinator and Samza Container
   * <p>
   * JobCoordinator controls how the various StreamProcessor instances belonging to a job coordinate. It is also
   * responsible generating and updating JobModel.
   * When StreamProcessor starts, it starts the JobCoordinator and brings up a SamzaContainer based on the JobModel.
   * SamzaContainer is executed using an ExecutorService.
   * <p>
   * <b>Note:</b> Lifecycle of the ExecutorService is fully managed by the StreamProcessor, and NOT exposed to the user
   *
   * @param processorId            Unique identifier for a processor within the job. It has the same semantics as
   *                               "containerId" in Samza
   * @param config                 Instance of config object - contains all configuration required for processing
   * @param customMetricsReporters Map of custom MetricReporter instances that are to be injected in the Samza job
   * @param asyncStreamTaskFactory The {@link AsyncStreamTaskFactory} to be used for creating task instances.
   */
  public StreamProcessor(int processorId, Config config, Map<String, MetricsReporter> customMetricsReporters,
                         AsyncStreamTaskFactory asyncStreamTaskFactory) {
    this(processorId, config, customMetricsReporters, (Object) asyncStreamTaskFactory);
  }


  /**
   *Same as {@link #StreamProcessor(int, Config, Map, AsyncStreamTaskFactory)}, except task instances are created
   * using the provided {@link StreamTaskFactory}.
   * @param processorId - this processor Id
   * @param config - config
   * @param customMetricsReporters metric Reporter
   * @param streamTaskFactory task factory to instantiate the Task
   */
  public StreamProcessor(int processorId, Config config, Map<String, MetricsReporter> customMetricsReporters,
                         StreamTaskFactory streamTaskFactory) {
    this(processorId, config, customMetricsReporters, (Object) streamTaskFactory);
  }

<<<<<<< HEAD
  /**
   * Same as {@link #StreamProcessor(int, Config, Map, AsyncStreamTaskFactory)}, except task instances are created
   * using the "task.class" configuration instead of a task factory.
   * @param processorId - this processor Id
   * @param config - config
   * @param customMetricsReporters metrics
   */
  public StreamProcessor(int processorId, Config config, Map<String, MetricsReporter> customMetricsReporters) {
    this(processorId, config, customMetricsReporters, (Object) null);
  }

=======
>>>>>>> 9d52e996
  private StreamProcessor(int processorId, Config config, Map<String, MetricsReporter> customMetricsReporters,
                          Object taskFactory) {
    this.processorId = processorId;

    Map<String, String> updatedConfigMap = new HashMap<>();
    updatedConfigMap.putAll(config);
    updatedConfigMap.put(PROCESSOR_ID, String.valueOf(this.processorId));
    Config updatedConfig = new MapConfig(updatedConfigMap);


    SamzaContainerController containerController = new SamzaContainerController(
        taskFactory,
        new TaskConfigJava(updatedConfig).getShutdownMs(),
        String.valueOf(processorId),
        customMetricsReporters);

    this.jobCoordinator = Util.
        <JobCoordinatorFactory>getObj(
            new JobCoordinatorConfig(updatedConfig)
                .getJobCoordinatorFactoryClassName())
        .getJobCoordinator(processorId, updatedConfig, containerController);
  }

  /**
   * StreamProcessor Lifecycle: start()
   * <ul>
   * <li>Starts the JobCoordinator and fetches the JobModel</li>
   * <li>jobCoordinator.start returns after starting the container using ContainerModel </li>
   * </ul>
   * When start() returns, it only guarantees that the container is initialized and submitted by the controller to
   * execute
   */
  public void start() {
    jobCoordinator.start();
  }

  /**
   * Method that allows the user to wait for a specified amount of time for the container to initialize and start
   * processing messages
   *
   * @param timeoutMs Maximum time to wait, in milliseconds
   * @return {@code true}, if the container started within the specified wait time and {@code false} if the waiting time
   * elapsed
   * @throws InterruptedException if the current thread is interrupted while waiting for container to start-up
   */
  public boolean awaitStart(long timeoutMs) throws InterruptedException {
    return jobCoordinator.awaitStart(timeoutMs);
  }

  /**
   * StreamProcessor Lifecycle: stop()
   * <ul>
   * <li>Stops the SamzaContainer execution</li>
   * <li>Stops the JobCoordinator</li>
   * </ul>
   */
  public void stop() {
    jobCoordinator.stop();
  }
}<|MERGE_RESOLUTION|>--- conflicted
+++ resolved
@@ -108,20 +108,6 @@
     this(processorId, config, customMetricsReporters, (Object) streamTaskFactory);
   }
 
-<<<<<<< HEAD
-  /**
-   * Same as {@link #StreamProcessor(int, Config, Map, AsyncStreamTaskFactory)}, except task instances are created
-   * using the "task.class" configuration instead of a task factory.
-   * @param processorId - this processor Id
-   * @param config - config
-   * @param customMetricsReporters metrics
-   */
-  public StreamProcessor(int processorId, Config config, Map<String, MetricsReporter> customMetricsReporters) {
-    this(processorId, config, customMetricsReporters, (Object) null);
-  }
-
-=======
->>>>>>> 9d52e996
   private StreamProcessor(int processorId, Config config, Map<String, MetricsReporter> customMetricsReporters,
                           Object taskFactory) {
     this.processorId = processorId;
