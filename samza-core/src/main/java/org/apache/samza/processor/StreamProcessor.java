/*
 * Licensed to the Apache Software Foundation (ASF) under one
 * or more contributor license agreements.  See the NOTICE file
 * distributed with this work for additional information
 * regarding copyright ownership.  The ASF licenses this file
 * to you under the Apache License, Version 2.0 (the
 * "License"); you may not use this file except in compliance
 * with the License.  You may obtain a copy of the License at
 *
 *   http://www.apache.org/licenses/LICENSE-2.0
 *
 * Unless required by applicable law or agreed to in writing,
 * software distributed under the License is distributed on an
 * "AS IS" BASIS, WITHOUT WARRANTIES OR CONDITIONS OF ANY
 * KIND, either express or implied.  See the License for the
 * specific language governing permissions and limitations
 * under the License.
 */
package org.apache.samza.processor;

import com.google.common.annotations.VisibleForTesting;
import com.google.common.util.concurrent.ThreadFactoryBuilder;
import java.util.Map;
import java.util.concurrent.CountDownLatch;
import java.util.concurrent.ExecutorService;
import java.util.concurrent.Executors;
import java.util.concurrent.TimeUnit;
import org.apache.samza.SamzaContainerStatus;
import org.apache.samza.annotation.InterfaceStability;
import org.apache.samza.config.Config;
import org.apache.samza.config.JobCoordinatorConfig;
import org.apache.samza.config.TaskConfigJava;
import org.apache.samza.container.IllegalContainerStateException;
import org.apache.samza.container.SamzaContainer;
import org.apache.samza.container.SamzaContainerListener;
import org.apache.samza.coordinator.JobCoordinator;
import org.apache.samza.coordinator.JobCoordinatorFactory;
import org.apache.samza.coordinator.JobCoordinatorListener;
import org.apache.samza.job.model.JobModel;
import org.apache.samza.metrics.MetricsReporter;
import org.apache.samza.task.AsyncStreamTaskFactory;
import org.apache.samza.task.StreamTaskFactory;
import org.apache.samza.util.Util;
import org.slf4j.Logger;
import org.slf4j.LoggerFactory;

/**
 * StreamProcessor can be embedded in any application or executed in a distributed environment (aka cluster) as an
 * independent process.
 * <p>
 *
 * <b>Note</b>: A single JVM can create multiple StreamProcessor instances. It is safe to create StreamProcessor instances in
 * multiple threads.
 */
@InterfaceStability.Evolving
public class StreamProcessor {
  private static final Logger LOGGER = LoggerFactory.getLogger(StreamProcessor.class);

  private final JobCoordinator jobCoordinator;
  private final StreamProcessorLifecycleListener processorListener;
  private final Object taskFactory;
  private final Map<String, MetricsReporter> customMetricsReporter;
  private final Config config;
  private final long taskShutdownMs;
  private final String processorId;

  private ExecutorService executorService;

  private volatile SamzaContainer container = null;
  private volatile Throwable containerException = null;
  
  // Latch used to synchronize between the JobCoordinator thread and the container thread, when the container is
  // stopped due to re-balancing
  /* package private */volatile CountDownLatch jcContainerShutdownLatch;
  private volatile boolean processorOnStartCalled = false;

  @VisibleForTesting
  JobCoordinatorListener jobCoordinatorListener = null;

  /**
   * Create an instance of StreamProcessor that encapsulates a JobCoordinator and Samza Container
   * <p>
   * JobCoordinator controls how the various StreamProcessor instances belonging to a job coordinate. It is also
   * responsible generating and updating JobModel.
   * When StreamProcessor starts, it starts the JobCoordinator and brings up a SamzaContainer based on the JobModel.
   * SamzaContainer is executed using an ExecutorService.
   * <p>
   * <b>Note:</b> Lifecycle of the ExecutorService is fully managed by the StreamProcessor, and NOT exposed to the user
   *
   * @param config                 Instance of config object - contains all configuration required for processing
   * @param customMetricsReporters Map of custom MetricReporter instances that are to be injected in the Samza job
   * @param asyncStreamTaskFactory The {@link AsyncStreamTaskFactory} to be used for creating task instances.
   * @param processorListener         listener to the StreamProcessor life cycle
   */
  public StreamProcessor(Config config, Map<String, MetricsReporter> customMetricsReporters,
                         AsyncStreamTaskFactory asyncStreamTaskFactory, StreamProcessorLifecycleListener processorListener) {
    this(config, customMetricsReporters, (Object) asyncStreamTaskFactory, processorListener, null);
  }

  /**
   *Same as {@link #StreamProcessor(Config, Map, AsyncStreamTaskFactory, StreamProcessorLifecycleListener)}, except task
   * instances are created using the provided {@link StreamTaskFactory}.
   * @param config - config
   * @param customMetricsReporters metric Reporter
   * @param streamTaskFactory task factory to instantiate the Task
   * @param processorListener  listener to the StreamProcessor life cycle
   */
  public StreamProcessor(Config config, Map<String, MetricsReporter> customMetricsReporters,
                         StreamTaskFactory streamTaskFactory, StreamProcessorLifecycleListener processorListener) {
    this(config, customMetricsReporters, (Object) streamTaskFactory, processorListener, null);
  }

  /* package private */
  JobCoordinator getJobCoordinator() {
    return Util.
        <JobCoordinatorFactory>getObj(
            new JobCoordinatorConfig(config)
                .getJobCoordinatorFactoryClassName())
        .getJobCoordinator(config);
  }

  @VisibleForTesting
  JobCoordinator getCurrentJobCoordinator() {
    return jobCoordinator;
  }

  StreamProcessor(Config config, Map<String, MetricsReporter> customMetricsReporters, Object taskFactory,
                  StreamProcessorLifecycleListener processorListener, JobCoordinator jobCoordinator) {
    this.taskFactory = taskFactory;
    this.config = config;
    this.taskShutdownMs = new TaskConfigJava(config).getShutdownMs();
    this.customMetricsReporter = customMetricsReporters;
    this.processorListener = processorListener;
    this.jobCoordinator = (jobCoordinator != null) ? jobCoordinator : getJobCoordinator();
    this.jobCoordinatorListener = createJobCoordinatorListener();
    this.jobCoordinator.setListener(jobCoordinatorListener);

    processorId = this.jobCoordinator.getProcessorId();
  }

  /**
   * Asynchronously starts this {@link StreamProcessor}.
   * <p>
   *   <b>Implementation</b>:
   *   Starts the {@link JobCoordinator}, which will eventually start the {@link SamzaContainer} when a new
   *   {@link JobModel} is available.
   * </p>
   */
  public void start() {
    jobCoordinator.start();
  }

  /**
   * <p>
   * Asynchronously stops the {@link StreamProcessor}'s running components - {@link SamzaContainer}
   * and {@link JobCoordinator}
   * </p>
   * There are multiple ways in which the StreamProcessor stops:
   * <ol>
   *   <li>Caller of StreamProcessor invokes stop()</li>
   *   <li>Samza Container completes processing (eg. bounded input) and shuts down</li>
   *   <li>Samza Container fails</li>
   *   <li>Job Coordinator fails</li>
   * </ol>
   * When either container or coordinator stops (cleanly or due to exception), it will try to shutdown the
   * StreamProcessor. This needs to be synchronized so that only one code path gets triggered for shutdown.
   * <br>
   * If container is running,
   * <ol>
   *   <li>container is shutdown cleanly and {@link SamzaContainerListener#onContainerStop(boolean)} will trigger
   *   {@link JobCoordinator#stop()}</li>
   *   <li>container fails to shutdown cleanly and {@link SamzaContainerListener#onContainerFailed(Throwable)} will
   *   trigger {@link JobCoordinator#stop()}</li>
   * </ol>
   * If container is not running, then this method will simply shutdown the {@link JobCoordinator}.
   *
   */
  public synchronized void stop() {
    boolean containerShutdownInvoked = false;
    if (container != null) {
      try {
        LOGGER.info("Shutting down container " + container.toString() + " from StreamProcessor");
        container.shutdown();
        containerShutdownInvoked = true;
      } catch (IllegalContainerStateException icse) {
        LOGGER.info("Container was not running", icse);
      }
    }

    if (!containerShutdownInvoked) {
      LOGGER.info("Shutting down JobCoordinator from StreamProcessor");
      jobCoordinator.stop();
    }

  }

  SamzaContainer createSamzaContainer(String processorId, JobModel jobModel) {
    return SamzaContainer.apply(
        processorId,
        jobModel,
        config,
        Util.<String, MetricsReporter>javaMapAsScalaMap(customMetricsReporter),
        taskFactory);
  }

  JobCoordinatorListener createJobCoordinatorListener() {
    return new JobCoordinatorListener() {

      @Override
      public void onJobModelExpired() {
        if (container != null) {
          SamzaContainerStatus status = container.getStatus();
          if (SamzaContainerStatus.NOT_STARTED.equals(status) || SamzaContainerStatus.STARTED.equals(status)) {
            boolean shutdownComplete = false;
            try {
              LOGGER.info("Shutting down container in onJobModelExpired for processor:" + processorId);
              container.pause();
              shutdownComplete = jcContainerShutdownLatch.await(taskShutdownMs, TimeUnit.MILLISECONDS);
              LOGGER.info("ShutdownComplete=" + shutdownComplete);
            } catch (IllegalContainerStateException icse) {
              // Ignored since container is not running
              LOGGER.info("Container was not running.", icse);
              shutdownComplete = true;
            } catch (InterruptedException e) {
              LOGGER.warn("Container shutdown was interrupted!" + container.toString(), e);
            }
            LOGGER.info("Shutting down container done for pid=" + processorId + "; complete =" + shutdownComplete);
            if (!shutdownComplete) {
              LOGGER.warn("Container " + container.toString() + " may not have shutdown successfully. " +
                  "Stopping the processor.");
              container = null;
              stop();
            } else {
              LOGGER.debug("Container " + container.toString() + " shutdown successfully");
            }
          } else {
            LOGGER.debug("Container " + container.toString() + " is not running.");
          }
        } else {
          LOGGER.debug("Container is not instantiated yet.");
        }
      }

      @Override
      public void onNewJobModel(String processorId, JobModel jobModel) {
        jcContainerShutdownLatch = new CountDownLatch(1);

        SamzaContainerListener containerListener = new SamzaContainerListener() {
          @Override
          public void onContainerStart() {
            if (!processorOnStartCalled) {
              // processorListener is called on start only the first time the container starts.
              // It is not called after every re-balance of partitions among the processors
              processorOnStartCalled = true;
              if (processorListener != null) {
                processorListener.onStart();
              }
            } else {
              LOGGER.debug("StreamProcessorListener was notified of container start previously. Hence, skipping this time.");
            }
          }

          @Override
          public void onContainerStop(boolean pauseByJm) {
            if (pauseByJm) {
              LOGGER.info("Container " + container.toString() + " stopped due to a request from JobCoordinator.");
              if (jcContainerShutdownLatch != null) {
                jcContainerShutdownLatch.countDown();
              }
            } else {  // sp.stop was called or container stopped by itself
              LOGGER.info("Container " + container.toString() + " stopped.");
              container = null; // this guarantees that stop() doesn't try to stop container again
              stop();
            }
          }

<<<<<<< HEAD
          container = createSamzaContainer(processorId, jobModel);
          container.setContainerListener(containerListener);
          LOGGER.info("Starting container " + container.toString());
          executorService = Executors.newSingleThreadExecutor(new ThreadFactoryBuilder()
              .setNameFormat("p-" + processorId + "-container-thread-%d").build());
          executorService.submit(container::run);
        }
=======
          @Override
          public void onContainerFailed(Throwable t) {
            if (jcContainerShutdownLatch != null) {
              jcContainerShutdownLatch.countDown();
            } else {
              LOGGER.warn("JobCoordinatorLatch was null. It is possible for some component to be waiting.");
            }
            containerException = t;
            LOGGER.error("Container failed. Stopping the processor.", containerException);
            container = null;
            stop();
          }
        };

        container = createSamzaContainer(
            jobModel.getContainers().get(processorId),
            jobModel.maxChangeLogStreamPartitions);
        container.setContainerListener(containerListener);
        LOGGER.info("Starting container " + container.toString());
        executorService = Executors.newSingleThreadExecutor(new ThreadFactoryBuilder()
            .setNameFormat("p-" + processorId + "-container-thread-%d").build());
        executorService.submit(container::run);
>>>>>>> bf4c7619
      }

      @Override
      public void onCoordinatorStop() {
        if (executorService != null) {
          LOGGER.info("Shutting down the executor service.");
          executorService.shutdownNow();
        }
        if (processorListener != null) {
          if (containerException != null)
            processorListener.onFailure(containerException);
          else
            processorListener.onShutdown();
        }
      }

      @Override
      public void onCoordinatorFailure(Throwable e) {
        LOGGER.info("Coordinator Failed. Stopping the processor.");
        stop();
        if (processorListener != null) {
          processorListener.onFailure(e);
        }
      }
    };
  }

  /* package private for testing */
  SamzaContainer getContainer() {
    return container;
  }
}<|MERGE_RESOLUTION|>--- conflicted
+++ resolved
@@ -68,7 +68,7 @@
 
   private volatile SamzaContainer container = null;
   private volatile Throwable containerException = null;
-  
+
   // Latch used to synchronize between the JobCoordinator thread and the container thread, when the container is
   // stopped due to re-balancing
   /* package private */volatile CountDownLatch jcContainerShutdownLatch;
@@ -274,15 +274,6 @@
             }
           }
 
-<<<<<<< HEAD
-          container = createSamzaContainer(processorId, jobModel);
-          container.setContainerListener(containerListener);
-          LOGGER.info("Starting container " + container.toString());
-          executorService = Executors.newSingleThreadExecutor(new ThreadFactoryBuilder()
-              .setNameFormat("p-" + processorId + "-container-thread-%d").build());
-          executorService.submit(container::run);
-        }
-=======
           @Override
           public void onContainerFailed(Throwable t) {
             if (jcContainerShutdownLatch != null) {
@@ -297,15 +288,12 @@
           }
         };
 
-        container = createSamzaContainer(
-            jobModel.getContainers().get(processorId),
-            jobModel.maxChangeLogStreamPartitions);
+        container = createSamzaContainer(processorId, jobModel);
         container.setContainerListener(containerListener);
         LOGGER.info("Starting container " + container.toString());
         executorService = Executors.newSingleThreadExecutor(new ThreadFactoryBuilder()
             .setNameFormat("p-" + processorId + "-container-thread-%d").build());
         executorService.submit(container::run);
->>>>>>> bf4c7619
       }
 
       @Override
