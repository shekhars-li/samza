--- conflicted
+++ resolved
@@ -19,15 +19,7 @@
 
 package org.apache.samza.runtime;
 
-<<<<<<< HEAD
-import java.util.HashMap;
-import java.util.Map;
-import java.util.Random;
-
 import com.linkedin.samza.generator.internal.ProcessGeneratorHolder;
-import org.slf4j.MDC;
-=======
->>>>>>> e2adf8f9
 import org.apache.samza.SamzaException;
 import org.apache.samza.application.ApplicationUtil;
 import org.apache.samza.application.descriptors.ApplicationDescriptor;
@@ -96,7 +88,6 @@
     MDC.put("jobName", jobName);
     MDC.put("jobId", jobId);
 
-<<<<<<< HEAD
     // Linkedin-only Offspring setup
     ProcessGeneratorHolder.getInstance().createGenerator(config);
     ProcessGeneratorHolder.getInstance().start();
@@ -104,16 +95,11 @@
     try {
       ApplicationDescriptorImpl<? extends ApplicationDescriptor> appDesc =
           ApplicationDescriptorUtil.getAppDescriptor(ApplicationUtil.fromConfig(config), config);
-      run(appDesc, containerId, jobModel, config);
+      run(appDesc, containerId, jobModel, config, buildExternalContext(config));
     } finally {
       // Linkedin-only Offspring shutdown
       ProcessGeneratorHolder.getInstance().stop();
     }
-=======
-    ApplicationDescriptorImpl<? extends ApplicationDescriptor> appDesc =
-        ApplicationDescriptorUtil.getAppDescriptor(ApplicationUtil.fromConfig(config), config);
-    run(appDesc, containerId, jobModel, config, buildExternalContext(config));
->>>>>>> e2adf8f9
 
     System.exit(0);
   }
