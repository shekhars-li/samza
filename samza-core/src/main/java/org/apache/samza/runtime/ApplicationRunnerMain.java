--- conflicted
+++ resolved
@@ -19,7 +19,6 @@
 
 package org.apache.samza.runtime;
 
-import com.linkedin.samza.generator.internal.ProcessGeneratorHolder;
 import joptsimple.OptionSet;
 import joptsimple.OptionSpec;
 import org.apache.samza.config.Config;
@@ -51,35 +50,6 @@
     OptionSet options = cmdLine.parser().parse(args);
     Config orgConfig = cmdLine.loadConfig(options);
     ApplicationRunnerOperation op = cmdLine.getOperation(options);
-<<<<<<< HEAD
-
-    ApplicationRunner appRunner =
-        ApplicationRunners.getApplicationRunner(ApplicationUtil.fromConfig(config), config);
-
-    // Linkedin-only Offspring setup
-    ProcessGeneratorHolder.getInstance().createGenerator(config);
-    ProcessGeneratorHolder.getInstance().start();
-
-    try {
-      switch (op) {
-        case RUN:
-          appRunner.run(null);
-          break;
-        case KILL:
-          appRunner.kill();
-          break;
-        case STATUS:
-          System.out.println(appRunner.status());
-          break;
-        default:
-          throw new IllegalArgumentException("Unrecognized operation: " + op);
-      }
-    } finally {
-      // Linkedin-only Offspring shutdown
-      ProcessGeneratorHolder.getInstance().stop();
-    }
-=======
     ApplicationRunnerUtil.invoke(orgConfig, op);
->>>>>>> f3c6f130
   }
 }