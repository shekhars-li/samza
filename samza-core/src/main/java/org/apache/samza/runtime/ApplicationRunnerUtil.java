/*
 * Licensed to the Apache Software Foundation (ASF) under one
 * or more contributor license agreements.  See the NOTICE file
 * distributed with this work for additional information
 * regarding copyright ownership.  The ASF licenses this file
 * to you under the Apache License, Version 2.0 (the
 * "License"); you may not use this file except in compliance
 * with the License.  You may obtain a copy of the License at
 *
 *   http://www.apache.org/licenses/LICENSE-2.0
 *
 * Unless required by applicable law or agreed to in writing,
 * software distributed under the License is distributed on an
 * "AS IS" BASIS, WITHOUT WARRANTIES OR CONDITIONS OF ANY
 * KIND, either express or implied.  See the License for the
 * specific language governing permissions and limitations
 * under the License.
 */

package org.apache.samza.runtime;

import com.linkedin.samza.generator.internal.ProcessGeneratorHolder;
import org.apache.samza.application.ApplicationUtil;
import org.apache.samza.config.Config;
import org.apache.samza.util.ConfigUtil;


/**
 * Util class to create {@link ApplicationRunner} from the configuration and run the application
 */
public class ApplicationRunnerUtil {

  /**
   * This method rewrites the passed in config, creates the {@link ApplicationRunner} from the rewritten config and
   * invokes the appropriate operation on the runner based on the specified {@link ApplicationRunnerOperation}.
   * It returns the runner so that the caller could get the status of application on STATUS op.
   *
   * @param originalConfig the original configuration of the application
   * @param op the {@link ApplicationRunnerOperation} that needs to be performed on the Application.
   * @return the {@link ApplicationRunner} object.
   */
  public static ApplicationRunner invoke(Config originalConfig, ApplicationRunnerOperation op) {
<<<<<<< HEAD
=======
    Config config = ConfigUtil.rewriteConfig(originalConfig);
>>>>>>> ede9d4c8

    // Linkedin-only Offspring setup
    ProcessGeneratorHolder.getInstance().createGenerator(originalConfig);
    ProcessGeneratorHolder.getInstance().start();

    Config config = Util.rewriteConfig(originalConfig);
    ApplicationRunner appRunner =
        ApplicationRunners.getApplicationRunner(ApplicationUtil.fromConfig(config), config);



    try {
      switch (op) {
        case RUN:
          appRunner.run(null);
          break;
        case KILL:
          appRunner.kill();
          break;
        case STATUS:
          System.out.println(appRunner.status());
          break;
        default:
          throw new IllegalArgumentException("Unrecognized operation: " + op);
      }
    } finally {
      // Linkedin-only Offspring shutdown
      ProcessGeneratorHolder.getInstance().stop();
    }

    return appRunner;
  }
}<|MERGE_RESOLUTION|>--- conflicted
+++ resolved
@@ -40,16 +40,12 @@
    * @return the {@link ApplicationRunner} object.
    */
   public static ApplicationRunner invoke(Config originalConfig, ApplicationRunnerOperation op) {
-<<<<<<< HEAD
-=======
-    Config config = ConfigUtil.rewriteConfig(originalConfig);
->>>>>>> ede9d4c8
 
     // Linkedin-only Offspring setup
     ProcessGeneratorHolder.getInstance().createGenerator(originalConfig);
     ProcessGeneratorHolder.getInstance().start();
 
-    Config config = Util.rewriteConfig(originalConfig);
+    Config config = ConfigUtil.rewriteConfig(originalConfig);
     ApplicationRunner appRunner =
         ApplicationRunners.getApplicationRunner(ApplicationUtil.fromConfig(config), config);
 
