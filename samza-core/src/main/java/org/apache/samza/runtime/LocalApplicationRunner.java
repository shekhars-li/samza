--- conflicted
+++ resolved
@@ -128,11 +128,7 @@
    * NOTE: LinkedIn only change to plugin sensor-registry reporters when creating LocalApplicationRunner.
    */
   public LocalApplicationRunner(SamzaApplication app, Config config, Map<String, MetricsReporter> reporters, MetadataStoreFactory metadataStoreFactory) {
-    this.appDesc = ApplicationDescriptorUtil.getAppDescriptor(app, config);
-    this.reporters = reporters;
-    this.isAppModeBatch = new ApplicationConfig(config).getAppMode() == ApplicationConfig.ApplicationMode.BATCH;
-    this.coordinationUtils = getCoordinationUtils(config);
-    this.metadataStoreFactory = Optional.ofNullable(metadataStoreFactory);
+    this(new LocalApplicationRunnerContext(app, config).setMetadataStoreFactory(metadataStoreFactory).setReporters(reporters));
   }
 
   /**
@@ -143,17 +139,6 @@
     this(new LocalApplicationRunnerContext(app, config).setCoordinationUtils(coordinationUtils));
   }
 
-<<<<<<< HEAD
-  private LocalApplicationRunner(
-      ApplicationDescriptorImpl<? extends ApplicationDescriptor> appDesc,
-      Optional<CoordinationUtils> coordinationUtils,
-      MetadataStoreFactory metadataStoreFactory) {
-    this.appDesc = appDesc;
-    this.reporters = new HashMap<>();
-    this.isAppModeBatch = isAppModeBatch(appDesc.getConfig());
-    this.coordinationUtils = coordinationUtils;
-    this.metadataStoreFactory = Optional.ofNullable(metadataStoreFactory);
-=======
   private LocalApplicationRunner(LocalApplicationRunnerContext context) {
     Config config = context.config;
     if (new JobConfig(context.config).getConfigLoaderFactory().isPresent()) {
@@ -168,7 +153,7 @@
     this.metadataStoreFactory = context.metadataStoreFactory.isPresent()
         ? context.metadataStoreFactory
         : getDefaultCoordinatorStreamStoreFactory(config);
->>>>>>> ca641dcf
+    this.reporters = context.reporters;
   }
 
   @VisibleForTesting
@@ -531,6 +516,7 @@
     Config config;
     Optional<CoordinationUtils> coordinationUtils = Optional.empty();
     Optional<MetadataStoreFactory> metadataStoreFactory = Optional.empty();
+    Map<String, MetricsReporter> reporters = new HashMap<>();
 
     LocalApplicationRunnerContext(SamzaApplication app, Config config) {
       this.app = app;
@@ -546,5 +532,10 @@
       this.metadataStoreFactory = Optional.of(metadataStoreFactory);
       return this;
     }
+
+    LocalApplicationRunnerContext setReporters(Map<String, MetricsReporter> reporters) {
+      this.reporters = reporters;
+      return this;
+    }
   }
 }