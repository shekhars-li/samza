--- conflicted
+++ resolved
@@ -113,11 +113,10 @@
    */
   public LocalApplicationRunner(SamzaApplication app, Config config, MetadataStoreFactory metadataStoreFactory) {
     this.appDesc = ApplicationDescriptorUtil.getAppDescriptor(app, config);
-<<<<<<< HEAD
     this.reporters = new HashMap<>();
     isAppModeBatch = new ApplicationConfig(config).getAppMode() == ApplicationConfig.ApplicationMode.BATCH;
     coordinationUtils = getCoordinationUtils(config, getClass().getClassLoader());
-    this.metadataStoreFactory = metadataStoreFactory;
+    this.metadataStoreFactory = Optional.ofNullable(metadataStoreFactory);
   }
 
   /**
@@ -130,14 +129,9 @@
   public LocalApplicationRunner(SamzaApplication app, Config config, Map<String, MetricsReporter> reporters, MetadataStoreFactory metadataStoreFactory) {
     this.appDesc = ApplicationDescriptorUtil.getAppDescriptor(app, config);
     this.reporters = reporters;
-    isAppModeBatch = new ApplicationConfig(config).getAppMode() == ApplicationConfig.ApplicationMode.BATCH;
-    coordinationUtils = getCoordinationUtils(config, getClass().getClassLoader());
-    this.metadataStoreFactory = metadataStoreFactory;
-=======
     this.isAppModeBatch = new ApplicationConfig(config).getAppMode() == ApplicationConfig.ApplicationMode.BATCH;
     this.coordinationUtils = getCoordinationUtils(config, getClass().getClassLoader());
     this.metadataStoreFactory = Optional.ofNullable(metadataStoreFactory);
->>>>>>> affded20
   }
 
   /**
