/*
 * Licensed to the Apache Software Foundation (ASF) under one
 * or more contributor license agreements.  See the NOTICE file
 * distributed with this work for additional information
 * regarding copyright ownership.  The ASF licenses this file
 * to you under the Apache License, Version 2.0 (the
 * "License"); you may not use this file except in compliance
 * with the License.  You may obtain a copy of the License at
 *
 *   http://www.apache.org/licenses/LICENSE-2.0
 *
 * Unless required by applicable law or agreed to in writing,
 * software distributed under the License is distributed on an
 * "AS IS" BASIS, WITHOUT WARRANTIES OR CONDITIONS OF ANY
 * KIND, either express or implied.  See the License for the
 * specific language governing permissions and limitations
 * under the License.
 */

package org.apache.samza.runtime;

import com.google.common.annotations.VisibleForTesting;
import java.time.Duration;
import java.util.Collections;
import java.util.HashMap;
import java.util.List;
import java.util.Map;
import java.util.Set;
import java.util.concurrent.ConcurrentHashMap;
import java.util.concurrent.CountDownLatch;
import java.util.concurrent.TimeUnit;
import java.util.concurrent.atomic.AtomicInteger;
import java.util.concurrent.atomic.AtomicReference;
import org.apache.samza.SamzaException;
import org.apache.samza.application.ApplicationDescriptor;
import org.apache.samza.application.ApplicationDescriptorImpl;
import org.apache.samza.application.SamzaApplication;
import org.apache.samza.application.ApplicationDescriptorUtil;
import org.apache.samza.config.ApplicationConfig;
import org.apache.samza.config.Config;
import org.apache.samza.config.JobConfig;
import org.apache.samza.execution.LocalJobPlanner;
import org.apache.samza.job.ApplicationStatus;
import org.apache.samza.metrics.MetricsReporter;
import org.apache.samza.processor.StreamProcessor;
import org.apache.samza.task.TaskFactory;
import org.apache.samza.task.TaskFactoryUtil;
import org.slf4j.Logger;
import org.slf4j.LoggerFactory;

/**
 * This class implements the {@link ApplicationRunner} that runs the applications in standalone environment
 */
public class LocalApplicationRunner implements ApplicationRunner {

  private static final Logger LOG = LoggerFactory.getLogger(LocalApplicationRunner.class);

  private final ApplicationDescriptorImpl<? extends ApplicationDescriptor> appDesc;
  private final LocalJobPlanner planner;
  private final Set<StreamProcessor> processors = ConcurrentHashMap.newKeySet();
  private final CountDownLatch shutdownLatch = new CountDownLatch(1);
  private final AtomicInteger numProcessorsToStart = new AtomicInteger();
  private final AtomicReference<Throwable> failure = new AtomicReference<>();

  private ApplicationStatus appStatus = ApplicationStatus.New;

  /**
   * Constructors a {@link LocalApplicationRunner} to run the {@code app} with the {@code config}.
   *
   * @param app application to run
   * @param config configuration for the application
   */
  public LocalApplicationRunner(SamzaApplication app, Config config) {
    this.appDesc = ApplicationDescriptorUtil.getAppDescriptor(app, config);
    this.planner = new LocalJobPlanner(appDesc);
  }

  /**
   * Constructor only used in unit test to allow injection of {@link LocalJobPlanner}
   */
  @VisibleForTesting
  LocalApplicationRunner(ApplicationDescriptorImpl<? extends ApplicationDescriptor> appDesc, LocalJobPlanner planner) {
    this.appDesc = appDesc;
    this.planner = planner;
  }

  @Override
  public void run() {
    try {
      List<JobConfig> jobConfigs = planner.prepareJobs();

      // create the StreamProcessors
      if (jobConfigs.isEmpty()) {
        throw new SamzaException("No jobs to run.");
      }
      jobConfigs.forEach(jobConfig -> {
          LOG.debug("Starting job {} StreamProcessor with config {}", jobConfig.getName(), jobConfig);
          StreamProcessor processor = createStreamProcessor(jobConfig, appDesc,
              sp -> new LocalStreamProcessorLifecycleListener(sp, jobConfig));
          processors.add(processor);
        });
      numProcessorsToStart.set(processors.size());

      // start the StreamProcessors
      processors.forEach(StreamProcessor::start);
    } catch (Throwable throwable) {
      appStatus = ApplicationStatus.unsuccessfulFinish(throwable);
      shutdownLatch.countDown();
      throw new SamzaException(String.format("Failed to start application: %s",
          new ApplicationConfig(appDesc.getConfig()).getGlobalAppId()), throwable);
    }
  }

  @Override
  public void kill() {
    processors.forEach(StreamProcessor::stop);
  }

  @Override
  public ApplicationStatus status() {
    return appStatus;
  }

  @Override
  public void waitForFinish() {
    this.waitForFinish(Duration.ofSeconds(0));
  }

  @Override
  public boolean waitForFinish(Duration timeout) {
    long timeoutInMs = timeout.toMillis();
    boolean finished = true;

    try {
      if (timeoutInMs < 1) {
        shutdownLatch.await();
      } else {
        finished = shutdownLatch.await(timeoutInMs, TimeUnit.MILLISECONDS);

        if (!finished) {
          LOG.warn("Timed out waiting for application to finish.");
        }
      }
    } catch (Exception e) {
      LOG.error("Error waiting for application to finish", e);
      throw new SamzaException(e);
    }

    return finished;
  }

  @VisibleForTesting
  protected Set<StreamProcessor> getProcessors() {
    return Collections.unmodifiableSet(processors);
  }

  @VisibleForTesting
  CountDownLatch getShutdownLatch() {
    return shutdownLatch;
  }

  @VisibleForTesting
  StreamProcessor createStreamProcessor(Config config, ApplicationDescriptorImpl<? extends ApplicationDescriptor> appDesc,
      StreamProcessor.StreamProcessorLifecycleListenerFactory listenerFactory) {
    TaskFactory taskFactory = TaskFactoryUtil.getTaskFactory(appDesc);
    Map<String, MetricsReporter> reporters = new HashMap<>();
    // TODO: the null processorId has to be fixed after SAMZA-1835
    appDesc.getMetricsReporterFactories().forEach((name, factory) ->
        reporters.put(name, factory.getMetricsReporter(name, null, config)));
    return new StreamProcessor(config, reporters, taskFactory, listenerFactory, null);
  }

  /**
   * Defines a specific implementation of {@link ProcessorLifecycleListener} for local {@link StreamProcessor}s.
   */
  private final class LocalStreamProcessorLifecycleListener implements ProcessorLifecycleListener {
    private final StreamProcessor processor;
    private final ProcessorLifecycleListener userDefinedProcessorLifecycleListener;

    LocalStreamProcessorLifecycleListener(StreamProcessor processor, Config jobConfig) {
      this.userDefinedProcessorLifecycleListener = appDesc.getProcessorLifecycleListenerFactory()
          .createInstance(new ProcessorContext() { }, jobConfig);
      this.processor = processor;
    }

    @Override
    public void beforeStart() {
      userDefinedProcessorLifecycleListener.beforeStart();
    }

    @Override
    public void afterStart() {
      if (numProcessorsToStart.decrementAndGet() == 0) {
        appStatus = ApplicationStatus.Running;
      }
      userDefinedProcessorLifecycleListener.afterStart();
    }

    @Override
    public void afterStop() {
      processors.remove(processor);

<<<<<<< HEAD
  /**
   * Create {@link StreamProcessor} based on {@link StreamApplication} and the config
   * @param config config
   * @param graphBuilder {@link StreamGraphSpec}
   * @return {@link StreamProcessor]}
   */
  /* package private */
  StreamProcessor createStreamProcessor(
      Config config,
      StreamGraphSpec graphBuilder,
      StreamProcessorLifecycleListener listener) {
    // LinkedIn specific change: we will still need the config object to support IC task wrapper class
    Object taskFactory = TaskFactoryUtil.createTaskFactory(graphBuilder.getOperatorSpecGraph(), graphBuilder.getContextManager(), config);
    return getStreamProcessorInstance(config, taskFactory, listener);
  }
=======
      // successful shutdown
      handleProcessorShutdown(null);
    }
>>>>>>> e4719b44

    @Override
    public void afterFailure(Throwable t) {
      processors.remove(processor);

      // the processor stopped with failure, this is logging the first processor's failure as the cause of
      // the whole application failure
      if (failure.compareAndSet(null, t)) {
        // shutdown the other processors
        processors.forEach(StreamProcessor::stop);
      }

      // handle the current processor's shutdown failure.
      handleProcessorShutdown(t);
    }

    private void handleProcessorShutdown(Throwable error) {
      if (processors.isEmpty()) {
        // all processors are shutdown, setting the application final status
        setApplicationFinalStatus();
      }
      if (error != null) {
        // current processor shutdown with a failure
        userDefinedProcessorLifecycleListener.afterFailure(error);
      } else {
        // current processor shutdown successfully
        userDefinedProcessorLifecycleListener.afterStop();
      }
      if (processors.isEmpty()) {
        // no processor is still running. Notify callers waiting on waitForFinish()
        shutdownLatch.countDown();
      }
    }

    private void setApplicationFinalStatus() {
      if (failure.get() != null) {
        appStatus = ApplicationStatus.unsuccessfulFinish(failure.get());
      } else {
        if (appStatus == ApplicationStatus.Running) {
          appStatus = ApplicationStatus.SuccessfulFinish;
        } else if (appStatus == ApplicationStatus.New) {
          // the processor is shutdown before started
          appStatus = ApplicationStatus.UnsuccessfulFinish;
        }
      }
    }
  }
}<|MERGE_RESOLUTION|>--- conflicted
+++ resolved
@@ -199,28 +199,9 @@
     @Override
     public void afterStop() {
       processors.remove(processor);
-
-<<<<<<< HEAD
-  /**
-   * Create {@link StreamProcessor} based on {@link StreamApplication} and the config
-   * @param config config
-   * @param graphBuilder {@link StreamGraphSpec}
-   * @return {@link StreamProcessor]}
-   */
-  /* package private */
-  StreamProcessor createStreamProcessor(
-      Config config,
-      StreamGraphSpec graphBuilder,
-      StreamProcessorLifecycleListener listener) {
-    // LinkedIn specific change: we will still need the config object to support IC task wrapper class
-    Object taskFactory = TaskFactoryUtil.createTaskFactory(graphBuilder.getOperatorSpecGraph(), graphBuilder.getContextManager(), config);
-    return getStreamProcessorInstance(config, taskFactory, listener);
-  }
-=======
       // successful shutdown
       handleProcessorShutdown(null);
     }
->>>>>>> e4719b44
 
     @Override
     public void afterFailure(Throwable t) {
