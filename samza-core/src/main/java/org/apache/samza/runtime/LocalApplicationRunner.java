--- conflicted
+++ resolved
@@ -120,7 +120,7 @@
     this.appDesc = ApplicationDescriptorUtil.getAppDescriptor(app, config);
     this.reporters = new HashMap<>();
     isAppModeBatch = new ApplicationConfig(config).getAppMode() == ApplicationConfig.ApplicationMode.BATCH;
-    coordinationUtils = getCoordinationUtils(config, getClass().getClassLoader());
+    coordinationUtils = getCoordinationUtils(config);
     this.metadataStoreFactory = Optional.ofNullable(metadataStoreFactory);
   }
 
@@ -353,19 +353,14 @@
   StreamProcessor createStreamProcessor(Config config, ApplicationDescriptorImpl<? extends ApplicationDescriptor> appDesc,
       StreamProcessor.StreamProcessorLifecycleListenerFactory listenerFactory,
       Optional<ExternalContext> externalContextOptional, MetadataStore coordinatorStreamStore) {
-<<<<<<< HEAD
+
     // LI-specific invocation of getTaskFactoryWithConfig, pending SAMZA-2312
     TaskFactory taskFactory = TaskFactoryUtil.getTaskFactoryWithConfig(appDesc, config);
 
     // NOTE: LinkedIn only change to plugin sensor-registry reporters before launching the StreamProcessor.
     Map<String, MetricsReporter> reporters = new HashMap<>(this.reporters);
 
-    String processorId = createProcessorId(new ApplicationConfig(config), getClass().getClassLoader());
-=======
-    TaskFactory taskFactory = TaskFactoryUtil.getTaskFactory(appDesc);
-    Map<String, MetricsReporter> reporters = new HashMap<>();
     String processorId = createProcessorId(new ApplicationConfig(config));
->>>>>>> 159683b8
     appDesc.getMetricsReporterFactories().forEach((name, factory) ->
         reporters.put(name, factory.getMetricsReporter(name, processorId, config)));
 
