/*
 * Licensed to the Apache Software Foundation (ASF) under one
 * or more contributor license agreements.  See the NOTICE file
 * distributed with this work for additional information
 * regarding copyright ownership.  The ASF licenses this file
 * to you under the Apache License, Version 2.0 (the
 * "License"); you may not use this file except in compliance
 * with the License.  You may obtain a copy of the License at
 *
 *   http://www.apache.org/licenses/LICENSE-2.0
 *
 * Unless required by applicable law or agreed to in writing,
 * software distributed under the License is distributed on an
 * "AS IS" BASIS, WITHOUT WARRANTIES OR CONDITIONS OF ANY
 * KIND, either express or implied.  See the License for the
 * specific language governing permissions and limitations
 * under the License.
 */

package org.apache.samza.runtime;

import com.google.common.annotations.VisibleForTesting;
import java.time.Duration;
import java.util.HashMap;
import java.util.List;
import java.util.Map;
import java.util.Optional;
import java.util.Set;
import java.util.UUID;
import java.util.concurrent.ConcurrentHashMap;
import java.util.concurrent.CountDownLatch;
import java.util.concurrent.TimeUnit;
import java.util.concurrent.atomic.AtomicInteger;
import java.util.concurrent.atomic.AtomicReference;
import java.util.stream.Collectors;
import org.apache.commons.lang3.StringUtils;
import org.apache.commons.lang3.tuple.Pair;
import org.apache.samza.SamzaException;
import org.apache.samza.application.SamzaApplication;
import org.apache.samza.application.descriptors.ApplicationDescriptor;
import org.apache.samza.application.descriptors.ApplicationDescriptorImpl;
import org.apache.samza.application.descriptors.ApplicationDescriptorUtil;
import org.apache.samza.config.ApplicationConfig;
import org.apache.samza.config.Config;
import org.apache.samza.config.ConfigException;
import org.apache.samza.config.JobConfig;
import org.apache.samza.config.JobCoordinatorConfig;
import org.apache.samza.context.ExternalContext;
import org.apache.samza.coordinator.CoordinationConstants;
import org.apache.samza.coordinator.CoordinationUtils;
import org.apache.samza.coordinator.RunIdGenerator;
import org.apache.samza.coordinator.metadatastore.CoordinatorStreamMetadataStoreFactory;
import org.apache.samza.execution.LocalJobPlanner;
import org.apache.samza.job.ApplicationStatus;
import org.apache.samza.metadatastore.MetadataStore;
import org.apache.samza.metadatastore.MetadataStoreFactory;
import org.apache.samza.metrics.MetricsRegistryMap;
import org.apache.samza.metrics.MetricsReporter;
import org.apache.samza.processor.StreamProcessor;
import org.apache.samza.system.SystemAdmin;
import org.apache.samza.system.SystemAdmins;
import org.apache.samza.system.SystemStream;
import org.apache.samza.task.TaskFactory;
import org.apache.samza.task.TaskFactoryUtil;
import org.apache.samza.util.CoordinatorStreamUtil;
import org.apache.samza.util.ReflectionUtil;
import org.apache.samza.zk.ZkJobCoordinatorFactory;
import org.apache.samza.zk.ZkMetadataStoreFactory;
import org.slf4j.Logger;
import org.slf4j.LoggerFactory;

/**
 * This class implements the {@link ApplicationRunner} that runs the applications in standalone environment
 */
public class LocalApplicationRunner implements ApplicationRunner {

  private static final Logger LOG = LoggerFactory.getLogger(LocalApplicationRunner.class);
  private static final String PROCESSOR_ID = UUID.randomUUID().toString();
  private static final String RUN_ID_METADATA_STORE = "RunIdCoordinationStore";
  private static final String METADATA_STORE_FACTORY_CONFIG = "metadata.store.factory";
  private static final String DEFAULT_METADATA_STORE_FACTORY = ZkMetadataStoreFactory.class.getName();

  private final ApplicationDescriptorImpl<? extends ApplicationDescriptor> appDesc;
  private final Set<Pair<StreamProcessor, MetadataStore>> processors = ConcurrentHashMap.newKeySet();
  private final CountDownLatch shutdownLatch = new CountDownLatch(1);
  private final AtomicInteger numProcessorsToStart = new AtomicInteger();
  private final AtomicReference<Throwable> failure = new AtomicReference<>();
  private final boolean isAppModeBatch;
  private final Optional<CoordinationUtils> coordinationUtils;
  private final Optional<MetadataStoreFactory> metadataStoreFactory;

  private Optional<String> runId = Optional.empty();
  private Optional<RunIdGenerator> runIdGenerator = Optional.empty();
  private ApplicationStatus appStatus = ApplicationStatus.New;
  /**
   * LinkedIn only change to plug in the sensor registry reporters when launching
   * the LocalApplicationRunner.
   */
  private final Map<String, MetricsReporter> reporters;

  /**
   * Constructors a {@link LocalApplicationRunner} to run the {@code app} with the {@code config}.
   *
   * @param app application to run
   * @param config configuration for the application
   */
  public LocalApplicationRunner(SamzaApplication app, Config config) {
    this(app, config, getDefaultCoordinatorStreamStoreFactory(new JobConfig(config)));
  }

  /**
   * Constructors a {@link LocalApplicationRunner} to run the {@code app} with the {@code config}.
   *
   * @param app application to run
   * @param config configuration for the application
   * @param metadataStoreFactory the instance of {@link MetadataStoreFactory} to read and write to coordinator stream.
   */
  public LocalApplicationRunner(SamzaApplication app, Config config, MetadataStoreFactory metadataStoreFactory) {
<<<<<<< HEAD
    this.appDesc = ApplicationDescriptorUtil.getAppDescriptor(app, config);
    this.reporters = new HashMap<>();
    isAppModeBatch = new ApplicationConfig(config).getAppMode() == ApplicationConfig.ApplicationMode.BATCH;
    coordinationUtils = getCoordinationUtils(config);
    this.metadataStoreFactory = Optional.ofNullable(metadataStoreFactory);
  }

  /**
   * Constructors a {@link LocalApplicationRunner} to run the {@code app} with the {@code config}.
   *
   * @param app application to run
   * @param config configuration for the application
   * NOTE: LinkedIn only change to plugin sensor-registry reporters when creating LocalApplicationRunner.
   */
  public LocalApplicationRunner(SamzaApplication app, Config config, Map<String, MetricsReporter> reporters, MetadataStoreFactory metadataStoreFactory) {
    this.appDesc = ApplicationDescriptorUtil.getAppDescriptor(app, config);
    this.reporters = reporters;
    this.isAppModeBatch = new ApplicationConfig(config).getAppMode() == ApplicationConfig.ApplicationMode.BATCH;
    this.coordinationUtils = getCoordinationUtils(config);
    this.metadataStoreFactory = Optional.ofNullable(metadataStoreFactory);
=======
    this(ApplicationDescriptorUtil.getAppDescriptor(app, config), getCoordinationUtils(config), metadataStoreFactory);
>>>>>>> 842d259a
  }

  /**
   * Constructor only used in unit test to allow injection of {@link LocalJobPlanner}
   */
  @VisibleForTesting
  LocalApplicationRunner(ApplicationDescriptorImpl<? extends ApplicationDescriptor> appDesc, Optional<CoordinationUtils> coordinationUtils) {
    this(appDesc, coordinationUtils, getDefaultCoordinatorStreamStoreFactory(new JobConfig(appDesc.getConfig())));
  }

  private LocalApplicationRunner(
      ApplicationDescriptorImpl<? extends ApplicationDescriptor> appDesc,
      Optional<CoordinationUtils> coordinationUtils,
      MetadataStoreFactory metadataStoreFactory) {
    this.appDesc = appDesc;
<<<<<<< HEAD
    this.reporters = new HashMap<>();
    isAppModeBatch = new ApplicationConfig(appDesc.getConfig()).getAppMode() == ApplicationConfig.ApplicationMode.BATCH;
=======
    this.isAppModeBatch = isAppModeBatch(appDesc.getConfig());
>>>>>>> 842d259a
    this.coordinationUtils = coordinationUtils;
    this.metadataStoreFactory = Optional.ofNullable(metadataStoreFactory);
  }

  @VisibleForTesting
  static MetadataStoreFactory getDefaultCoordinatorStreamStoreFactory(JobConfig jobConfig) {
    String coordinatorSystemName = jobConfig.getCoordinatorSystemNameOrNull();
    JobCoordinatorConfig jobCoordinatorConfig = new JobCoordinatorConfig(jobConfig);
    String jobCoordinatorFactoryClassName = jobCoordinatorConfig.getJobCoordinatorFactoryClassName();

    // TODO: Remove restriction to only ZkJobCoordinator after next phase of metadata store abstraction.
    if (StringUtils.isNotBlank(coordinatorSystemName) && ZkJobCoordinatorFactory.class.getName().equals(jobCoordinatorFactoryClassName)) {
      return new CoordinatorStreamMetadataStoreFactory();
    }

    LOG.warn("{} or {} not configured, or {} is not {}. No default coordinator stream metadata store will be created.",
        JobConfig.JOB_COORDINATOR_SYSTEM, JobConfig.JOB_DEFAULT_SYSTEM,
        JobCoordinatorConfig.JOB_COORDINATOR_FACTORY, ZkJobCoordinatorFactory.class.getName());
    return null;
  }

  private static Optional<CoordinationUtils> getCoordinationUtils(Config config) {
    if (!isAppModeBatch(config)) {
      return Optional.empty();
    }
    JobCoordinatorConfig jcConfig = new JobCoordinatorConfig(config);
    CoordinationUtils coordinationUtils = jcConfig.getCoordinationUtilsFactory()
        .getCoordinationUtils(CoordinationConstants.APPLICATION_RUNNER_PATH_SUFFIX, PROCESSOR_ID, config);
    return Optional.ofNullable(coordinationUtils);
  }

  private static boolean isAppModeBatch(Config config) {
    return new ApplicationConfig(config).getAppMode() == ApplicationConfig.ApplicationMode.BATCH;
  }

  /**
   * @return LocalJobPlanner created
   */
  @VisibleForTesting
  LocalJobPlanner getPlanner() {
    boolean isAppModeBatch = new ApplicationConfig(appDesc.getConfig()).getAppMode() == ApplicationConfig.ApplicationMode.BATCH;
    if (!isAppModeBatch) {
      return new LocalJobPlanner(appDesc, PROCESSOR_ID);
    }
    CoordinationUtils coordinationUtils = this.coordinationUtils.orElse(null);
    String runId = this.runId.orElse(null);
    return new LocalJobPlanner(appDesc, coordinationUtils, PROCESSOR_ID, runId);
  }


  private void initializeRunId() {
    if (!isAppModeBatch) {
      LOG.info("Not BATCH mode and hence not generating run id");
      return;
    }

    if (!coordinationUtils.isPresent()) {
      LOG.warn("Coordination utils not present. Aborting run id generation. Will continue execution without a run id.");
      return;
    }

    try {
      MetadataStore metadataStore = getMetadataStoreForRunID();
      runIdGenerator = Optional.of(new RunIdGenerator(coordinationUtils.get(), metadataStore));
      runId = runIdGenerator.flatMap(RunIdGenerator::getRunId);
    } catch (Exception e) {
      LOG.warn("Failed to generate run id. Will continue execution without a run id.", e);
    }
  }

  public Optional<String> getRunId() {
    return this.runId;
  }

  @Override
  public void run(ExternalContext externalContext) {
    initializeRunId();

    LocalJobPlanner planner = getPlanner();

    try {
      List<JobConfig> jobConfigs = planner.prepareJobs();

      // create the StreamProcessors
      if (jobConfigs.isEmpty()) {
        throw new SamzaException("No jobs to run.");
      }
      jobConfigs.forEach(jobConfig -> {
          LOG.debug("Starting job {} StreamProcessor with config {}", jobConfig.getName(), jobConfig);
          MetadataStore coordinatorStreamStore = createCoordinatorStreamStore(jobConfig);
          if (coordinatorStreamStore != null) {
            coordinatorStreamStore.init();
          }
          StreamProcessor processor = createStreamProcessor(jobConfig, appDesc,
              sp -> new LocalStreamProcessorLifecycleListener(sp, jobConfig), Optional.ofNullable(externalContext), coordinatorStreamStore);
          processors.add(Pair.of(processor, coordinatorStreamStore));
        });
      numProcessorsToStart.set(processors.size());

      // start the StreamProcessors
      processors.forEach(sp -> sp.getLeft().start());
    } catch (Throwable throwable) {
      cleanup();
      appStatus = ApplicationStatus.unsuccessfulFinish(throwable);
      shutdownLatch.countDown();
      throw new SamzaException(String.format("Failed to start application: %s",
          new ApplicationConfig(appDesc.getConfig()).getGlobalAppId()), throwable);
    }
  }

  @Override
  public void kill() {
    processors.forEach(sp -> {
        sp.getLeft().stop();    // Stop StreamProcessor

        // Coordinator stream isn't required so a null check is necessary
        if (sp.getRight() != null) {
          sp.getRight().close();  // Close associated coordinator metadata store
        }
      });
    cleanup();
  }

  @Override
  public ApplicationStatus status() {
    return appStatus;
  }

  @Override
  public void waitForFinish() {
    this.waitForFinish(Duration.ofSeconds(0));
  }

  @Override
  public boolean waitForFinish(Duration timeout) {
    long timeoutInMs = timeout.toMillis();
    boolean finished = true;

    try {
      if (timeoutInMs < 1) {
        shutdownLatch.await();
      } else {
        finished = shutdownLatch.await(timeoutInMs, TimeUnit.MILLISECONDS);

        if (!finished) {
          LOG.warn("Timed out waiting for application to finish.");
        }
      }
    } catch (Exception e) {
      LOG.error("Error waiting for application to finish", e);
      throw new SamzaException(e);
    }

    cleanup();
    return finished;
  }

  @VisibleForTesting
  protected Set<StreamProcessor> getProcessors() {
    return processors.stream().map(Pair::getLeft).collect(Collectors.toSet());
  }

  @VisibleForTesting
  CountDownLatch getShutdownLatch() {
    return shutdownLatch;
  }

  @VisibleForTesting
  MetadataStore createCoordinatorStreamStore(Config config) {
    if (metadataStoreFactory.isPresent()) {
      // TODO: Add missing metadata store abstraction for creating the underlying store to address SAMZA-2182
      if (metadataStoreFactory.get() instanceof CoordinatorStreamMetadataStoreFactory) {
        if (createUnderlyingCoordinatorStream(config)) {
          MetadataStore coordinatorStreamStore =
              metadataStoreFactory.get().getMetadataStore("NoOp", config, new MetricsRegistryMap());
          LOG.info("Created coordinator stream store of type: {}", coordinatorStreamStore.getClass().getSimpleName());
          return coordinatorStreamStore;
        }
      } else {
        MetadataStore otherMetadataStore =
            metadataStoreFactory.get().getMetadataStore("NoOp", config, new MetricsRegistryMap());
        LOG.info("Created alternative coordinator stream store of type: {}", otherMetadataStore.getClass().getSimpleName());
        return otherMetadataStore;
      }
    }

    LOG.warn("No coordinator stream store created.");
    return null;
  }

  @VisibleForTesting
  boolean createUnderlyingCoordinatorStream(Config config) {
    // TODO: This work around method is necessary due to SAMZA-2182 - Metadata store: disconnect between creation and usage of the underlying storage
    //  and will be addressed in the next phase of metadata store abstraction
    if (new JobConfig(config).getCoordinatorSystemNameOrNull() == null) {
      LOG.warn("{} or {} not configured. Coordinator stream not created.",
          JobConfig.JOB_COORDINATOR_SYSTEM, JobConfig.JOB_DEFAULT_SYSTEM);
      return false;
    }
    SystemStream coordinatorSystemStream = CoordinatorStreamUtil.getCoordinatorSystemStream(config);
    SystemAdmins systemAdmins = new SystemAdmins(config);
    systemAdmins.start();
    try {
      SystemAdmin coordinatorSystemAdmin = systemAdmins.getSystemAdmin(coordinatorSystemStream.getSystem());
      CoordinatorStreamUtil.createCoordinatorStream(coordinatorSystemStream, coordinatorSystemAdmin);
    } finally {
      systemAdmins.stop();
    }
    return true;
  }

  @VisibleForTesting
  StreamProcessor createStreamProcessor(Config config, ApplicationDescriptorImpl<? extends ApplicationDescriptor> appDesc,
      StreamProcessor.StreamProcessorLifecycleListenerFactory listenerFactory,
      Optional<ExternalContext> externalContextOptional, MetadataStore coordinatorStreamStore) {

    // LI-specific invocation of getTaskFactoryWithConfig, pending SAMZA-2312
    TaskFactory taskFactory = TaskFactoryUtil.getTaskFactoryWithConfig(appDesc, config);

    // NOTE: LinkedIn only change to plugin sensor-registry reporters before launching the StreamProcessor.
    Map<String, MetricsReporter> reporters = new HashMap<>(this.reporters);

    String processorId = createProcessorId(new ApplicationConfig(config));
    appDesc.getMetricsReporterFactories().forEach((name, factory) ->
        reporters.put(name, factory.getMetricsReporter(name, processorId, config)));

    return new StreamProcessor(processorId, config, reporters, taskFactory, appDesc.getApplicationContainerContextFactory(),
          appDesc.getApplicationTaskContextFactory(), externalContextOptional, listenerFactory, null, coordinatorStreamStore);
  }

  /**
   * Generates a unique logical identifier for the stream processor using the provided {@param appConfig}.
   * 1. If the processorId is defined in the configuration, then returns the value defined in the configuration.
   * 2. Else if the {@linkplain ProcessorIdGenerator} class is defined the configuration, then uses the {@linkplain ProcessorIdGenerator}
   * to generate the unique processorId.
   * 3. Else throws the {@see ConfigException} back to the caller.
   * @param appConfig the configuration of the samza application.
   * @throws ConfigException if neither processor.id nor app.processor-id-generator.class is defined in the configuration.
   * @return the generated processor identifier.
   */
  @VisibleForTesting
  static String createProcessorId(ApplicationConfig appConfig) {
    if (StringUtils.isNotBlank(appConfig.getProcessorId())) {
      return appConfig.getProcessorId();
    } else if (StringUtils.isNotBlank(appConfig.getAppProcessorIdGeneratorClass())) {
      ProcessorIdGenerator idGenerator =
          ReflectionUtil.getObj(appConfig.getAppProcessorIdGeneratorClass(), ProcessorIdGenerator.class);
      return idGenerator.generateProcessorId(appConfig);
    } else {
      throw new ConfigException(String.format("Expected either %s or %s to be configured", ApplicationConfig.PROCESSOR_ID,
              ApplicationConfig.APP_PROCESSOR_ID_GENERATOR_CLASS));
    }
  }

  private void cleanup() {
    runIdGenerator.ifPresent(RunIdGenerator::close);
    coordinationUtils.ifPresent(CoordinationUtils::close);
  }

  /**
   * This is not to be confused with the metadata store created from the member {@link #metadataStoreFactory}.
   * The reason for the two Metadata store types (ZK and coordinator stream) is that the job model needs to be stored in
   * ZK because of the versioning requirements. Configs and startpoints are stored in the coordinator stream. This
   * disparity will be resolved with the next gen metadata store abstraction.
   */
  private MetadataStore getMetadataStoreForRunID() {
    String metadataStoreFactoryClass = appDesc.getConfig().getOrDefault(METADATA_STORE_FACTORY_CONFIG, DEFAULT_METADATA_STORE_FACTORY);
    MetadataStoreFactory metadataStoreFactory =
        ReflectionUtil.getObj(metadataStoreFactoryClass, MetadataStoreFactory.class);
    return metadataStoreFactory.getMetadataStore(RUN_ID_METADATA_STORE, appDesc.getConfig(), new MetricsRegistryMap());
  }

  /**
   * Defines a specific implementation of {@link ProcessorLifecycleListener} for local {@link StreamProcessor}s.
   */
  private final class LocalStreamProcessorLifecycleListener implements ProcessorLifecycleListener {
    private final StreamProcessor processor;
    private final ProcessorLifecycleListener userDefinedProcessorLifecycleListener;

    LocalStreamProcessorLifecycleListener(StreamProcessor processor, Config jobConfig) {
      this.userDefinedProcessorLifecycleListener = appDesc.getProcessorLifecycleListenerFactory()
          .createInstance(new ProcessorContext() { }, jobConfig);
      this.processor = processor;
    }

    @Override
    public void beforeStart() {
      userDefinedProcessorLifecycleListener.beforeStart();
    }

    @Override
    public void afterStart() {
      if (numProcessorsToStart.decrementAndGet() == 0) {
        appStatus = ApplicationStatus.Running;
      }
      userDefinedProcessorLifecycleListener.afterStart();
    }

    @Override
    public void afterStop() {
      processors.removeIf(pair -> pair.getLeft().equals(processor));
      // successful shutdown
      handleProcessorShutdown(null);
    }

    @Override
    public void afterFailure(Throwable t) {
      processors.removeIf(pair -> pair.getLeft().equals(processor));

      // the processor stopped with failure, this is logging the first processor's failure as the cause of
      // the whole application failure
      if (failure.compareAndSet(null, t)) {
        // shutdown the other processors
        processors.forEach(sp -> {
            sp.getLeft().stop();    // Stop StreamProcessor
            sp.getRight().close();  // Close associated coordinator metadata store
          });
      }

      // handle the current processor's shutdown failure.
      handleProcessorShutdown(t);
    }

    private void handleProcessorShutdown(Throwable error) {
      if (processors.isEmpty()) {
        // all processors are shutdown, setting the application final status
        setApplicationFinalStatus();
      }
      if (error != null) {
        // current processor shutdown with a failure
        userDefinedProcessorLifecycleListener.afterFailure(error);
      } else {
        // current processor shutdown successfully
        userDefinedProcessorLifecycleListener.afterStop();
      }
      if (processors.isEmpty()) {
        cleanup();
        // no processor is still running. Notify callers waiting on waitForFinish()
        shutdownLatch.countDown();
      }
    }

    private void setApplicationFinalStatus() {
      if (failure.get() != null) {
        appStatus = ApplicationStatus.unsuccessfulFinish(failure.get());
      } else {
        if (appStatus == ApplicationStatus.Running) {
          appStatus = ApplicationStatus.SuccessfulFinish;
        } else if (appStatus == ApplicationStatus.New) {
          // the processor is shutdown before started
          appStatus = ApplicationStatus.UnsuccessfulFinish;
        }
      }
    }
  }
}<|MERGE_RESOLUTION|>--- conflicted
+++ resolved
@@ -116,12 +116,7 @@
    * @param metadataStoreFactory the instance of {@link MetadataStoreFactory} to read and write to coordinator stream.
    */
   public LocalApplicationRunner(SamzaApplication app, Config config, MetadataStoreFactory metadataStoreFactory) {
-<<<<<<< HEAD
-    this.appDesc = ApplicationDescriptorUtil.getAppDescriptor(app, config);
-    this.reporters = new HashMap<>();
-    isAppModeBatch = new ApplicationConfig(config).getAppMode() == ApplicationConfig.ApplicationMode.BATCH;
-    coordinationUtils = getCoordinationUtils(config);
-    this.metadataStoreFactory = Optional.ofNullable(metadataStoreFactory);
+    this(ApplicationDescriptorUtil.getAppDescriptor(app, config), getCoordinationUtils(config), metadataStoreFactory);
   }
 
   /**
@@ -137,9 +132,6 @@
     this.isAppModeBatch = new ApplicationConfig(config).getAppMode() == ApplicationConfig.ApplicationMode.BATCH;
     this.coordinationUtils = getCoordinationUtils(config);
     this.metadataStoreFactory = Optional.ofNullable(metadataStoreFactory);
-=======
-    this(ApplicationDescriptorUtil.getAppDescriptor(app, config), getCoordinationUtils(config), metadataStoreFactory);
->>>>>>> 842d259a
   }
 
   /**
@@ -155,12 +147,8 @@
       Optional<CoordinationUtils> coordinationUtils,
       MetadataStoreFactory metadataStoreFactory) {
     this.appDesc = appDesc;
-<<<<<<< HEAD
     this.reporters = new HashMap<>();
-    isAppModeBatch = new ApplicationConfig(appDesc.getConfig()).getAppMode() == ApplicationConfig.ApplicationMode.BATCH;
-=======
     this.isAppModeBatch = isAppModeBatch(appDesc.getConfig());
->>>>>>> 842d259a
     this.coordinationUtils = coordinationUtils;
     this.metadataStoreFactory = Optional.ofNullable(metadataStoreFactory);
   }
