/*
 * Licensed to the Apache Software Foundation (ASF) under one
 * or more contributor license agreements.  See the NOTICE file
 * distributed with this work for additional information
 * regarding copyright ownership.  The ASF licenses this file
 * to you under the Apache License, Version 2.0 (the
 * "License"); you may not use this file except in compliance
 * with the License.  You may obtain a copy of the License at
 *
 *   http://www.apache.org/licenses/LICENSE-2.0
 *
 * Unless required by applicable law or agreed to in writing,
 * software distributed under the License is distributed on an
 * "AS IS" BASIS, WITHOUT WARRANTIES OR CONDITIONS OF ANY
 * KIND, either express or implied.  See the License for the
 * specific language governing permissions and limitations
 * under the License.
 */

package org.apache.samza.runtime;

<<<<<<< HEAD
import com.linkedin.samza.context.ExternalContextUtil;
import com.linkedin.samza.generator.internal.ProcessGeneratorHolder;
=======
import java.util.HashMap;
import java.util.Map;
import java.util.Optional;
import org.apache.commons.lang3.tuple.Pair;
>>>>>>> 43819f47
import org.apache.samza.SamzaException;
import org.apache.samza.application.descriptors.ApplicationDescriptor;
import org.apache.samza.application.descriptors.ApplicationDescriptorImpl;
import org.apache.samza.config.Config;
import org.apache.samza.config.MetricsConfig;
import org.apache.samza.config.ShellCommandConfig;
import org.apache.samza.container.ContainerHeartbeatClient;
import org.apache.samza.container.ContainerHeartbeatMonitor;
import org.apache.samza.container.LocalityManager;
import org.apache.samza.container.SamzaContainer;
import org.apache.samza.container.SamzaContainer$;
import org.apache.samza.container.SamzaContainerListener;
import org.apache.samza.context.ExternalContext;
import org.apache.samza.context.JobContextImpl;
import org.apache.samza.coordinator.metadatastore.CoordinatorStreamStore;
import org.apache.samza.coordinator.metadatastore.NamespaceAwareCoordinatorStreamStore;
import org.apache.samza.coordinator.stream.messages.SetContainerHostMapping;
import org.apache.samza.diagnostics.DiagnosticsManager;
import org.apache.samza.job.model.JobModel;
import org.apache.samza.metrics.MetricsRegistryMap;
import org.apache.samza.metrics.MetricsReporter;
import org.apache.samza.metrics.reporter.MetricsSnapshotReporter;
import org.apache.samza.startpoint.StartpointManager;
import org.apache.samza.task.TaskFactory;
import org.apache.samza.task.TaskFactoryUtil;
import org.apache.samza.util.DiagnosticsUtil;
import org.apache.samza.util.ScalaJavaUtil;
import org.slf4j.Logger;
import org.slf4j.LoggerFactory;
import scala.Option;


public class ContainerLaunchUtil {
  private static final Logger log = LoggerFactory.getLogger(ContainerLaunchUtil.class);

  private static volatile Throwable containerRunnerException = null;

  /**
   * This method launches a Samza container in a managed cluster, e.g. Yarn.
   *
   * NOTE: this util method is also invoked by Beam SamzaRunner.
   * Any change here needs to take Beam into account.
   */
  public static void run(
      ApplicationDescriptorImpl<? extends ApplicationDescriptor> appDesc,
      String jobName, String jobId, String containerId, Optional<String> execEnvContainerId,
      JobModel jobModel) {

    Config config = jobModel.getConfig();
<<<<<<< HEAD
    // Linkedin-only Offspring setup
    ProcessGeneratorHolder.getInstance().createGenerator(config);
    ProcessGeneratorHolder.getInstance().start();

    try {
      run(appDesc, containerId, jobModel, config, buildExternalContext(config));
    } finally {
      // Linkedin-only Offspring shutdown
      ProcessGeneratorHolder.getInstance().stop();
    }
=======
    run(appDesc, jobName, jobId, containerId, execEnvContainerId, jobModel, config, buildExternalContext(config));
>>>>>>> 43819f47

    System.exit(0);
  }

  private static void run(
      ApplicationDescriptorImpl<? extends ApplicationDescriptor> appDesc,
      String jobName,
      String jobId,
      String containerId,
      Optional<String> execEnvContainerId,
      JobModel jobModel,
      Config config,
      Optional<ExternalContext> externalContextOptional) {
    CoordinatorStreamStore coordinatorStreamStore = new CoordinatorStreamStore(config, new MetricsRegistryMap());
    coordinatorStreamStore.init();

    try {
      TaskFactory taskFactory = TaskFactoryUtil.getTaskFactory(appDesc);
      LocalityManager localityManager = new LocalityManager(new NamespaceAwareCoordinatorStreamStore(coordinatorStreamStore, SetContainerHostMapping.TYPE));

      // StartpointManager wraps the coordinatorStreamStore in the namespaces internally
      StartpointManager startpointManager = new StartpointManager(coordinatorStreamStore);

      Map<String, MetricsReporter> metricsReporters = loadMetricsReporters(appDesc, containerId, config);

      // Creating diagnostics manager and reporter, and wiring it respectively
      Optional<Pair<DiagnosticsManager, MetricsSnapshotReporter>> diagnosticsManagerReporterPair = DiagnosticsUtil.buildDiagnosticsManager(jobName, jobId, containerId, execEnvContainerId, config);
      Option<DiagnosticsManager> diagnosticsManager = Option.empty();
      if (diagnosticsManagerReporterPair.isPresent()) {
        diagnosticsManager = Option.apply(diagnosticsManagerReporterPair.get().getKey());
        metricsReporters.put(MetricsConfig.METRICS_SNAPSHOT_REPORTER_NAME_FOR_DIAGNOSTICS(), diagnosticsManagerReporterPair.get().getValue());
      }

      SamzaContainer container = SamzaContainer$.MODULE$.apply(
          containerId, jobModel,
          ScalaJavaUtil.toScalaMap(metricsReporters),
          taskFactory,
          JobContextImpl.fromConfigWithDefaults(config),
          Option.apply(appDesc.getApplicationContainerContextFactory().orElse(null)),
          Option.apply(appDesc.getApplicationTaskContextFactory().orElse(null)),
          Option.apply(externalContextOptional.orElse(null)), localityManager, startpointManager, diagnosticsManager);

      ProcessorLifecycleListener listener = appDesc.getProcessorLifecycleListenerFactory()
          .createInstance(new ProcessorContext() { }, config);

      container.setContainerListener(
          new SamzaContainerListener() {
            @Override
            public void beforeStart() {
              log.info("Before starting the container.");
              listener.beforeStart();
            }

            @Override
            public void afterStart() {
              log.info("Container Started");
              listener.afterStart();
            }

            @Override
            public void afterStop() {
              log.info("Container Stopped");
              listener.afterStop();
            }

            @Override
            public void afterFailure(Throwable t) {
              log.info("Container Failed");
              containerRunnerException = t;
              listener.afterFailure(t);
            }
          });

      ContainerHeartbeatMonitor heartbeatMonitor = createContainerHeartbeatMonitor(container);
      if (heartbeatMonitor != null) {
        heartbeatMonitor.start();
      }

      container.run();
      if (heartbeatMonitor != null) {
        heartbeatMonitor.stop();
      }

      if (containerRunnerException != null) {
        log.error("Container stopped with Exception. Exiting process now.", containerRunnerException);
        System.exit(1);
      }
    } finally {
      coordinatorStreamStore.close();
    }
  }

  private static Optional<ExternalContext> buildExternalContext(Config config) {
    // Linkedin-specific loading of ExternalContext
    return ExternalContextUtil.buildExternalContext(config);
  }

  // TODO: this is going away when SAMZA-1168 is done and the initialization of metrics reporters are done via
  // LocalApplicationRunner#createStreamProcessor()
  private static Map<String, MetricsReporter> loadMetricsReporters(
      ApplicationDescriptorImpl<? extends ApplicationDescriptor> appDesc, String containerId, Config config) {
    Map<String, MetricsReporter> reporters = new HashMap<>();
    appDesc.getMetricsReporterFactories().forEach((name, factory) ->
        reporters.put(name, factory.getMetricsReporter(name, containerId, config)));
    return reporters;
  }

  /**
   * Creates a new container heartbeat monitor if possible.
   * @param container the container to monitor
   * @return a new {@link ContainerHeartbeatMonitor} instance, or null if could not create one
   */
  private static ContainerHeartbeatMonitor createContainerHeartbeatMonitor(SamzaContainer container) {
    String coordinatorUrl = System.getenv(ShellCommandConfig.ENV_COORDINATOR_URL());
    String executionEnvContainerId = System.getenv(ShellCommandConfig.ENV_EXECUTION_ENV_CONTAINER_ID());
    if (executionEnvContainerId != null) {
      log.info("Got execution environment container id: {}", executionEnvContainerId);
      return new ContainerHeartbeatMonitor(() -> {
          try {
            container.shutdown();
            containerRunnerException = new SamzaException("Container shutdown due to expired heartbeat");
          } catch (Exception e) {
            log.error("Heartbeat monitor failed to shutdown the container gracefully. Exiting process.", e);
            System.exit(1);
          }
        }, new ContainerHeartbeatClient(coordinatorUrl, executionEnvContainerId));
    } else {
      log.warn("Execution environment container id not set. Container heartbeat monitor will not be created");
      return null;
    }
  }
}<|MERGE_RESOLUTION|>--- conflicted
+++ resolved
@@ -19,15 +19,12 @@
 
 package org.apache.samza.runtime;
 
-<<<<<<< HEAD
 import com.linkedin.samza.context.ExternalContextUtil;
 import com.linkedin.samza.generator.internal.ProcessGeneratorHolder;
-=======
 import java.util.HashMap;
 import java.util.Map;
 import java.util.Optional;
 import org.apache.commons.lang3.tuple.Pair;
->>>>>>> 43819f47
 import org.apache.samza.SamzaException;
 import org.apache.samza.application.descriptors.ApplicationDescriptor;
 import org.apache.samza.application.descriptors.ApplicationDescriptorImpl;
@@ -77,20 +74,16 @@
       JobModel jobModel) {
 
     Config config = jobModel.getConfig();
-<<<<<<< HEAD
     // Linkedin-only Offspring setup
     ProcessGeneratorHolder.getInstance().createGenerator(config);
     ProcessGeneratorHolder.getInstance().start();
 
     try {
-      run(appDesc, containerId, jobModel, config, buildExternalContext(config));
+      run(appDesc, jobName, jobId, containerId, execEnvContainerId, jobModel, config, buildExternalContext(config));
     } finally {
       // Linkedin-only Offspring shutdown
       ProcessGeneratorHolder.getInstance().stop();
     }
-=======
-    run(appDesc, jobName, jobId, containerId, execEnvContainerId, jobModel, config, buildExternalContext(config));
->>>>>>> 43819f47
 
     System.exit(0);
   }
