/*
 * Licensed to the Apache Software Foundation (ASF) under one
 * or more contributor license agreements.  See the NOTICE file
 * distributed with this work for additional information
 * regarding copyright ownership.  The ASF licenses this file
 * to you under the Apache License, Version 2.0 (the
 * "License"); you may not use this file except in compliance
 * with the License.  You may obtain a copy of the License at
 *
 *   http://www.apache.org/licenses/LICENSE-2.0
 *
 * Unless required by applicable law or agreed to in writing,
 * software distributed under the License is distributed on an
 * "AS IS" BASIS, WITHOUT WARRANTIES OR CONDITIONS OF ANY
 * KIND, either express or implied.  See the License for the
 * specific language governing permissions and limitations
 * under the License.
 */

package org.apache.samza.runtime;

import com.linkedin.samza.context.ExternalContextUtil;
import com.linkedin.samza.generator.internal.ProcessGeneratorHolder;
import java.util.HashMap;
import java.util.Map;
import java.util.Optional;
import org.apache.commons.lang3.tuple.Pair;
import org.apache.samza.SamzaException;
import org.apache.samza.application.descriptors.ApplicationDescriptor;
import org.apache.samza.application.descriptors.ApplicationDescriptorImpl;
import org.apache.samza.config.Config;
import org.apache.samza.config.JobConfig;
import org.apache.samza.config.MetricsConfig;
import org.apache.samza.config.ShellCommandConfig;
import org.apache.samza.container.ContainerHeartbeatClient;
import org.apache.samza.container.ContainerHeartbeatMonitor;
import org.apache.samza.container.LocalityManager;
import org.apache.samza.container.SamzaContainer;
import org.apache.samza.container.SamzaContainer$;
import org.apache.samza.context.ExternalContext;
import org.apache.samza.context.JobContextImpl;
import org.apache.samza.coordinator.metadatastore.CoordinatorStreamStore;
import org.apache.samza.coordinator.metadatastore.NamespaceAwareCoordinatorStreamStore;
import org.apache.samza.coordinator.stream.messages.SetContainerHostMapping;
import org.apache.samza.diagnostics.DiagnosticsManager;
import org.apache.samza.job.model.JobModel;
import org.apache.samza.metrics.MetricsRegistryMap;
import org.apache.samza.metrics.MetricsReporter;
import org.apache.samza.metrics.reporter.MetricsSnapshotReporter;
import org.apache.samza.startpoint.StartpointManager;
import org.apache.samza.task.TaskFactory;
import org.apache.samza.task.TaskFactoryUtil;
import org.apache.samza.util.DiagnosticsUtil;
import org.apache.samza.util.ScalaJavaUtil;
import org.slf4j.Logger;
import org.slf4j.LoggerFactory;
import scala.Option;


public class ContainerLaunchUtil {
  private static final Logger log = LoggerFactory.getLogger(ContainerLaunchUtil.class);

  private static volatile Throwable containerRunnerException = null;

  /**
   * This method launches a Samza container in a managed cluster and is invoked by BeamContainerRunner.
   * Any change here needs to take Beam into account.
   */
  public static void run(ApplicationDescriptorImpl<? extends ApplicationDescriptor> appDesc,  String containerId, JobModel jobModel) {
    Optional<String> execEnvContainerId = Optional.ofNullable(System.getenv(ShellCommandConfig.ENV_EXECUTION_ENV_CONTAINER_ID()));
    JobConfig jobConfig = new JobConfig(jobModel.getConfig());
    ContainerLaunchUtil.run(appDesc, jobConfig.getName().get(), jobConfig.getJobId(), containerId, execEnvContainerId, jobModel);
  }

  /**
   * This method launches a Samza container in a managed cluster, e.g. Yarn.
   */
  public static void run(
      ApplicationDescriptorImpl<? extends ApplicationDescriptor> appDesc,
      String jobName, String jobId, String containerId, Optional<String> execEnvContainerId,
      JobModel jobModel) {

    Config config = jobModel.getConfig();
<<<<<<< HEAD
    // Linkedin-only Offspring setup
    ProcessGeneratorHolder.getInstance().createGenerator(config);
    ProcessGeneratorHolder.getInstance().start();

    try {
      run(appDesc, jobName, jobId, containerId, execEnvContainerId, jobModel, config, buildExternalContext(config));
    } finally {
      // Linkedin-only Offspring shutdown
      ProcessGeneratorHolder.getInstance().stop();
    }
=======
    DiagnosticsUtil.writeMetadataFile(jobName, jobId, containerId, execEnvContainerId, config);
    run(appDesc, jobName, jobId, containerId, execEnvContainerId, jobModel, config, buildExternalContext(config));
>>>>>>> 9a9b7d76

    System.exit(0);
  }

  private static void run(
      ApplicationDescriptorImpl<? extends ApplicationDescriptor> appDesc,
      String jobName,
      String jobId,
      String containerId,
      Optional<String> execEnvContainerId,
      JobModel jobModel,
      Config config,
      Optional<ExternalContext> externalContextOptional) {
    CoordinatorStreamStore coordinatorStreamStore = new CoordinatorStreamStore(config, new MetricsRegistryMap());
    coordinatorStreamStore.init();

    try {
      TaskFactory taskFactory = TaskFactoryUtil.getTaskFactory(appDesc);
      LocalityManager localityManager = new LocalityManager(new NamespaceAwareCoordinatorStreamStore(coordinatorStreamStore, SetContainerHostMapping.TYPE));

      // StartpointManager wraps the coordinatorStreamStore in the namespaces internally
      StartpointManager startpointManager = new StartpointManager(coordinatorStreamStore);

      Map<String, MetricsReporter> metricsReporters = loadMetricsReporters(appDesc, containerId, config);

      // Creating diagnostics manager and reporter, and wiring it respectively
      Optional<Pair<DiagnosticsManager, MetricsSnapshotReporter>> diagnosticsManagerReporterPair = DiagnosticsUtil.buildDiagnosticsManager(jobName, jobId, jobModel, containerId, execEnvContainerId, config);
      Option<DiagnosticsManager> diagnosticsManager = Option.empty();
      if (diagnosticsManagerReporterPair.isPresent()) {
        diagnosticsManager = Option.apply(diagnosticsManagerReporterPair.get().getKey());
        metricsReporters.put(MetricsConfig.METRICS_SNAPSHOT_REPORTER_NAME_FOR_DIAGNOSTICS, diagnosticsManagerReporterPair.get().getValue());
      }

      SamzaContainer container = SamzaContainer$.MODULE$.apply(
          containerId, jobModel,
          ScalaJavaUtil.toScalaMap(metricsReporters),
          taskFactory,
          JobContextImpl.fromConfigWithDefaults(config),
          Option.apply(appDesc.getApplicationContainerContextFactory().orElse(null)),
          Option.apply(appDesc.getApplicationTaskContextFactory().orElse(null)),
          Option.apply(externalContextOptional.orElse(null)),
          localityManager,
          startpointManager,
          diagnosticsManager);

      ProcessorLifecycleListener processorLifecycleListener = appDesc.getProcessorLifecycleListenerFactory()
          .createInstance(new ProcessorContext() { }, config);
      ClusterBasedProcessorLifecycleListener
          listener = new ClusterBasedProcessorLifecycleListener(config, processorLifecycleListener, container::shutdown);
      container.setContainerListener(listener);

      ContainerHeartbeatMonitor heartbeatMonitor = createContainerHeartbeatMonitor(container);
      if (heartbeatMonitor != null) {
        heartbeatMonitor.start();
      }

      container.run();
      if (heartbeatMonitor != null) {
        heartbeatMonitor.stop();
      }

      containerRunnerException = listener.getContainerException();
      if (containerRunnerException != null) {
        log.error("Container stopped with Exception. Exiting process now.", containerRunnerException);
        System.exit(1);
      }
    } finally {
      coordinatorStreamStore.close();
    }
  }

  private static Optional<ExternalContext> buildExternalContext(Config config) {
    // Linkedin-specific loading of ExternalContext
    return ExternalContextUtil.buildExternalContext(config);
  }

  // TODO: this is going away when SAMZA-1168 is done and the initialization of metrics reporters are done via
  // LocalApplicationRunner#createStreamProcessor()
  private static Map<String, MetricsReporter> loadMetricsReporters(
      ApplicationDescriptorImpl<? extends ApplicationDescriptor> appDesc, String containerId, Config config) {
    Map<String, MetricsReporter> reporters = new HashMap<>();
    appDesc.getMetricsReporterFactories().forEach((name, factory) ->
        reporters.put(name, factory.getMetricsReporter(name, containerId, config)));
    return reporters;
  }

  /**
   * Creates a new container heartbeat monitor if possible.
   * @param container the container to monitor
   * @return a new {@link ContainerHeartbeatMonitor} instance, or null if could not create one
   */
  private static ContainerHeartbeatMonitor createContainerHeartbeatMonitor(SamzaContainer container) {
    String coordinatorUrl = System.getenv(ShellCommandConfig.ENV_COORDINATOR_URL());
    String executionEnvContainerId = System.getenv(ShellCommandConfig.ENV_EXECUTION_ENV_CONTAINER_ID());
    if (executionEnvContainerId != null) {
      log.info("Got execution environment container id: {}", executionEnvContainerId);
      return new ContainerHeartbeatMonitor(() -> {
          try {
            container.shutdown();
            containerRunnerException = new SamzaException("Container shutdown due to expired heartbeat");
          } catch (Exception e) {
            log.error("Heartbeat monitor failed to shutdown the container gracefully. Exiting process.", e);
            System.exit(1);
          }
        }, new ContainerHeartbeatClient(coordinatorUrl, executionEnvContainerId));
    } else {
      log.warn("Execution environment container id not set. Container heartbeat monitor will not be created");
      return null;
    }
  }
}<|MERGE_RESOLUTION|>--- conflicted
+++ resolved
@@ -81,21 +81,18 @@
       JobModel jobModel) {
 
     Config config = jobModel.getConfig();
-<<<<<<< HEAD
+
     // Linkedin-only Offspring setup
     ProcessGeneratorHolder.getInstance().createGenerator(config);
     ProcessGeneratorHolder.getInstance().start();
 
     try {
+      DiagnosticsUtil.writeMetadataFile(jobName, jobId, containerId, execEnvContainerId, config);
       run(appDesc, jobName, jobId, containerId, execEnvContainerId, jobModel, config, buildExternalContext(config));
     } finally {
       // Linkedin-only Offspring shutdown
       ProcessGeneratorHolder.getInstance().stop();
     }
-=======
-    DiagnosticsUtil.writeMetadataFile(jobName, jobId, containerId, execEnvContainerId, config);
-    run(appDesc, jobName, jobId, containerId, execEnvContainerId, jobModel, config, buildExternalContext(config));
->>>>>>> 9a9b7d76
 
     System.exit(0);
   }
