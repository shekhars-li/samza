/*
 * Licensed to the Apache Software Foundation (ASF) under one
 * or more contributor license agreements.  See the NOTICE file
 * distributed with this work for additional information
 * regarding copyright ownership.  The ASF licenses this file
 * to you under the Apache License, Version 2.0 (the
 * "License"); you may not use this file except in compliance
 * with the License.  You may obtain a copy of the License at
 *
 *   http://www.apache.org/licenses/LICENSE-2.0
 *
 * Unless required by applicable law or agreed to in writing,
 * software distributed under the License is distributed on an
 * "AS IS" BASIS, WITHOUT WARRANTIES OR CONDITIONS OF ANY
 * KIND, either express or implied.  See the License for the
 * specific language governing permissions and limitations
 * under the License.
 */


package org.apache.samza.config;

import java.time.Duration;
import org.slf4j.Logger;
import org.slf4j.LoggerFactory;

/**
 * Configs when Samza is used with a ClusterManager like Yarn or Mesos. Some of these configs were originally defined
 * in the yarn namespace. These will be moved to the "cluster-manager" namespace. For now, both configs will be honored
 * with the cluster-manager.* configs taking precedence. There will be a deprecated config warning when old configs are used.
 * Later, we'll enforce the new configs.
 */
public class ClusterManagerConfig extends MapConfig {

  private static final Logger log = LoggerFactory.getLogger(ClusterManagerConfig.class);


  private static final String CLUSTER_MANAGER_FACTORY = "samza.cluster-manager.factory";
  private static final String CLUSTER_MANAGER_FACTORY_DEFAULT = "org.apache.samza.job.yarn.YarnResourceManagerFactory";

  /**
   * Sleep interval for the allocator thread in milliseconds
   */
  private static final String ALLOCATOR_SLEEP_MS = "cluster-manager.allocator.sleep.ms";
  public static final String YARN_ALLOCATOR_SLEEP_MS = "yarn.allocator.sleep.ms";
  private static final int DEFAULT_ALLOCATOR_SLEEP_MS = 3600;

  /**
   * Number of milliseconds before a container request is considered to have to expired
   */
  public static final String CONTAINER_REQUEST_TIMEOUT_MS = "yarn.container.request.timeout.ms";
  public static final String CLUSTER_MANAGER_REQUEST_TIMEOUT_MS = "cluster-manager.container.request.timeout.ms";
  private static final int DEFAULT_CONTAINER_REQUEST_TIMEOUT_MS = 5000;

  /**
   * NOTE: This field is deprecated.
   */
  public static final String HOST_AFFINITY_ENABLED = "yarn.samza.host-affinity.enabled";

  /**
   * Flag to indicate if host-affinity is enabled for the job or not
   */
  public static final String JOB_HOST_AFFINITY_ENABLED = "job.host-affinity.enabled";

  /**
   * Number of CPU cores to request from the cluster manager per container
   */
  public static final String CONTAINER_MAX_CPU_CORES = "yarn.container.cpu.cores";
  public static final String CLUSTER_MANAGER_MAX_CORES = "cluster-manager.container.cpu.cores";
  private static final int DEFAULT_CPU_CORES = 1;

  /**
   * Memory, in megabytes, to request from the cluster manager per container
   */
  public static final String CONTAINER_MAX_MEMORY_MB = "yarn.container.memory.mb";
  public static final String CLUSTER_MANAGER_MEMORY_MB = "cluster-manager.container.memory.mb";
  private static final int DEFAULT_CONTAINER_MEM = 1024;

  /**
   * Determines how frequently a container is allowed to fail before we give up and fail the job
   */
  public static final String CONTAINER_RETRY_WINDOW_MS = "yarn.container.retry.window.ms";
  public static final String CLUSTER_MANAGER_RETRY_WINDOW_MS = "cluster-manager.container.retry.window.ms";
  private static final int DEFAULT_CONTAINER_RETRY_WINDOW_MS = 300000;

  /**
   * Maximum number of times Samza tries to restart a failed container
   */
  public static final String CONTAINER_RETRY_COUNT = "yarn.container.retry.count";
  public static final String CLUSTER_MANAGER_CONTAINER_RETRY_COUNT = "cluster-manager.container.retry.count";
  public static final int DEFAULT_CONTAINER_RETRY_COUNT = 8;

  /**
   * Determines if a job should fail after any container has exhausted all its retries.
   */
  public static final String CLUSTER_MANAGER_CONTAINER_FAIL_JOB_AFTER_RETRIES = "cluster-manager.container.fail.job.after.retries";
  public static final boolean DEFAULT_CLUSTER_MANAGER_CONTAINER_FAIL_JOB_AFTER_RETRIES = true;

  /**
   * Maximum delay in milliseconds for the last container retry
   */
  public static final String CLUSTER_MANAGER_CONTAINER_PREFERRED_HOST_LAST_RETRY_DELAY_MS =
      "cluster-manager.container.preferred-host.last.retry.delay.ms";
  private static final long CLUSTER_MANAGER_CONTAINER_PREFERRED_HOST_RETRY_DELAY_CLOCK_SKEW_DELTA =
      Duration.ofSeconds(1).toMillis();
  private static final long DEFAULT_CLUSTER_MANAGER_CONTAINER_PREFERRED_HOST_LAST_RETRY_DELAY_MS =
      Duration.ofMinutes(6).toMillis() + CLUSTER_MANAGER_CONTAINER_PREFERRED_HOST_RETRY_DELAY_CLOCK_SKEW_DELTA;

  /**
   * The cluster managed job coordinator sleeps for a configurable time before checking again for termination.
   * The sleep interval of the cluster managed job coordinator.
   */
  public static final String CLUSTER_MANAGER_SLEEP_MS = "cluster-manager.jobcoordinator.sleep.interval.ms";
  private static final int DEFAULT_CLUSTER_MANAGER_SLEEP_MS = 1000;

  /**
   * Determines whether a JMX server should be started on JobCoordinator and SamzaContainer
   * Default: true
   */
  private static final String JOB_JMX_ENABLED = "job.jmx.enabled";

  /**
   * Determines whether a JMX server should be started on the job coordinator
   * Default: true
   *
   * @deprecated use {@code JOB_JMX_ENABLED} instead
   */
  private static final String AM_JMX_ENABLED = "yarn.am.jmx.enabled";
  private static final String CLUSTER_MANAGER_JMX_ENABLED = "cluster-manager.jobcoordinator.jmx.enabled";

  public ClusterManagerConfig(Config config) {
      super(config);
  }

  public int getAllocatorSleepTime() {
    if (containsKey(ALLOCATOR_SLEEP_MS)) {
      return getInt(ALLOCATOR_SLEEP_MS);
    } else if (containsKey(YARN_ALLOCATOR_SLEEP_MS)) {
      log.info("Configuration {} is deprecated. Please use {}", YARN_ALLOCATOR_SLEEP_MS, ALLOCATOR_SLEEP_MS);
      return getInt(YARN_ALLOCATOR_SLEEP_MS);
    } else {
      return DEFAULT_ALLOCATOR_SLEEP_MS;
    }
  }

  /**
   * Return the value of CLUSTER_MANAGER_MAX_CORES or CONTAINER_MAX_CPU_CORES (in that order) if autosizing is not enabled,
   * otherwise returns the value of JOB_AUTOSIZING_CONTAINER_MAX_CORES.
   * @return
   */
  public int getNumCores() {
<<<<<<< HEAD
    if (getBoolean(JobConfig.JOB_AUTOSIZING_ENABLED, false) && containsKey(JobConfig.JOB_AUTOSIZING_CONTAINER_MAX_CORES)) {
=======
    if (new JobConfig(this).getAutosizingEnabled() && containsKey(JobConfig.JOB_AUTOSIZING_CONTAINER_MAX_CORES)) {
>>>>>>> faf482e8
      return getInt(JobConfig.JOB_AUTOSIZING_CONTAINER_MAX_CORES);
    } else if (containsKey(CLUSTER_MANAGER_MAX_CORES)) {
      return getInt(CLUSTER_MANAGER_MAX_CORES);
    } else if (containsKey(CONTAINER_MAX_CPU_CORES)) {
      log.info("Configuration {} is deprecated. Please use {}", CONTAINER_MAX_CPU_CORES, CLUSTER_MANAGER_MAX_CORES);
      return getInt(CONTAINER_MAX_CPU_CORES);
    } else {
      return DEFAULT_CPU_CORES;
    }
  }

  /**
   * Return the value of CLUSTER_MANAGER_MEMORY_MB or CONTAINER_MAX_MEMORY_MB (in that order) if autosizing is not enabled,
   * otherwise returns the value of JOB_AUTOSIZING_CONTAINER_MEMORY_MB.
   * @return
   */
  public int getContainerMemoryMb() {
<<<<<<< HEAD
    if (getBoolean(JobConfig.JOB_AUTOSIZING_ENABLED, false) && containsKey(JobConfig.JOB_AUTOSIZING_CONTAINER_MEMORY_MB)) {
=======
    if (new JobConfig(this).getAutosizingEnabled() && containsKey(JobConfig.JOB_AUTOSIZING_CONTAINER_MEMORY_MB)) {
>>>>>>> faf482e8
      return getInt(JobConfig.JOB_AUTOSIZING_CONTAINER_MEMORY_MB);
    } else if (containsKey(CLUSTER_MANAGER_MEMORY_MB)) {
      return getInt(CLUSTER_MANAGER_MEMORY_MB);
    } else if (containsKey(CONTAINER_MAX_MEMORY_MB)) {
      log.info("Configuration {} is deprecated. Please use {}", CONTAINER_MAX_MEMORY_MB, CLUSTER_MANAGER_MEMORY_MB);
      return getInt(CONTAINER_MAX_MEMORY_MB);
    } else {
      return DEFAULT_CONTAINER_MEM;
    }
  }

  public boolean getHostAffinityEnabled() {
    if (containsKey(JOB_HOST_AFFINITY_ENABLED)) {
      return getBoolean(JOB_HOST_AFFINITY_ENABLED);
    } else if (containsKey(HOST_AFFINITY_ENABLED)) {
      log.warn("Configuration {} is deprecated. Please use {}", HOST_AFFINITY_ENABLED, JOB_HOST_AFFINITY_ENABLED);
      return getBoolean(HOST_AFFINITY_ENABLED);
    } else {
      return false;
    }
  }

  public int getContainerRequestTimeout() {
    if (containsKey(CLUSTER_MANAGER_REQUEST_TIMEOUT_MS)) {
      return getInt(CLUSTER_MANAGER_REQUEST_TIMEOUT_MS);
    } else if (containsKey(CONTAINER_REQUEST_TIMEOUT_MS)) {
      log.info("Configuration {} is deprecated. Please use {}", CONTAINER_REQUEST_TIMEOUT_MS, CLUSTER_MANAGER_REQUEST_TIMEOUT_MS);
      return getInt(CONTAINER_REQUEST_TIMEOUT_MS);
    } else {
      return DEFAULT_CONTAINER_REQUEST_TIMEOUT_MS;
    }
  }

  public int getContainerRetryCount() {
    if (containsKey(CLUSTER_MANAGER_CONTAINER_RETRY_COUNT))
      return getInt(CLUSTER_MANAGER_CONTAINER_RETRY_COUNT);
    else if (containsKey(CONTAINER_RETRY_COUNT)) {
      log.info("Configuration {} is deprecated. Please use {}", CONTAINER_RETRY_COUNT, CLUSTER_MANAGER_CONTAINER_RETRY_COUNT);
      return getInt(CONTAINER_RETRY_COUNT);
    } else {
      return DEFAULT_CONTAINER_RETRY_COUNT;
    }
  }

  /**
   * The value of {@link ClusterManagerConfig#CLUSTER_MANAGER_CONTAINER_FAIL_JOB_AFTER_RETRIES} that determines if the
   * job will fail if any container has exhausted all its retries and each retry is within the {@link ClusterManagerConfig#CLUSTER_MANAGER_RETRY_WINDOW_MS}.
   * @return true if the job should fail after any container has exhausted all its retries; otherwise, false.
   */
  public boolean shouldFailJobAfterContainerRetries() {
    return getBoolean(CLUSTER_MANAGER_CONTAINER_FAIL_JOB_AFTER_RETRIES,
        DEFAULT_CLUSTER_MANAGER_CONTAINER_FAIL_JOB_AFTER_RETRIES);
  }

  public long getContainerPreferredHostLastRetryDelayMs() {
    if (containsKey(CLUSTER_MANAGER_CONTAINER_PREFERRED_HOST_LAST_RETRY_DELAY_MS)) {
      return getLong(CLUSTER_MANAGER_CONTAINER_PREFERRED_HOST_LAST_RETRY_DELAY_MS) + CLUSTER_MANAGER_CONTAINER_PREFERRED_HOST_RETRY_DELAY_CLOCK_SKEW_DELTA;
    } else {
      return DEFAULT_CLUSTER_MANAGER_CONTAINER_PREFERRED_HOST_LAST_RETRY_DELAY_MS;
    }
  }

  public int getContainerRetryWindowMs() {
    if (containsKey(CLUSTER_MANAGER_RETRY_WINDOW_MS)) {
      return getInt(CLUSTER_MANAGER_RETRY_WINDOW_MS);
    } else if (containsKey(CONTAINER_RETRY_WINDOW_MS)) {
      log.info("Configuration {} is deprecated. Please use {}", CONTAINER_RETRY_WINDOW_MS, CLUSTER_MANAGER_RETRY_WINDOW_MS);
      return getInt(CONTAINER_RETRY_WINDOW_MS);
    } else {
      return DEFAULT_CONTAINER_RETRY_WINDOW_MS;
    }
  }


  public int getJobCoordinatorSleepInterval() {
    return getInt(CLUSTER_MANAGER_SLEEP_MS, DEFAULT_CLUSTER_MANAGER_SLEEP_MS);
  }

  public String getContainerManagerClass() {
    return get(CLUSTER_MANAGER_FACTORY, CLUSTER_MANAGER_FACTORY_DEFAULT);
  }

  public boolean getJmxEnabledOnJobCoordinator() {
    if (containsKey(CLUSTER_MANAGER_JMX_ENABLED)) {
      log.warn("Configuration {} is deprecated. Please use {}", CLUSTER_MANAGER_JMX_ENABLED, JOB_JMX_ENABLED);
      return getBoolean(CLUSTER_MANAGER_JMX_ENABLED);
    } else if (containsKey(AM_JMX_ENABLED)) {
      log.warn("Configuration {} is deprecated. Please use {}", AM_JMX_ENABLED, JOB_JMX_ENABLED);
      return getBoolean(AM_JMX_ENABLED);
    } else if (containsKey(JOB_JMX_ENABLED)) {
      return getBoolean(JOB_JMX_ENABLED);
    } else {
      return true;
    }
  }
}<|MERGE_RESOLUTION|>--- conflicted
+++ resolved
@@ -149,11 +149,7 @@
    * @return
    */
   public int getNumCores() {
-<<<<<<< HEAD
-    if (getBoolean(JobConfig.JOB_AUTOSIZING_ENABLED, false) && containsKey(JobConfig.JOB_AUTOSIZING_CONTAINER_MAX_CORES)) {
-=======
     if (new JobConfig(this).getAutosizingEnabled() && containsKey(JobConfig.JOB_AUTOSIZING_CONTAINER_MAX_CORES)) {
->>>>>>> faf482e8
       return getInt(JobConfig.JOB_AUTOSIZING_CONTAINER_MAX_CORES);
     } else if (containsKey(CLUSTER_MANAGER_MAX_CORES)) {
       return getInt(CLUSTER_MANAGER_MAX_CORES);
@@ -171,11 +167,7 @@
    * @return
    */
   public int getContainerMemoryMb() {
-<<<<<<< HEAD
-    if (getBoolean(JobConfig.JOB_AUTOSIZING_ENABLED, false) && containsKey(JobConfig.JOB_AUTOSIZING_CONTAINER_MEMORY_MB)) {
-=======
     if (new JobConfig(this).getAutosizingEnabled() && containsKey(JobConfig.JOB_AUTOSIZING_CONTAINER_MEMORY_MB)) {
->>>>>>> faf482e8
       return getInt(JobConfig.JOB_AUTOSIZING_CONTAINER_MEMORY_MB);
     } else if (containsKey(CLUSTER_MANAGER_MEMORY_MB)) {
       return getInt(CLUSTER_MANAGER_MEMORY_MB);
