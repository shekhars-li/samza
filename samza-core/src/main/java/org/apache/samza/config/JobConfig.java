/*
 * Licensed to the Apache Software Foundation (ASF) under one
 * or more contributor license agreements.  See the NOTICE file
 * distributed with this work for additional information
 * regarding copyright ownership.  The ASF licenses this file
 * to you under the Apache License, Version 2.0 (the
 * "License"); you may not use this file except in compliance
 * with the License.  You may obtain a copy of the License at
 *
 *   http://www.apache.org/licenses/LICENSE-2.0
 *
 * Unless required by applicable law or agreed to in writing,
 * software distributed under the License is distributed on an
 * "AS IS" BASIS, WITHOUT WARRANTIES OR CONDITIONS OF ANY
 * KIND, either express or implied.  See the License for the
 * specific language governing permissions and limitations
 * under the License.
 */
package org.apache.samza.config;

import java.io.File;
import java.util.HashMap;
import java.util.Map;
import java.util.Optional;
import java.util.regex.Pattern;
import java.util.stream.Stream;
import org.apache.samza.SamzaException;
import org.apache.samza.container.grouper.stream.GroupByPartitionFactory;
import org.apache.samza.container.grouper.stream.HashSystemStreamPartitionMapperFactory;
import org.apache.samza.coordinator.metadatastore.CoordinatorStreamMetadataStoreFactory;
import org.apache.samza.runtime.DefaultLocationIdProviderFactory;
import org.slf4j.Logger;
import org.slf4j.LoggerFactory;


public class JobConfig extends MapConfig {
  private static final Logger LOG = LoggerFactory.getLogger(JobConfig.class);

  public static final String STREAM_JOB_FACTORY_CLASS = "job.factory.class";

  /**
   * job.config.rewriters is a CSV list of config rewriter names. Each name is determined
   * by the %s value in job.config.rewriter.%s.class. For example, if you define
   * job.config.rewriter.some-regex.class=org.apache.samza.config.RegExTopicGenerator,
   * then the rewriter config would be set to job.config.rewriters = some-regex.
   */
  public static final String CONFIG_REWRITERS = "job.config.rewriters";
  public static final String CONFIG_REWRITER_CLASS = "job.config.rewriter.%s.class";

  /**
   * job.config.loader.factory specifies {@link ConfigLoaderFactory} to get {@link ConfigLoader}
   */
  public static final String CONFIG_LOADER_FACTORY = "job.config.loader.factory";

  public static final String JOB_NAME = "job.name";
  public static final String JOB_ID = "job.id";
  static final String DEFAULT_JOB_ID = "1";

  public static final String JOB_COORDINATOR_SYSTEM = "job.coordinator.system";
  public static final String JOB_DEFAULT_SYSTEM = "job.default.system";

  public static final String JOB_JMX_ENABLED = "job.jmx.enabled";
  public static final String JOB_CONTAINER_COUNT = "job.container.count";
  static final int DEFAULT_JOB_CONTAINER_COUNT = 1;
  public static final String JOB_CONTAINER_THREAD_POOL_SIZE = "job.container.thread.pool.size";
  public static final String JOB_INTERMEDIATE_STREAM_PARTITIONS = "job.intermediate.stream.partitions";

  public static final String JOB_DEBOUNCE_TIME_MS = "job.debounce.time.ms";
  static final int DEFAULT_DEBOUNCE_TIME_MS = 20000;

  public static final String SSP_INPUT_EXPANSION_ENABLED = "job.systemstreampartition.input.expansion.enabled";
  public static final boolean DEFAULT_INPUT_EXPANSION_ENABLED = true;

  public static final String SSP_GROUPER_FACTORY = "job.systemstreampartition.grouper.factory";
  public static final String SSP_MATCHER_CLASS = "job.systemstreampartition.matcher.class";
  public static final String SSP_MATCHER_CLASS_REGEX = "org.apache.samza.system.RegexSystemStreamPartitionMatcher";
  public static final String SSP_MATCHER_CLASS_RANGE = "org.apache.samza.system.RangeSystemStreamPartitionMatcher";
  public static final String SSP_MATCHER_CONFIG_REGEX = "job.systemstreampartition.matcher.config.regex";
  public static final String SSP_MATCHER_CONFIG_RANGES = "job.systemstreampartition.matcher.config.ranges";
  public static final String SSP_MATCHER_CONFIG_JOB_FACTORY_REGEX =
      "job.systemstreampartition.matcher.config.job.factory.regex";
  static final String DEFAULT_SSP_MATCHER_CONFIG_JOB_FACTORY_REGEX =
      "org\\.apache\\.samza\\.job\\.local(.*ProcessJobFactory|.*ThreadJobFactory)";
  public static final String SYSTEM_STREAM_PARTITION_MAPPER_FACTORY = "job.system.stream.partition.mapper.factory";

  // number of partitions in the checkpoint stream should be 1. But sometimes,
  // if a stream was created(automatically) with the wrong number of partitions(default number of partitions
  // for new streams), there is no easy fix for the user (topic deletion or reducing of number of partitions
  // is not yet supported, and auto-creation of the topics cannot be always easily tuned off).
  // So we add a setting that allows for the job to continue even though number of partitions is not 1.
  public static final String JOB_FAIL_CHECKPOINT_VALIDATION = "job.checkpoint.validation.enabled";
  public static final String MONITOR_PARTITION_CHANGE = "job.coordinator.monitor-partition-change";
  public static final String MONITOR_PARTITION_CHANGE_FREQUENCY_MS =
      "job.coordinator.monitor-partition-change.frequency.ms";
  static final int DEFAULT_MONITOR_PARTITION_CHANGE_FREQUENCY_MS = 300000;

  public static final String MONITOR_INPUT_REGEX_FREQUENCY_MS = "job.coordinator.monitor-input-regex.frequency.ms";
  static final int DEFAULT_MONITOR_INPUT_REGEX_FREQUENCY_MS = 300000;

  public static final String REGEX_RESOLVED_STREAMS = "job.config.rewriter.%s.regex";
  public static final String REGEX_RESOLVED_SYSTEM = "job.config.rewriter.%s.system";
  public static final String REGEX_INHERITED_CONFIG = "job.config.rewriter.%s.config";

  public static final String JOB_SECURITY_MANAGER_FACTORY = "job.security.manager.factory";

  public static final String METADATA_STORE_FACTORY = "metadata.store.factory";
  public static final String STARTPOINT_METADATA_STORE_FACTORY = "startpoint.metadata.store.factory";

  public static final String LOCATION_ID_PROVIDER_FACTORY = "locationid.provider.factory";

  // Processor Config Constants
  public static final String PROCESSOR_ID = "processor.id";
  public static final String PROCESSOR_LIST = "processor.list";

  // Represents the store path for non-changelog stores.
  public static final String JOB_NON_LOGGED_STORE_BASE_DIR = "job.non-logged.store.base.dir";

  // Represents the store path for stores with changelog enabled. Typically the stores are not cleaned up
  // across application restarts
  public static final String JOB_LOGGED_STORE_BASE_DIR = "job.logged.store.base.dir";

  // Enables diagnostic appender for logging exception events
  public static final String JOB_DIAGNOSTICS_ENABLED = "job.diagnostics.enabled";

  // Enables standby tasks
  public static final String STANDBY_TASKS_REPLICATION_FACTOR = "job.standbytasks.replication.factor";
  static final int DEFAULT_STANDBY_TASKS_REPLICATION_FACTOR = 1;

  // Naming format and directory for container.metadata file
  public static final String CONTAINER_METADATA_FILENAME_FORMAT = "%s.metadata"; // Filename: <containerID>.metadata
  public static final String CONTAINER_METADATA_DIRECTORY_SYS_PROPERTY = "samza.log.dir";

<<<<<<< HEAD

  // Auto-sizing related configs tthat ake precedence over respective sizing confings job.container.count, etc,
  // *only* when job.autosizing.enabled is true. Otherwise current behavior is maintained.
  public static final String JOB_AUTOSIZING_ENABLED = "job.autosizing.enabled";
  public static final String JOB_AUTOSIZING_CONTAINER_COUNT = "job.autosizing.container.count";
  public static final String JOB_AUTOSIZING_CONTAINER_THREAD_POOL_SIZE = "job.autosizing.container.thread.pool.size";
  public static final String JOB_AUTOSIZING_CONTAINER_MAX_HEAP_MB = "job.autosizing.container.maxheap.mb";
  public static final String JOB_AUTOSIZING_CONTAINER_MEMORY_MB = "job.autosizing.container.memory.mb";
  public static final String JOB_AUTOSIZING_CONTAINER_MAX_CORES = "job.autosizing.container.cpu.cores";
=======
  // Auto-sizing related configs that take precedence over respective sizing confings job.container.count, etc,
  // *only* when job.autosizing.enabled is true. Otherwise current behavior is maintained.
  private static final String JOB_AUTOSIZING_CONFIG_PREFIX = "job.autosizing."; // used to determine if a config is related to autosizing
  public static final String JOB_AUTOSIZING_ENABLED = JOB_AUTOSIZING_CONFIG_PREFIX + "enabled";
  public static final String JOB_AUTOSIZING_CONTAINER_COUNT = JOB_AUTOSIZING_CONFIG_PREFIX + "container.count";
  public static final String JOB_AUTOSIZING_CONTAINER_THREAD_POOL_SIZE = JOB_AUTOSIZING_CONFIG_PREFIX + "container.thread.pool.size";
  public static final String JOB_AUTOSIZING_CONTAINER_MAX_HEAP_MB = JOB_AUTOSIZING_CONFIG_PREFIX + "container.maxheap.mb";
  public static final String JOB_AUTOSIZING_CONTAINER_MEMORY_MB = JOB_AUTOSIZING_CONFIG_PREFIX + "container.memory.mb";
  public static final String JOB_AUTOSIZING_CONTAINER_MAX_CORES = JOB_AUTOSIZING_CONFIG_PREFIX + "container.cpu.cores";
>>>>>>> faf482e8

  public static final String COORDINATOR_STREAM_FACTORY = "job.coordinatorstream.config.factory";
  public static final String DEFAULT_COORDINATOR_STREAM_CONFIG_FACTORY = "org.apache.samza.util.DefaultCoordinatorStreamConfigFactory";

  public static final String CLUSTER_BASED_JOB_COORDINATOR_DEPENDENCY_ISOLATION_ENABLED =
      "samza.cluster.based.job.coordinator.dependency.isolation.enabled";

  public JobConfig(Config config) {
    super(config);
  }

  public Optional<String> getName() {
    return Optional.ofNullable(get(JOB_NAME));
  }

  public String getCoordinatorSystemName() {
    return Optional.ofNullable(getCoordinatorSystemNameOrNull())
        .orElseThrow(() -> new ConfigException(
            "Missing job.coordinator.system configuration. Cannot proceed with job execution."));
  }

  /**
   * Gets the System to use for reading/writing the coordinator stream. Uses the following precedence.
   *
   * 1. If job.coordinator.system is defined, that value is used.
   * 2. If job.default.system is defined, that value is used.
   * 3. None
   */
  public String getCoordinatorSystemNameOrNull() {
    return Optional.ofNullable(get(JOB_COORDINATOR_SYSTEM)).orElseGet(() -> getDefaultSystem().orElse(null));
  }

  public Optional<String> getDefaultSystem() {
    return Optional.ofNullable(get(JOB_DEFAULT_SYSTEM));
  }

  /**
   * Return the value of JOB_CONTAINER_COUNT or "yarn.container.count" (in that order) if autosizing is not enabled,
   * otherwise returns the value of JOB_AUTOSIZING_CONTAINER_COUNT.
   * @return
   */
  public int getContainerCount() {
<<<<<<< HEAD
    Optional<String> autoscalingContainerCountValue = Optional.ofNullable(get(JOB_AUTOSIZING_CONTAINER_COUNT));
    Optional<String> jobContainerCountValue = Optional.ofNullable(get(JOB_CONTAINER_COUNT));

    if (getAutosizingEnabled() && autoscalingContainerCountValue.isPresent()) {
      return Integer.parseInt(autoscalingContainerCountValue.get());
=======
    Optional<String> autosizingContainerCountValue = Optional.ofNullable(get(JOB_AUTOSIZING_CONTAINER_COUNT));
    Optional<String> jobContainerCountValue = Optional.ofNullable(get(JOB_CONTAINER_COUNT));

    if (getAutosizingEnabled() && autosizingContainerCountValue.isPresent()) {
      return Integer.parseInt(autosizingContainerCountValue.get());
>>>>>>> faf482e8
    } else if (jobContainerCountValue.isPresent()) {
      return Integer.parseInt(jobContainerCountValue.get());
    } else {
      // To maintain backwards compatibility, honor yarn.container.count for now.
      // TODO get rid of this in a future release.
      Optional<String> yarnContainerCountValue = Optional.ofNullable(get("yarn.container.count"));
      if (yarnContainerCountValue.isPresent()) {
        LOG.warn("Configuration 'yarn.container.count' is deprecated. Please use {}.", JOB_CONTAINER_COUNT);
        return Integer.parseInt(yarnContainerCountValue.get());
      } else {
        return DEFAULT_JOB_CONTAINER_COUNT;
      }
    }
  }

  public int getMonitorRegexFrequency() {
    return getInt(MONITOR_INPUT_REGEX_FREQUENCY_MS, DEFAULT_MONITOR_INPUT_REGEX_FREQUENCY_MS);
  }

  public boolean getMonitorRegexDisabled() {
    return getMonitorRegexFrequency() <= 0;
  }

  public int getMonitorPartitionChangeFrequency() {
    return getInt(MONITOR_PARTITION_CHANGE_FREQUENCY_MS, DEFAULT_MONITOR_PARTITION_CHANGE_FREQUENCY_MS);
  }

  /**
   * Compile a map of each input-system to its corresponding input-monitor-regex patterns.
   */
  public Map<String, Pattern> getMonitorRegexPatternMap(String rewritersList) {
    Map<String, Pattern> inputRegexesToMonitor = new HashMap<>();
    Stream.of(rewritersList.split(",")).forEach(rewriterName -> {
        Optional<String> rewriterSystem = getRegexResolvedSystem(rewriterName);
        Optional<String> rewriterRegex = getRegexResolvedStreams(rewriterName);
        if (rewriterSystem.isPresent() && rewriterRegex.isPresent()) {
          Pattern newPatternForSystem;
          Pattern existingPatternForSystem = inputRegexesToMonitor.get(rewriterSystem.get());
          if (existingPatternForSystem == null) {
            newPatternForSystem = Pattern.compile(rewriterRegex.get());
          } else {
            newPatternForSystem =
                Pattern.compile(String.join("|", existingPatternForSystem.pattern(), rewriterRegex.get()));
          }
          inputRegexesToMonitor.put(rewriterSystem.get(), newPatternForSystem);
        }
      });
    return inputRegexesToMonitor;
  }

  public Optional<String> getRegexResolvedStreams(String rewriterName) {
    return Optional.ofNullable(get(String.format(REGEX_RESOLVED_STREAMS, rewriterName)));
  }

  public Optional<String> getRegexResolvedSystem(String rewriterName) {
    return Optional.ofNullable(get(String.format(REGEX_RESOLVED_SYSTEM, rewriterName)));
  }

  public Config getRegexResolvedInheritedConfig(String rewriterName) {
    return subset(String.format(REGEX_INHERITED_CONFIG, rewriterName) + ".", true);
  }

  public Optional<String> getStreamJobFactoryClass() {
    return Optional.ofNullable(get(STREAM_JOB_FACTORY_CLASS));
  }

  public String getJobId() {
    return Optional.ofNullable(get(JOB_ID)).orElse(DEFAULT_JOB_ID);
  }

  public boolean failOnCheckpointValidation() {
    return getBoolean(JOB_FAIL_CHECKPOINT_VALIDATION, true);
  }

  public Optional<String> getConfigRewriters() {
    return Optional.ofNullable(get(CONFIG_REWRITERS));
  }

  public Optional<String> getConfigRewriterClass(String name) {
    return Optional.ofNullable(get(String.format(CONFIG_REWRITER_CLASS, name)));
  }

  public boolean isSSPGrouperProxyEnabled() {
    return getBoolean(SSP_INPUT_EXPANSION_ENABLED, DEFAULT_INPUT_EXPANSION_ENABLED);
  }

  public String getSystemStreamPartitionGrouperFactory() {
    return Optional.ofNullable(get(SSP_GROUPER_FACTORY)).orElseGet(GroupByPartitionFactory.class::getName);
  }

  public String getLocationIdProviderFactory() {
    return Optional.ofNullable(get(LOCATION_ID_PROVIDER_FACTORY))
        .orElseGet(DefaultLocationIdProviderFactory.class::getName);
  }

  public Optional<String> getSecurityManagerFactory() {
    return Optional.ofNullable(get(JOB_SECURITY_MANAGER_FACTORY));
  }

  public Optional<String> getSSPMatcherClass() {
    return Optional.ofNullable(get(SSP_MATCHER_CLASS));
  }

  public String getSSPMatcherConfigRegex() {
    return Optional.ofNullable(get(SSP_MATCHER_CONFIG_REGEX))
        .orElseThrow(
            () -> new SamzaException(String.format("Missing required configuration: '%s'", SSP_MATCHER_CONFIG_REGEX)));
  }

  public String getSSPMatcherConfigRanges() {
    return Optional.ofNullable(get(SSP_MATCHER_CONFIG_RANGES))
        .orElseThrow(
            () -> new SamzaException(String.format("Missing required configuration: '%s'", SSP_MATCHER_CONFIG_RANGES)));
  }

  public String getSSPMatcherConfigJobFactoryRegex() {
    return get(SSP_MATCHER_CONFIG_JOB_FACTORY_REGEX, DEFAULT_SSP_MATCHER_CONFIG_JOB_FACTORY_REGEX);
  }

  /**
   * Return the value of JOB_CONTAINER_THREAD_POOL_SIZE if autosizing is not enabled,
   * otherwise returns the value of JOB_AUTOSIZING_CONTAINER_THREAD_POOL_SIZE.
   * @return
   */
  public int getThreadPoolSize() {
<<<<<<< HEAD
    Optional<String> autoscalingContainerThreadPoolSize = Optional.ofNullable(get(
        JOB_AUTOSIZING_CONTAINER_THREAD_POOL_SIZE));
    if (getAutosizingEnabled() && autoscalingContainerThreadPoolSize.isPresent()) {
      return Integer.parseInt(autoscalingContainerThreadPoolSize.get());
=======
    Optional<String> autosizingContainerThreadPoolSize = Optional.ofNullable(get(
        JOB_AUTOSIZING_CONTAINER_THREAD_POOL_SIZE));
    if (getAutosizingEnabled() && autosizingContainerThreadPoolSize.isPresent()) {
      return Integer.parseInt(autosizingContainerThreadPoolSize.get());
>>>>>>> faf482e8
    } else {
      return getInt(JOB_CONTAINER_THREAD_POOL_SIZE, 0);
    }
  }

  public int getDebounceTimeMs() {
    return getInt(JOB_DEBOUNCE_TIME_MS, DEFAULT_DEBOUNCE_TIME_MS);
  }

  public Optional<String> getNonLoggedStorePath() {
    return Optional.ofNullable(get(JOB_NON_LOGGED_STORE_BASE_DIR));
  }

  public Optional<String> getLoggedStorePath() {
    return Optional.ofNullable(get(JOB_LOGGED_STORE_BASE_DIR));
  }

  public String getMetadataStoreFactory() {
    return get(METADATA_STORE_FACTORY, CoordinatorStreamMetadataStoreFactory.class.getName());
  }

  public boolean getDiagnosticsEnabled() {
    return getBoolean(JOB_DIAGNOSTICS_ENABLED, false);
  }

  public boolean getAutosizingEnabled() {
    return getBoolean(JOB_AUTOSIZING_ENABLED, false);
  }

<<<<<<< HEAD
  public boolean isAutosizingConfig(String configParam) {
    switch (configParam) {
      case JOB_AUTOSIZING_CONTAINER_COUNT:
      case JOB_AUTOSIZING_CONTAINER_MAX_CORES:
      case JOB_AUTOSIZING_CONTAINER_MAX_HEAP_MB:
      case JOB_AUTOSIZING_CONTAINER_MEMORY_MB:
      case JOB_AUTOSIZING_CONTAINER_THREAD_POOL_SIZE:
        return true;
      default:
        return false;
    }
=======
  /**
   * Check if a given config parameter is an internal autosizing related config, based on
   * its name having the prefix "job.autosizing"
   * @param configParam the config param to determine
   * @return true if the config is related to autosizing, false otherwise
   */
  public boolean isAutosizingConfig(String configParam) {
    return configParam.startsWith(JOB_AUTOSIZING_CONFIG_PREFIX);
>>>>>>> faf482e8
  }

  public boolean getJMXEnabled() {
    return getBoolean(JOB_JMX_ENABLED, true);
  }

  public String getSystemStreamPartitionMapperFactoryName() {
    return get(SYSTEM_STREAM_PARTITION_MAPPER_FACTORY, HashSystemStreamPartitionMapperFactory.class.getName());
  }

  public int getStandbyTaskReplicationFactor() {
    return getInt(STANDBY_TASKS_REPLICATION_FACTOR, DEFAULT_STANDBY_TASKS_REPLICATION_FACTOR);
  }

  public boolean getStandbyTasksEnabled() {
    return getStandbyTaskReplicationFactor() > 1;
  }

  public boolean getClusterBasedJobCoordinatorDependencyIsolationEnabled() {
    return getBoolean(CLUSTER_BASED_JOB_COORDINATOR_DEPENDENCY_ISOLATION_ENABLED, false);
  }

  /**
   * The metadata file is written in a {@code exec-env-container-id}.metadata file in the log-dir of the container.
   * Here the {@code exec-env-container-id} refers to the ID assigned by the cluster manager (e.g., YARN) to the container,
   * which uniquely identifies a container's lifecycle.
   */
  public static Optional<File> getMetadataFile(String execEnvContainerId) {
    String dir = System.getProperty(CONTAINER_METADATA_DIRECTORY_SYS_PROPERTY);
    if (dir == null || execEnvContainerId == null) {
      return Optional.empty();
    } else {
      return Optional.of(
          new File(dir, String.format(CONTAINER_METADATA_FILENAME_FORMAT, execEnvContainerId)));
    }
  }

  /**
   * Get coordinatorStreamFactory according to the configs
   * @return the name of coordinatorStreamFactory
   */
  public String getCoordinatorStreamFactory() {
    return get(COORDINATOR_STREAM_FACTORY, DEFAULT_COORDINATOR_STREAM_CONFIG_FACTORY);
  }

  /**
   * Get config loader factory according to the configs
   * @return full qualified name of {@link ConfigLoaderFactory}
   */
  public Optional<String> getConfigLoaderFactory() {
    return Optional.ofNullable(get(CONFIG_LOADER_FACTORY));
  }
}<|MERGE_RESOLUTION|>--- conflicted
+++ resolved
@@ -130,17 +130,6 @@
   public static final String CONTAINER_METADATA_FILENAME_FORMAT = "%s.metadata"; // Filename: <containerID>.metadata
   public static final String CONTAINER_METADATA_DIRECTORY_SYS_PROPERTY = "samza.log.dir";
 
-<<<<<<< HEAD
-
-  // Auto-sizing related configs tthat ake precedence over respective sizing confings job.container.count, etc,
-  // *only* when job.autosizing.enabled is true. Otherwise current behavior is maintained.
-  public static final String JOB_AUTOSIZING_ENABLED = "job.autosizing.enabled";
-  public static final String JOB_AUTOSIZING_CONTAINER_COUNT = "job.autosizing.container.count";
-  public static final String JOB_AUTOSIZING_CONTAINER_THREAD_POOL_SIZE = "job.autosizing.container.thread.pool.size";
-  public static final String JOB_AUTOSIZING_CONTAINER_MAX_HEAP_MB = "job.autosizing.container.maxheap.mb";
-  public static final String JOB_AUTOSIZING_CONTAINER_MEMORY_MB = "job.autosizing.container.memory.mb";
-  public static final String JOB_AUTOSIZING_CONTAINER_MAX_CORES = "job.autosizing.container.cpu.cores";
-=======
   // Auto-sizing related configs that take precedence over respective sizing confings job.container.count, etc,
   // *only* when job.autosizing.enabled is true. Otherwise current behavior is maintained.
   private static final String JOB_AUTOSIZING_CONFIG_PREFIX = "job.autosizing."; // used to determine if a config is related to autosizing
@@ -150,7 +139,6 @@
   public static final String JOB_AUTOSIZING_CONTAINER_MAX_HEAP_MB = JOB_AUTOSIZING_CONFIG_PREFIX + "container.maxheap.mb";
   public static final String JOB_AUTOSIZING_CONTAINER_MEMORY_MB = JOB_AUTOSIZING_CONFIG_PREFIX + "container.memory.mb";
   public static final String JOB_AUTOSIZING_CONTAINER_MAX_CORES = JOB_AUTOSIZING_CONFIG_PREFIX + "container.cpu.cores";
->>>>>>> faf482e8
 
   public static final String COORDINATOR_STREAM_FACTORY = "job.coordinatorstream.config.factory";
   public static final String DEFAULT_COORDINATOR_STREAM_CONFIG_FACTORY = "org.apache.samza.util.DefaultCoordinatorStreamConfigFactory";
@@ -193,19 +181,11 @@
    * @return
    */
   public int getContainerCount() {
-<<<<<<< HEAD
-    Optional<String> autoscalingContainerCountValue = Optional.ofNullable(get(JOB_AUTOSIZING_CONTAINER_COUNT));
-    Optional<String> jobContainerCountValue = Optional.ofNullable(get(JOB_CONTAINER_COUNT));
-
-    if (getAutosizingEnabled() && autoscalingContainerCountValue.isPresent()) {
-      return Integer.parseInt(autoscalingContainerCountValue.get());
-=======
     Optional<String> autosizingContainerCountValue = Optional.ofNullable(get(JOB_AUTOSIZING_CONTAINER_COUNT));
     Optional<String> jobContainerCountValue = Optional.ofNullable(get(JOB_CONTAINER_COUNT));
 
     if (getAutosizingEnabled() && autosizingContainerCountValue.isPresent()) {
       return Integer.parseInt(autosizingContainerCountValue.get());
->>>>>>> faf482e8
     } else if (jobContainerCountValue.isPresent()) {
       return Integer.parseInt(jobContainerCountValue.get());
     } else {
@@ -331,17 +311,10 @@
    * @return
    */
   public int getThreadPoolSize() {
-<<<<<<< HEAD
-    Optional<String> autoscalingContainerThreadPoolSize = Optional.ofNullable(get(
-        JOB_AUTOSIZING_CONTAINER_THREAD_POOL_SIZE));
-    if (getAutosizingEnabled() && autoscalingContainerThreadPoolSize.isPresent()) {
-      return Integer.parseInt(autoscalingContainerThreadPoolSize.get());
-=======
     Optional<String> autosizingContainerThreadPoolSize = Optional.ofNullable(get(
         JOB_AUTOSIZING_CONTAINER_THREAD_POOL_SIZE));
     if (getAutosizingEnabled() && autosizingContainerThreadPoolSize.isPresent()) {
       return Integer.parseInt(autosizingContainerThreadPoolSize.get());
->>>>>>> faf482e8
     } else {
       return getInt(JOB_CONTAINER_THREAD_POOL_SIZE, 0);
     }
@@ -371,19 +344,6 @@
     return getBoolean(JOB_AUTOSIZING_ENABLED, false);
   }
 
-<<<<<<< HEAD
-  public boolean isAutosizingConfig(String configParam) {
-    switch (configParam) {
-      case JOB_AUTOSIZING_CONTAINER_COUNT:
-      case JOB_AUTOSIZING_CONTAINER_MAX_CORES:
-      case JOB_AUTOSIZING_CONTAINER_MAX_HEAP_MB:
-      case JOB_AUTOSIZING_CONTAINER_MEMORY_MB:
-      case JOB_AUTOSIZING_CONTAINER_THREAD_POOL_SIZE:
-        return true;
-      default:
-        return false;
-    }
-=======
   /**
    * Check if a given config parameter is an internal autosizing related config, based on
    * its name having the prefix "job.autosizing"
@@ -392,7 +352,6 @@
    */
   public boolean isAutosizingConfig(String configParam) {
     return configParam.startsWith(JOB_AUTOSIZING_CONFIG_PREFIX);
->>>>>>> faf482e8
   }
 
   public boolean getJMXEnabled() {
