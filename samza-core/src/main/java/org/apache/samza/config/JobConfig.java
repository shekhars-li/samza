--- conflicted
+++ resolved
@@ -138,11 +138,8 @@
   public static final String COORDINATOR_STREAM_FACTORY = "job.coordinatorstream.config.factory";
   public static final String DEFAULT_COORDINATOR_STREAM_CONFIG_FACTORY = "org.apache.samza.util.DefaultCoordinatorStreamConfigFactory";
 
-<<<<<<< HEAD
-=======
   public static final String CLUSTER_BASED_JOB_COORDINATOR_DEPENDENCY_ISOLATION_ENABLED =
       "samza.cluster.based.job.coordinator.dependency.isolation.enabled";
->>>>>>> d99a8701
 
   public JobConfig(Config config) {
     super(config);
