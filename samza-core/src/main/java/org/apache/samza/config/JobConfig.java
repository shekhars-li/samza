--- conflicted
+++ resolved
@@ -125,7 +125,7 @@
   public static final String CONTAINER_METADATA_FILENAME_FORMAT = "%s.metadata"; // Filename: <containerID>.metadata
   public static final String CONTAINER_METADATA_DIRECTORY_SYS_PROPERTY = "samza.log.dir";
 
-<<<<<<< HEAD
+
   // Auto-sizing related configs tthat ake precedence over respective sizing confings job.container.count, etc,
   // *only* when job.autosizing.enabled is true. Otherwise current behavior is maintained.
   public static final String JOB_AUTOSIZING_ENABLED = "job.autosizing.enabled";
@@ -134,10 +134,10 @@
   public static final String JOB_AUTOSIZING_CONTAINER_MAX_HEAP_MB = "job.autosizing.container.maxheap.mb";
   public static final String JOB_AUTOSIZING_CONTAINER_MEMORY_MB = "job.autosizing.container.memory.mb";
   public static final String JOB_AUTOSIZING_CONTAINER_MAX_CORES = "job.autosizing.container.cpu.cores";
-=======
+
   public static final String COORDINATOR_STREAM_FACTORY = "job.coordinatorstream.config.factory";
   public static final String DEFAULT_COORDINATOR_STREAM_CONFIG_FACTORY = "org.apache.samza.util.DefaultCoordinatorStreamConfigFactory";
->>>>>>> 6d914005
+
 
   public JobConfig(Config config) {
     super(config);
