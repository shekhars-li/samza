/*
 * Licensed to the Apache Software Foundation (ASF) under one
 * or more contributor license agreements.  See the NOTICE file
 * distributed with this work for additional information
 * regarding copyright ownership.  The ASF licenses this file
 * to you under the Apache License, Version 2.0 (the
 * "License"); you may not use this file except in compliance
 * with the License.  You may obtain a copy of the License at
 *
 *   http://www.apache.org/licenses/LICENSE-2.0
 *
 * Unless required by applicable law or agreed to in writing,
 * software distributed under the License is distributed on an
 * "AS IS" BASIS, WITHOUT WARRANTIES OR CONDITIONS OF ANY
 * KIND, either express or implied.  See the License for the
 * specific language governing permissions and limitations
 * under the License.
 */

package org.apache.samza.task;

import java.util.Set;
<<<<<<< HEAD

=======
>>>>>>> 1e5f30f3
import java.util.concurrent.CopyOnWriteArraySet;
import org.apache.samza.container.TaskName;
import org.slf4j.Logger;
import org.slf4j.LoggerFactory;


/**
 * TaskCoordinatorRequests is used in run loop to collect the coordinator
 * requests from tasks, including commit requests and shutdown requests.
 * It is thread safe so it can be updated from multiple task threads.
 */
public class CoordinatorRequests {
  private static final Logger log = LoggerFactory.getLogger(CoordinatorRequests.class);

  private final Set<TaskName> taskNames;
  private final Set<TaskName> taskShutdownRequests = new CopyOnWriteArraySet<>();
  private final Set<TaskName> taskCommitRequests = new CopyOnWriteArraySet<>();
  volatile private boolean shutdownNow = false;

  public CoordinatorRequests(Set<TaskName> taskNames) {
    this.taskNames = taskNames;
  }

  public void update(ReadableCoordinator coordinator) {
    if (coordinator.commitRequest().isDefined() || coordinator.shutdownRequest().isDefined()) {
      checkCoordinator(coordinator);
    }
  }

  public Set<TaskName> commitRequests() {
    return taskCommitRequests;
  }

  public boolean shouldShutdownNow() {
    return shutdownNow;
  }

  /**
   * A new TaskCoordinator object is passed to a task on every call to StreamTask.process
   * and WindowableTask.window. This method checks whether the task requested that we
   * do something that affects the run loop (such as commit or shut down), and updates
   * run loop state accordingly.
   */
  private void checkCoordinator(ReadableCoordinator coordinator) {
    if (coordinator.requestedCommitTask()) {
      log.debug("Task {} requested commit for current task only", coordinator.taskName());
      taskCommitRequests.add(coordinator.taskName());
    }

    if (coordinator.requestedCommitAll()) {
      log.debug("Task {} requested commit for all tasks in the container", coordinator.taskName());
      taskCommitRequests.addAll(taskNames);
    }

    if (coordinator.requestedShutdownOnConsensus()) {
      taskShutdownRequests.add(coordinator.taskName());
<<<<<<< HEAD
      log.debug("Shutdown has now been requested by tasks {}", taskShutdownRequests);
=======
      log.info("Shutdown has now been requested by tasks {}", taskShutdownRequests);
>>>>>>> 1e5f30f3
    }

    if (coordinator.requestedShutdownNow() || taskShutdownRequests.size() == taskNames.size()) {
      log.info("Shutdown requested.");
      shutdownNow = true;
    }
  }
}<|MERGE_RESOLUTION|>--- conflicted
+++ resolved
@@ -20,10 +20,6 @@
 package org.apache.samza.task;
 
 import java.util.Set;
-<<<<<<< HEAD
-
-=======
->>>>>>> 1e5f30f3
 import java.util.concurrent.CopyOnWriteArraySet;
 import org.apache.samza.container.TaskName;
 import org.slf4j.Logger;
@@ -80,11 +76,7 @@
 
     if (coordinator.requestedShutdownOnConsensus()) {
       taskShutdownRequests.add(coordinator.taskName());
-<<<<<<< HEAD
-      log.debug("Shutdown has now been requested by tasks {}", taskShutdownRequests);
-=======
       log.info("Shutdown has now been requested by tasks {}", taskShutdownRequests);
->>>>>>> 1e5f30f3
     }
 
     if (coordinator.requestedShutdownNow() || taskShutdownRequests.size() == taskNames.size()) {
