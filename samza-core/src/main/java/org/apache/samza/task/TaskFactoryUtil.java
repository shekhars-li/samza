--- conflicted
+++ resolved
@@ -18,10 +18,7 @@
  */
 package org.apache.samza.task;
 
-<<<<<<< HEAD
-=======
 import com.google.common.base.Preconditions;
->>>>>>> e4719b44
 import org.apache.commons.lang3.StringUtils;
 import org.apache.samza.SamzaException;
 import org.apache.samza.application.ApplicationDescriptor;
@@ -29,27 +26,17 @@
 import org.apache.samza.application.StreamApplicationDescriptorImpl;
 import org.apache.samza.application.TaskApplicationDescriptorImpl;
 import org.apache.samza.config.ConfigException;
-<<<<<<< HEAD
 import org.apache.samza.application.StreamApplication;
 import org.apache.samza.config.TaskConfig;
-import org.apache.samza.operators.ContextManager;
-import org.apache.samza.operators.OperatorSpecGraph;
 import org.apache.samza.task.wrapper.SubTaskWrapperTask;
-=======
->>>>>>> e4719b44
 import org.slf4j.Logger;
 import org.slf4j.LoggerFactory;
 
 import java.util.concurrent.ExecutorService;
 
 /**
-<<<<<<< HEAD
- * This class provides utility functions to load task factory classes based on config, and to wrap
- * {@link StreamTaskFactory} in {@link AsyncStreamTaskFactory} when running {@link StreamTask}s in multi-thread mode
-=======
  * This class provides utility functions to load task factory classes based on config, and to wrap {@link StreamTaskFactory}
  * in {@link AsyncStreamTaskFactory} when running {@link StreamTask}s in multi-thread mode
->>>>>>> e4719b44
  */
 public class TaskFactoryUtil {
   private static final Logger log = LoggerFactory.getLogger(TaskFactoryUtil.class);
@@ -60,12 +47,6 @@
    * @param appDesc {@link ApplicationDescriptorImpl} for this application
    * @return {@link TaskFactory} object defined by {@code appDesc}
    */
-<<<<<<< HEAD
-  // LinkedIn specific change: we will still need the config object to support IC task wrapper class
-  public static Object createTaskFactory(OperatorSpecGraph specGraph, ContextManager contextManager, Config config) {
-    StreamTaskFactory streamTaskFactory = createStreamOperatorTaskFactory(specGraph, contextManager);
-    return maybeWrappedStreamOperatorTaskFactory(config, streamTaskFactory);
-=======
   public static TaskFactory getTaskFactory(ApplicationDescriptorImpl<? extends ApplicationDescriptor> appDesc) {
     if (appDesc instanceof TaskApplicationDescriptorImpl) {
       return ((TaskApplicationDescriptorImpl) appDesc).getTaskFactory();
@@ -75,7 +56,6 @@
     }
     throw new IllegalArgumentException(String.format("ApplicationDescriptorImpl has to be either TaskApplicationDescriptorImpl or "
         + "StreamApplicationDescriptorImpl. class %s is not supported", appDesc.getClass().getName()));
->>>>>>> e4719b44
   }
 
   /**
@@ -83,27 +63,8 @@
    * <p>
    * This should only be used to create {@link TaskFactory} defined in task.class
    *
-<<<<<<< HEAD
-   * @param config  the {@link Config} for this job
-   * @return  a task factory object, either a instance of {@link StreamTaskFactory} or {@link AsyncStreamTaskFactory}
-   */
-  public static Object createTaskFactory(Config config) {
-    return fromTaskClassConfig(config);
-  }
-
-  private static StreamTaskFactory createStreamOperatorTaskFactory(OperatorSpecGraph specGraph,
-      ContextManager contextManager) {
-    return () -> new StreamOperatorTask(specGraph, contextManager);
-  }
-
-  /**
-   * Create {@link StreamTaskFactory} or {@link AsyncStreamTaskFactory} based on the configured task.class.
-   * @param config the {@link Config}
-   * @return task factory instance
-=======
    * @param taskClassName  the task class name for this job
    * @return  a {@link TaskFactory} object, either a instance of {@link StreamTaskFactory} or {@link AsyncStreamTaskFactory}
->>>>>>> e4719b44
    */
   public static TaskFactory getTaskFactory(String taskClassName) {
     Preconditions.checkArgument(StringUtils.isNotBlank(taskClassName), "task.class cannot be empty");
@@ -177,74 +138,4 @@
           factory.getClass()));
     }
   }
-
-<<<<<<< HEAD
-  /**
-   * Returns {@link StreamApplication} if it's configured, otherwise null.
-   * @param config Config
-   * throws {@link ConfigException} if there is misconfiguration of StreamApp.
-   * @return {@link StreamApplication} instance
-   */
-  public static StreamApplication createStreamApplication(Config config) {
-    ApplicationConfig appConfig = new ApplicationConfig(config);
-    if (appConfig.getAppClass() != null && !appConfig.getAppClass().isEmpty()) {
-      TaskConfig taskConfig = new TaskConfig(config);
-      String taskClassName = taskConfig.getTaskClass().getOrElse(defaultValue(null));
-      try {
-        // If the job is using OffspringHelper, LiSamzaRewriter sets task.class
-        // to a wrapper class extending SubTaskWrapperTask. That's a valid configuration for high-level API.
-        if (taskClassName != null && !StringUtils.isEmpty(taskClassName) && !SubTaskWrapperTask.class.isAssignableFrom(
-            Class.forName(taskClassName))) {
-          throw new ConfigException(String.format("High level StreamApplication API cannot be used "
-                  + "together with low-level API using task.class {}", taskClassName));
-        }
-      } catch (ClassNotFoundException e) {
-        throw new ConfigException(String.format("High level StreamApplication API cannot be used "
-            + "together with low-level API using invalid task.class {}", taskClassName), e);
-      }
-
-      String appClassName = appConfig.getAppClass();
-      try {
-        Class<?> builderClass = Class.forName(appClassName);
-        return (StreamApplication) builderClass.newInstance();
-      } catch (Throwable t) {
-        String errorMsg = String.format("Failed to create StreamApplication class from the config. %s = %s",
-            ApplicationConfig.APP_CLASS, appConfig.getAppClass());
-        log.error(errorMsg, t);
-        throw new ConfigException(errorMsg, t);
-      }
-    } else {
-      return null;
-    }
-  }
-
-  /**
-   * LinkedIn specific methods to wrap the task class to provide invocation context when using OffspringHelper
-   *
-   * @param config the job configuration
-   * @param streamTaskFactory the {@link StreamTaskFactory} created for the job
-   * @return if there is no wrapper task class defined, return the original task factory; otherwise, return the wrapped
-   *         task factory
-   */
-  private static StreamTaskFactory maybeWrappedStreamOperatorTaskFactory(Config config, StreamTaskFactory streamTaskFactory) {
-    String wrapperTaskClassName = new TaskConfig(config).getTaskClass().getOrElse(defaultValue(null));
-    if (!StringUtils.isEmpty(wrapperTaskClassName)) {
-      // If the job is using OffspringHelper, LiSamzaRewriter sets task.class
-      // to a wrapper class extending SubTaskWrapperTask. If so, use that instead.
-      return () -> {
-        try {
-          return (StreamTask) Class.forName(wrapperTaskClassName).getConstructor(StreamTask.class)
-              .newInstance(streamTaskFactory.createInstance());
-        } catch (Throwable t) {
-          throw new SamzaException(String.format("Error creating wrapper StreamTaskFactory: %s", wrapperTaskClassName),
-              t);
-        }
-      };
-    } else {
-      return streamTaskFactory;
-    }
-  }
-
-=======
->>>>>>> e4719b44
 }