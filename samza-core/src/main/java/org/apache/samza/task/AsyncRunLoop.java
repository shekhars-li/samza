--- conflicted
+++ resolved
@@ -39,11 +39,7 @@
 import org.apache.samza.container.TaskInstance;
 import org.apache.samza.container.TaskInstanceMetrics;
 import org.apache.samza.container.TaskName;
-<<<<<<< HEAD
-import org.apache.samza.util.TimerClock;
-=======
 import org.apache.samza.util.HighResolutionClock;
->>>>>>> 1e5f30f3
 import org.apache.samza.system.IncomingMessageEnvelope;
 import org.apache.samza.system.SystemConsumers;
 import org.apache.samza.system.SystemStreamPartition;
@@ -77,11 +73,7 @@
   private final ThrottlingScheduler callbackExecutor;
   private volatile boolean shutdownNow = false;
   private volatile Throwable throwable = null;
-<<<<<<< HEAD
-  private final TimerClock clock;
-=======
   private final HighResolutionClock clock;
->>>>>>> 1e5f30f3
 
   public AsyncRunLoop(Map<TaskName, TaskInstance> taskInstances,
       ExecutorService threadPool,
@@ -92,11 +84,7 @@
       long callbackTimeoutMs,
       long maxThrottlingDelayMs,
       SamzaContainerMetrics containerMetrics,
-<<<<<<< HEAD
-      TimerClock clock) {
-=======
       HighResolutionClock clock) {
->>>>>>> 1e5f30f3
 
     this.threadPool = threadPool;
     this.consumerMultiplexer = consumerMultiplexer;
@@ -129,7 +117,9 @@
     for (TaskInstance task : taskInstances.values()) {
       Set<SystemStreamPartition> ssps = JavaConversions.asJavaSet(task.systemStreamPartitions());
       for (SystemStreamPartition ssp : ssps) {
-        sspToWorkerMap.putIfAbsent(ssp, new ArrayList<>());
+        if (sspToWorkerMap.get(ssp) == null) {
+          sspToWorkerMap.put(ssp, new ArrayList<AsyncTaskWorker>());
+        }
         sspToWorkerMap.get(ssp).add(taskWorkers.get(task.taskName()));
       }
     }
@@ -176,10 +166,7 @@
         containerMetrics.blockNs().update(currentNs - blockNs);
 
         if (totalNs != 0) {
-<<<<<<< HEAD
-=======
           // totalNs is not 0 if timer metrics are enabled
->>>>>>> 1e5f30f3
           containerMetrics.utilization().set(((double) activeNs) / totalNs);
         }
       }
@@ -215,8 +202,7 @@
   private IncomingMessageEnvelope chooseEnvelope() {
     IncomingMessageEnvelope envelope = consumerMultiplexer.choose(false);
     if (envelope != null) {
-      log.trace("Choose envelope ssp {} offset {} for processing",
-          envelope.getSystemStreamPartition(), envelope.getOffset());
+      log.trace("Choose envelope ssp {} offset {} for processing", envelope.getSystemStreamPartition(), envelope.getOffset());
       containerMetrics.envelopes().inc();
     } else {
       log.trace("No envelope is available");
@@ -228,7 +214,7 @@
   /**
    * Insert the envelope into the task pending queues and run all the tasks
    */
-  public void runTasks(IncomingMessageEnvelope envelope) {
+  private void runTasks(IncomingMessageEnvelope envelope) {
     if (envelope != null) {
       PendingEnvelope pendingEnvelope = new PendingEnvelope(envelope);
       for (AsyncTaskWorker worker : sspToTaskWorkerMapping.get(envelope.getSystemStreamPartition())) {
@@ -246,7 +232,7 @@
    * Block the runloop thread if all tasks are busy. When a task worker finishes or window/commit completes,
    * it will resume the runloop.
    */
-  public void blockIfBusy(IncomingMessageEnvelope envelope) {
+  private void blockIfBusy(IncomingMessageEnvelope envelope) {
     synchronized (latch) {
       while (!shutdownNow && throwable == null) {
         for (AsyncTaskWorker worker : taskWorkers) {
@@ -372,9 +358,7 @@
       Set<SystemStreamPartition> allPartitions = new HashSet<>(JavaConversions.asJavaSet(task.systemStreamPartitions()));
 
       // filter only those SSPs that are not at end of stream.
-      Set<SystemStreamPartition> workingSSPSet = allPartitions.stream()
-          .filter(ssp -> !consumerMultiplexer.isEndOfStream(ssp))
-          .collect(Collectors.toSet());
+      Set<SystemStreamPartition> workingSSPSet = allPartitions.stream().filter(ssp -> !consumerMultiplexer.isEndOfStream(ssp)).collect(Collectors.toSet());
       return workingSSPSet;
     }
 
@@ -529,22 +513,15 @@
             state.doneProcess();
             TaskCallbackImpl callbackImpl = (TaskCallbackImpl) callback;
             containerMetrics.processNs().update(clock.nanoTime() - callbackImpl.timeCreatedNs);
-<<<<<<< HEAD
-            log.trace("Got callback complete for task {}, ssp {}",
-                callbackImpl.taskName, callbackImpl.envelope.getSystemStreamPartition());
-=======
             log.trace("Got callback complete for task {}, ssp {}", callbackImpl.taskName, callbackImpl.envelope.getSystemStreamPartition());
->>>>>>> 1e5f30f3
 
             TaskCallbackImpl callbackToUpdate = callbackManager.updateCallback(callbackImpl);
             if (callbackToUpdate != null) {
               IncomingMessageEnvelope envelope = callbackToUpdate.envelope;
-              log.trace("Update offset for ssp {}, offset {}",
-                  envelope.getSystemStreamPartition(), envelope.getOffset());
+              log.trace("Update offset for ssp {}, offset {}", envelope.getSystemStreamPartition(), envelope.getOffset());
 
               // update offset
-              task.offsetManager().update(task.taskName(),
-                  envelope.getSystemStreamPartition(), envelope.getOffset());
+              task.offsetManager().update(task.taskName(), envelope.getSystemStreamPartition(), envelope.getOffset());
 
               // update coordinator
               coordinatorRequests.update(callbackToUpdate.coordinator);
@@ -609,13 +586,8 @@
 
 
     private boolean checkEndOfStream() {
-<<<<<<< HEAD
-      if (pendingEnvelopQueue.size() == 1) {
-        PendingEnvelope pendingEnvelope = pendingEnvelopQueue.peek();
-=======
       if (pendingEnvelopeQueue.size() == 1) {
         PendingEnvelope pendingEnvelope = pendingEnvelopeQueue.peek();
->>>>>>> 1e5f30f3
         IncomingMessageEnvelope envelope = pendingEnvelope.envelope;
 
         if (envelope.isEndOfStream()) {
@@ -726,8 +698,7 @@
       PendingEnvelope pendingEnvelope = pendingEnvelopeQueue.remove();
       int queueSize = pendingEnvelopeQueue.size();
       taskMetrics.pendingMessages().set(queueSize);
-      log.trace("fetch envelope ssp {} offset {} to process.",
-          pendingEnvelope.envelope.getSystemStreamPartition(), pendingEnvelope.envelope.getOffset());
+      log.trace("fetch envelope ssp {} offset {} to process.", pendingEnvelope.envelope.getSystemStreamPartition(), pendingEnvelope.envelope.getOffset());
       log.debug("Task {} pending envelopes count is {} after fetching.", taskName, queueSize);
 
       if (pendingEnvelope.markProcessed()) {
