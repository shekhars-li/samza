--- conflicted
+++ resolved
@@ -26,11 +26,7 @@
 import java.util.concurrent.TimeUnit;
 import org.apache.samza.container.TaskName;
 import org.apache.samza.system.IncomingMessageEnvelope;
-<<<<<<< HEAD
-import org.apache.samza.util.TimerClock;
-=======
 import org.apache.samza.util.HighResolutionClock;
->>>>>>> 1e5f30f3
 
 
 /**
@@ -89,20 +85,11 @@
   }
 
   private long seqNum = 0L;
-<<<<<<< HEAD
-  private final TaskCallbacks completeCallbacks = new TaskCallbacks();
-=======
   private final TaskCallbacks completedCallbacks = new TaskCallbacks();
->>>>>>> 1e5f30f3
   private final ScheduledExecutorService timer;
   private final TaskCallbackListener listener;
   private final long timeout;
   private final int maxConcurrency;
-<<<<<<< HEAD
-  private final TimerClock clock;
-
-  public TaskCallbackManager(TaskCallbackListener listener, ScheduledExecutorService timer, long timeout, int maxConcurrency, TimerClock clock) {
-=======
   private final HighResolutionClock clock;
 
   public TaskCallbackManager(TaskCallbackListener listener,
@@ -110,7 +97,6 @@
       long timeout,
       int maxConcurrency,
       HighResolutionClock clock) {
->>>>>>> 1e5f30f3
     this.listener = listener;
     this.timer = timer;
     this.timeout = timeout;
@@ -145,13 +131,8 @@
    */
   public TaskCallbackImpl updateCallback(TaskCallbackImpl callback) {
     if (maxConcurrency > 1) {
-<<<<<<< HEAD
-      // handle the out-of-order case when max concurrency is larger than 1
-      return completeCallbacks.update(callback);
-=======
       // Use the completedCallbacks queue to handle the out-of-order case when max concurrency is larger than 1
       return completedCallbacks.update(callback);
->>>>>>> 1e5f30f3
     } else {
       return callback;
     }
