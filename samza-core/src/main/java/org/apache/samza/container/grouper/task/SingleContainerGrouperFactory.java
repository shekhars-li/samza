/*
 * Licensed to the Apache Software Foundation (ASF) under one
 * or more contributor license agreements.  See the NOTICE file
 * distributed with this work for additional information
 * regarding copyright ownership.  The ASF licenses this file
 * to you under the Apache License, Version 2.0 (the
 * "License"); you may not use this file except in compliance
 * with the License.  You may obtain a copy of the License at
 *
 *   http://www.apache.org/licenses/LICENSE-2.0
 *
 * Unless required by applicable law or agreed to in writing,
 * software distributed under the License is distributed on an
 * "AS IS" BASIS, WITHOUT WARRANTIES OR CONDITIONS OF ANY
 * KIND, either express or implied.  See the License for the
 * specific language governing permissions and limitations
 * under the License.
 */

package org.apache.samza.container.grouper.task;

import org.apache.samza.config.Config;
import org.apache.samza.config.ConfigException;
import org.apache.samza.config.JobConfig;
import org.apache.samza.container.TaskName;
import org.apache.samza.job.model.ContainerModel;
import org.apache.samza.job.model.TaskModel;

import java.util.Collections;
import java.util.HashMap;
import java.util.Map;
import java.util.Set;

public class SingleContainerGrouperFactory implements TaskNameGrouperFactory {
  @Override
  public TaskNameGrouper build(Config config) {
<<<<<<< HEAD
    if (config == null || config.get(JobConfig.PROCESSOR_ID()) == null) {
      throw new ConfigException("Could not find " + JobConfig.PROCESSOR_ID() + " in Config!");
    }
    return new SingleContainerGrouper(config.get(JobConfig.PROCESSOR_ID()));
=======
    return new SingleContainerGrouper(config.get(JobConfig.PROCESSOR_ID));
>>>>>>> f8092ef7
  }
}

class SingleContainerGrouper implements TaskNameGrouper {
  private final String containerId;

  SingleContainerGrouper(String containerId) {
    this.containerId = containerId;
  }

  @Override
  public Set<ContainerModel> group(Set<TaskModel> taskModels) {
    Map<TaskName, TaskModel> taskNameTaskModelMap = new HashMap<>();
    for (TaskModel taskModel: taskModels) {
      taskNameTaskModelMap.put(taskModel.getTaskName(), taskModel);
    }
    ContainerModel containerModel = new ContainerModel(containerId, taskNameTaskModelMap);
    return Collections.singleton(containerModel);
  }
}<|MERGE_RESOLUTION|>--- conflicted
+++ resolved
@@ -34,14 +34,10 @@
 public class SingleContainerGrouperFactory implements TaskNameGrouperFactory {
   @Override
   public TaskNameGrouper build(Config config) {
-<<<<<<< HEAD
-    if (config == null || config.get(JobConfig.PROCESSOR_ID()) == null) {
-      throw new ConfigException("Could not find " + JobConfig.PROCESSOR_ID() + " in Config!");
+    if (config == null || config.get(JobConfig.PROCESSOR_ID) == null) {
+      throw new ConfigException("Could not find " + JobConfig.PROCESSOR_ID + " in Config!");
     }
-    return new SingleContainerGrouper(config.get(JobConfig.PROCESSOR_ID()));
-=======
     return new SingleContainerGrouper(config.get(JobConfig.PROCESSOR_ID));
->>>>>>> f8092ef7
   }
 }
 
