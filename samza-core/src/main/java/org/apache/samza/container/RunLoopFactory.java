--- conflicted
+++ resolved
@@ -23,10 +23,7 @@
 import org.apache.samza.config.TaskConfig;
 import org.apache.samza.system.SystemConsumers;
 import org.apache.samza.task.AsyncRunLoop;
-<<<<<<< HEAD
-=======
 import org.apache.samza.util.HighResolutionClock;
->>>>>>> 38b1dc38
 import org.slf4j.Logger;
 import org.slf4j.LoggerFactory;
 import scala.collection.JavaConversions;
@@ -49,11 +46,7 @@
   private static final long DEFAULT_COMMIT_MS = 60000L;
   private static final long DEFAULT_CALLBACK_TIMEOUT_MS = -1L;
 
-<<<<<<< HEAD
-  public static Runnable createRunLoop(Map<TaskName, TaskInstance> taskInstances,
-=======
   public static Runnable createRunLoop(scala.collection.immutable.Map<TaskName, TaskInstance> taskInstances,
->>>>>>> 38b1dc38
       SystemConsumers consumerMultiplexer,
       ExecutorService threadPool,
       long maxThrottlingDelayMs,
