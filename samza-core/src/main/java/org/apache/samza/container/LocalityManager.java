/*
 * Licensed to the Apache Software Foundation (ASF) under one
 * or more contributor license agreements.  See the NOTICE file
 * distributed with this work for additional information
 * regarding copyright ownership.  The ASF licenses this file
 * to you under the Apache License, Version 2.0 (the
 * "License"); you may not use this file except in compliance
 * with the License.  You may obtain a copy of the License at
 *
 *   http://www.apache.org/licenses/LICENSE-2.0
 *
 * Unless required by applicable law or agreed to in writing,
 * software distributed under the License is distributed on an
 * "AS IS" BASIS, WITHOUT WARRANTIES OR CONDITIONS OF ANY
 * KIND, either express or implied.  See the License for the
 * specific language governing permissions and limitations
 * under the License.
 */

package org.apache.samza.container;

import com.google.common.collect.ImmutableMap;
import java.util.Collections;
import java.util.HashMap;
import java.util.Map;
import org.apache.samza.config.Config;
import org.apache.samza.config.JobConfig;
import org.apache.samza.coordinator.stream.CoordinatorStreamKeySerde;
import org.apache.samza.coordinator.stream.CoordinatorStreamValueSerde;
import org.apache.samza.coordinator.stream.messages.SetContainerHostMapping;
import org.apache.samza.metadatastore.MetadataStore;
import org.apache.samza.metadatastore.MetadataStoreFactory;
import org.apache.samza.metrics.MetricsRegistry;
import org.apache.samza.serializers.Serde;
import org.apache.samza.util.Util;
import org.slf4j.Logger;
import org.slf4j.LoggerFactory;

/**
 * Locality Manager is used to persist and read the container-to-host
 * assignment information from the coordinator stream.
 * */
public class LocalityManager {
  private static final Logger LOG = LoggerFactory.getLogger(LocalityManager.class);

  private final Config config;
  private final Serde<String> keySerde;
  private final Serde<String> valueSerde;
  private final MetadataStore metadataStore;

  /**
   * Builds the LocalityManager based upon {@link Config} and {@link MetricsRegistry}.
   * Uses {@link CoordinatorStreamKeySerde} and {@link CoordinatorStreamValueSerde} to
   * serialize messages before reading/writing into coordinator stream.
   *
   * @param config the configuration required for setting up metadata store.
   * @param metricsRegistry the registry for reporting metrics.
   */
  public LocalityManager(Config config, MetricsRegistry metricsRegistry) {
    this(config, metricsRegistry, new CoordinatorStreamKeySerde(SetContainerHostMapping.TYPE),
         new CoordinatorStreamValueSerde(SetContainerHostMapping.TYPE));
  }

  /**
   * Builds the LocalityManager based upon {@link Config} and {@link MetricsRegistry}.
   * Uses keySerde, valueSerde to serialize/deserialize (key, value) pairs before reading/writing
   * into {@link MetadataStore}.
   *
   * Key and value serializer are different for yarn (uses CoordinatorStreamMessage) and standalone (native ObjectOutputStream for serialization) modes.
   * @param config the configuration required for setting up metadata store.
   * @param metricsRegistry the registry for reporting metrics.
   * @param keySerde the key serializer.
   * @param valueSerde the value serializer.
   */
  LocalityManager(Config config, MetricsRegistry metricsRegistry, Serde<String> keySerde, Serde<String> valueSerde) {
    this.config = config;
    MetadataStoreFactory metadataStoreFactory = Util.getObj(new JobConfig(config).getMetadataStoreFactory(), MetadataStoreFactory.class);
    this.metadataStore = metadataStoreFactory.getMetadataStore(SetContainerHostMapping.TYPE, config, metricsRegistry);
    this.metadataStore.init();
    this.keySerde = keySerde;
    this.valueSerde = valueSerde;
  }

  /**
   * Method to allow read container locality information from the {@link MetadataStore}.
   * This method is used in {@link org.apache.samza.coordinator.JobModelManager}.
   *
   * @return the map of containerId: (hostname)
   */
  public Map<String, Map<String, String>> readContainerLocality() {
    Map<String, Map<String, String>> allMappings = new HashMap<>();
    metadataStore.all().forEach((containerId, valueBytes) -> {
        if (valueBytes != null) {
          String locationId = valueSerde.fromBytes(valueBytes);
<<<<<<< HEAD
          if (locationId != null) {
            allMappings.put(keySerde.fromBytes(keyBytes), ImmutableMap.of(SetContainerHostMapping.HOST_KEY, locationId));
          }
=======
          allMappings.put(containerId, ImmutableMap.of(SetContainerHostMapping.HOST_KEY, locationId));
>>>>>>> c7e5dcba
        }
      });
    if (LOG.isDebugEnabled()) {
      for (Map.Entry<String, Map<String, String>> entry : allMappings.entrySet()) {
        LOG.debug(String.format("Locality for container %s: %s", entry.getKey(), entry.getValue()));
      }
    }

    return Collections.unmodifiableMap(allMappings);
  }

  /**
   * Method to write locality information to the {@link MetadataStore}. This method is used in {@link SamzaContainer}.
   *
   * @param containerId  the {@link SamzaContainer} ID
   * @param hostName  the hostname
   */
  public void writeContainerToHostMapping(String containerId, String hostName) {
    Map<String, Map<String, String>> containerToHostMapping = readContainerLocality();
    Map<String, String> existingMappings = containerToHostMapping.get(containerId);
    String existingHostMapping = existingMappings != null ? existingMappings.get(SetContainerHostMapping.HOST_KEY) : null;
    if (existingHostMapping != null && !existingHostMapping.equals(hostName)) {
      LOG.info("Container {} moved from {} to {}", new Object[]{containerId, existingHostMapping, hostName});
    } else {
      LOG.info("Container {} started at {}", containerId, hostName);
    }

    metadataStore.put(containerId, valueSerde.toBytes(hostName));
  }

  /**
   * Method to delete locality information from the {@link MetadataStore}.
   *
   * @param containerId  the {@link SamzaContainer} ID
   */
  public void deleteContainerLocality(String containerId) {
    metadataStore.delete(keySerde.toBytes(containerId));
    LOG.info("Container {} locality deleted", containerId);
  }

  public void close() {
    metadataStore.close();
  }
}<|MERGE_RESOLUTION|>--- conflicted
+++ resolved
@@ -92,13 +92,9 @@
     metadataStore.all().forEach((containerId, valueBytes) -> {
         if (valueBytes != null) {
           String locationId = valueSerde.fromBytes(valueBytes);
-<<<<<<< HEAD
           if (locationId != null) {
-            allMappings.put(keySerde.fromBytes(keyBytes), ImmutableMap.of(SetContainerHostMapping.HOST_KEY, locationId));
+            allMappings.put(containerId, ImmutableMap.of(SetContainerHostMapping.HOST_KEY, locationId));
           }
-=======
-          allMappings.put(containerId, ImmutableMap.of(SetContainerHostMapping.HOST_KEY, locationId));
->>>>>>> c7e5dcba
         }
       });
     if (LOG.isDebugEnabled()) {
@@ -135,7 +131,7 @@
    * @param containerId  the {@link SamzaContainer} ID
    */
   public void deleteContainerLocality(String containerId) {
-    metadataStore.delete(keySerde.toBytes(containerId));
+    metadataStore.delete(containerId);
     LOG.info("Container {} locality deleted", containerId);
   }
 
