--- conflicted
+++ resolved
@@ -63,15 +63,11 @@
     metadataStore.all().forEach((containerId, valueBytes) -> {
         if (valueBytes != null) {
           String locationId = valueSerde.fromBytes(valueBytes);
-<<<<<<< HEAD
           if (locationId != null) {
-            allMappings.put(containerId, ImmutableMap.of(SetContainerHostMapping.HOST_KEY, locationId));
+            Map<String, String> values = new HashMap<>();
+            values.put(SetContainerHostMapping.HOST_KEY, locationId);
+            allMappings.put(containerId, values);
           }
-=======
-          Map<String, String> values = new HashMap<>();
-          values.put(SetContainerHostMapping.HOST_KEY, locationId);
-          allMappings.put(containerId, values);
->>>>>>> 709706a7
         }
       });
     if (LOG.isDebugEnabled()) {
