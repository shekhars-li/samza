/*
 * Licensed to the Apache Software Foundation (ASF) under one
 * or more contributor license agreements.  See the NOTICE file
 * distributed with this work for additional information
 * regarding copyright ownership.  The ASF licenses this file
 * to you under the Apache License, Version 2.0 (the
 * "License"); you may not use this file except in compliance
 * with the License.  You may obtain a copy of the License at
 *
 *   http://www.apache.org/licenses/LICENSE-2.0
 *
 * Unless required by applicable law or agreed to in writing,
 * software distributed under the License is distributed on an
 * "AS IS" BASIS, WITHOUT WARRANTIES OR CONDITIONS OF ANY
 * KIND, either express or implied.  See the License for the
 * specific language governing permissions and limitations
 * under the License.
 */
package org.apache.samza.clustermanager;

import com.google.common.annotations.VisibleForTesting;
import com.linkedin.samza.generator.internal.ProcessGeneratorHolder;
import java.io.IOException;
import java.lang.reflect.Method;
import java.util.ArrayList;
import java.util.Arrays;
import java.util.List;
import org.apache.commons.lang3.StringUtils;
import org.apache.samza.SamzaException;
import org.apache.samza.classloader.IsolatingClassLoaderFactory;
import org.apache.samza.config.ApplicationConfig;
import org.apache.samza.config.Config;
<<<<<<< HEAD
import org.apache.samza.config.ConfigLoader;
import org.apache.samza.config.ConfigLoaderFactory;
import org.apache.samza.config.JobConfig;
=======
>>>>>>> 764f09c6
import org.apache.samza.config.MapConfig;
import org.apache.samza.config.ShellCommandConfig;
import org.apache.samza.coordinator.metadatastore.CoordinatorStreamStore;
import org.apache.samza.metrics.MetricsRegistryMap;
import org.apache.samza.serializers.model.SamzaObjectMapper;
import org.apache.samza.util.CoordinatorStreamUtil;
import org.apache.samza.util.ReflectionUtil;
import org.apache.samza.util.SplitDeploymentUtil;
import org.slf4j.Logger;
import org.slf4j.LoggerFactory;


public class ClusterBasedJobCoordinatorRunner {

  private static final Logger LOG = LoggerFactory.getLogger(ClusterBasedJobCoordinatorRunner.class);

  /**
   * The entry point for the {@link ClusterBasedJobCoordinator}.
   */
  public static void main(String[] args) {
    Thread.setDefaultUncaughtExceptionHandler((thread, exception) -> {
      LOG.error("Uncaught exception in ClusterBasedJobCoordinator::main. Exiting job coordinator", exception);
      System.exit(1);
    });
    if (!SplitDeploymentUtil.isSplitDeploymentEnabled()) {
      // no isolation enabled, so can just execute runClusterBasedJobCoordinator directly
      runClusterBasedJobCoordinator(args);
    } else {
      SplitDeploymentUtil.runWithClassLoader(new IsolatingClassLoaderFactory().buildClassLoader(),
          ClusterBasedJobCoordinatorRunner.class, "runClusterBasedJobCoordinator", args);
    }
    System.exit(0);
  }

  /**
   * This is the actual execution for the {@link ClusterBasedJobCoordinator}. This is separated out from
   * {@link #main(String[])} so that it can be executed directly or from a separate classloader.
   */
  @VisibleForTesting
  static void runClusterBasedJobCoordinator(String[] args) {
    final String coordinatorSystemEnv = System.getenv(ShellCommandConfig.ENV_COORDINATOR_SYSTEM_CONFIG);
    final String submissionEnv = System.getenv(ShellCommandConfig.ENV_SUBMISSION_CONFIG);

    if (!StringUtils.isBlank(submissionEnv)) {
      Config submissionConfig;
      try {
        //Read and parse the coordinator system config.
        LOG.info("Parsing submission config {}", submissionEnv);
        submissionConfig = new MapConfig(SamzaObjectMapper.getObjectMapper().readValue(submissionEnv, Config.class));
        LOG.info("Using the submission config: {}.", submissionConfig);
      } catch (IOException e) {
        LOG.error("Exception while reading submission config", e);
        throw new SamzaException(e);
      }

      ApplicationConfig appConfig = new ApplicationConfig(submissionConfig);

      /*
       * Invoke app.main.class with app.main.args when present.
       * For Beam jobs, app.main.class will be Beam's main class
       * and app.main.args will be Beam's pipeline options.
       */
<<<<<<< HEAD
      if (appConfig.getAppMainClass().isPresent()) {
        String className = appConfig.getAppMainClass().get();
        LOG.info("Invoke main {}", className);
        try {
          Class<?> cls = Class.forName(className);
          Method mainMethod = cls.getMethod("main", String[].class);
          mainMethod.invoke(null, (Object) toArgs(appConfig));
        } catch (Exception e) {
          throw new SamzaException(e);
        }
      } else {
        JobConfig jobConfig = new JobConfig(submissionConfig);

        if (!jobConfig.getConfigLoaderFactory().isPresent()) {
          throw new SamzaException(
              JobConfig.CONFIG_LOADER_FACTORY + " is required to initialize job coordinator from config loader");
        }

        // start LinkedIn-Specific code.

        // We removed direct calling of loadConfig intended here
        // since `RegExTopicGenerator` calling through loadConfig need to access kafka clients,
        // which can not be accessed now because offSpring is not started.
        // so instead of loading full job config with loadConfig,
        // we execute loadConfig step by step and start offSpring before rewrite configs
        // TODO: will uniform with OSS again after LISAMZA-14802 is done
        ConfigLoaderFactory factory =
            ReflectionUtil.getObj(jobConfig.getConfigLoaderFactory().get(), ConfigLoaderFactory.class);
        ConfigLoader loader =
            factory.getLoader(submissionConfig.subset(ConfigLoaderFactory.CONFIG_LOADER_PROPERTIES_PREFIX));
        // overrides config loaded with original config, which may contain overridden values.
        Config originalConfig = ConfigUtil.override(loader.getConfig(), submissionConfig);

        /*
         * LinkedIn Only
         *
         * Start the ProcessGenerator with full job config, we don't need to stop and restart it after planning as
         * planning is only expected to change samza related configs but not offspring components.
         */
        ProcessGeneratorHolder.getInstance().createGenerator(originalConfig);
        ProcessGeneratorHolder.getInstance().start();

        Config rewrittenConfig = ConfigUtil.rewriteConfig(originalConfig);

        JobCoordinatorLaunchUtil.run(ApplicationUtil.fromConfig(rewrittenConfig), rewrittenConfig);
        // end Linkedin-Specific code
=======
      String className = appConfig.getAppMainClass();
      String[] arguments = toArgs(appConfig);
      LOG.info("Invoke main {} with args {}", className, arguments);
      try {
        Class<?> cls = Class.forName(className);
        Method mainMethod = cls.getMethod("main", String[].class);
        mainMethod.invoke(null, (Object) arguments);
      } catch (Exception e) {
        throw new SamzaException(e);
>>>>>>> 764f09c6
      }
    } else {
      // TODO: Clean this up once SAMZA-2405 is completed when legacy flow is removed.
      Config coordinatorSystemConfig;
      try {
        //Read and parse the coordinator system config.
        LOG.info("Parsing coordinator system config {}", coordinatorSystemEnv);
        coordinatorSystemConfig =
            new MapConfig(SamzaObjectMapper.getObjectMapper().readValue(coordinatorSystemEnv, Config.class));
        LOG.info("Using the coordinator system config: {}.", coordinatorSystemConfig);
      } catch (IOException e) {
        LOG.error("Exception while reading coordinator stream config", e);
        throw new SamzaException(e);
      }
      ClusterBasedJobCoordinator jc = createFromMetadataStore(coordinatorSystemConfig);
      jc.run();
    }

    LOG.info("Finished running ClusterBasedJobCoordinator");
  }

  /**
   * Initialize {@link ClusterBasedJobCoordinator} with coordinator stream config, full job config will be fetched from
   * coordinator stream.
   *
   * @param metadataStoreConfig to initialize {@link org.apache.samza.metadatastore.MetadataStore}
   * @return {@link ClusterBasedJobCoordinator}
   */
  // TODO SAMZA-2432: Clean this up once SAMZA-2405 is completed when legacy flow is removed.
  @VisibleForTesting
  static ClusterBasedJobCoordinator createFromMetadataStore(Config metadataStoreConfig) {
    MetricsRegistryMap metrics = new MetricsRegistryMap();

    // an offspring generator created to get full job config, this is required to start coordinator stream store.
    ProcessGeneratorHolder.getInstance().createGenerator(metadataStoreConfig);
    ProcessGeneratorHolder.getInstance().start();

    CoordinatorStreamStore coordinatorStreamStore = new CoordinatorStreamStore(metadataStoreConfig, metrics);
    coordinatorStreamStore.init();
    Config config = CoordinatorStreamUtil.readConfigFromCoordinatorStream(coordinatorStreamStore);

    // stop the temporary offspring generator, this is required to restart the generator with full job config
    // in the constructor of ClusterBasedJobCoordinator
    ProcessGeneratorHolder.getInstance().stop();

    /*
     * LinkedIn-Only
     *
     * Start the ProcessGenerator with full job config.
     */
    ProcessGeneratorHolder.getInstance().createGenerator(config);
    ProcessGeneratorHolder.getInstance().start();

    return new ClusterBasedJobCoordinator(metrics, coordinatorStreamStore, config);
  }

  /**
   * Convert Samza config to command line arguments to invoke app.main.class
   *
   * @param config Samza config to convert.
   * @return converted command line arguments.
   */
  @VisibleForTesting
  static String[] toArgs(ApplicationConfig config) {
    List<String> args = new ArrayList<>(config.size() * 2);

    config.forEach((key, value) -> {
      if (key.equals(ApplicationConfig.APP_MAIN_ARGS)) {
        /*
         * Converts native beam pipeline options such as
         * --runner=SamzaRunner --maxSourceParallelism=1024
         */
        args.addAll(Arrays.asList(value.split("\\s")));
      } else {
        /*
         * Converts native Samza configs to config override format such as
         * --config job.name=test
         */
        args.add("--config");
        args.add(String.format("%s=%s", key, value));
      }
    });

    return args.toArray(new String[0]);
  }
}<|MERGE_RESOLUTION|>--- conflicted
+++ resolved
@@ -30,12 +30,6 @@
 import org.apache.samza.classloader.IsolatingClassLoaderFactory;
 import org.apache.samza.config.ApplicationConfig;
 import org.apache.samza.config.Config;
-<<<<<<< HEAD
-import org.apache.samza.config.ConfigLoader;
-import org.apache.samza.config.ConfigLoaderFactory;
-import org.apache.samza.config.JobConfig;
-=======
->>>>>>> 764f09c6
 import org.apache.samza.config.MapConfig;
 import org.apache.samza.config.ShellCommandConfig;
 import org.apache.samza.coordinator.metadatastore.CoordinatorStreamStore;
@@ -98,54 +92,6 @@
        * For Beam jobs, app.main.class will be Beam's main class
        * and app.main.args will be Beam's pipeline options.
        */
-<<<<<<< HEAD
-      if (appConfig.getAppMainClass().isPresent()) {
-        String className = appConfig.getAppMainClass().get();
-        LOG.info("Invoke main {}", className);
-        try {
-          Class<?> cls = Class.forName(className);
-          Method mainMethod = cls.getMethod("main", String[].class);
-          mainMethod.invoke(null, (Object) toArgs(appConfig));
-        } catch (Exception e) {
-          throw new SamzaException(e);
-        }
-      } else {
-        JobConfig jobConfig = new JobConfig(submissionConfig);
-
-        if (!jobConfig.getConfigLoaderFactory().isPresent()) {
-          throw new SamzaException(
-              JobConfig.CONFIG_LOADER_FACTORY + " is required to initialize job coordinator from config loader");
-        }
-
-        // start LinkedIn-Specific code.
-
-        // We removed direct calling of loadConfig intended here
-        // since `RegExTopicGenerator` calling through loadConfig need to access kafka clients,
-        // which can not be accessed now because offSpring is not started.
-        // so instead of loading full job config with loadConfig,
-        // we execute loadConfig step by step and start offSpring before rewrite configs
-        // TODO: will uniform with OSS again after LISAMZA-14802 is done
-        ConfigLoaderFactory factory =
-            ReflectionUtil.getObj(jobConfig.getConfigLoaderFactory().get(), ConfigLoaderFactory.class);
-        ConfigLoader loader =
-            factory.getLoader(submissionConfig.subset(ConfigLoaderFactory.CONFIG_LOADER_PROPERTIES_PREFIX));
-        // overrides config loaded with original config, which may contain overridden values.
-        Config originalConfig = ConfigUtil.override(loader.getConfig(), submissionConfig);
-
-        /*
-         * LinkedIn Only
-         *
-         * Start the ProcessGenerator with full job config, we don't need to stop and restart it after planning as
-         * planning is only expected to change samza related configs but not offspring components.
-         */
-        ProcessGeneratorHolder.getInstance().createGenerator(originalConfig);
-        ProcessGeneratorHolder.getInstance().start();
-
-        Config rewrittenConfig = ConfigUtil.rewriteConfig(originalConfig);
-
-        JobCoordinatorLaunchUtil.run(ApplicationUtil.fromConfig(rewrittenConfig), rewrittenConfig);
-        // end Linkedin-Specific code
-=======
       String className = appConfig.getAppMainClass();
       String[] arguments = toArgs(appConfig);
       LOG.info("Invoke main {} with args {}", className, arguments);
@@ -155,7 +101,6 @@
         mainMethod.invoke(null, (Object) arguments);
       } catch (Exception e) {
         throw new SamzaException(e);
->>>>>>> 764f09c6
       }
     } else {
       // TODO: Clean this up once SAMZA-2405 is completed when legacy flow is removed.
