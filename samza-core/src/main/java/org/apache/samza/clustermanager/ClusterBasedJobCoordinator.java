/*
 * Licensed to the Apache Software Foundation (ASF) under one
 * or more contributor license agreements.  See the NOTICE file
 * distributed with this work for additional information
 * regarding copyright ownership.  The ASF licenses this file
 * to you under the Apache License, Version 2.0 (the
 * "License"); you may not use this file except in compliance
 * with the License.  You may obtain a copy of the License at
 *
 *   http://www.apache.org/licenses/LICENSE-2.0
 *
 * Unless required by applicable law or agreed to in writing,
 * software distributed under the License is distributed on an
 * "AS IS" BASIS, WITHOUT WARRANTIES OR CONDITIONS OF ANY
 * KIND, either express or implied.  See the License for the
 * specific language governing permissions and limitations
 * under the License.
 */
package org.apache.samza.clustermanager;

import com.google.common.annotations.VisibleForTesting;
import java.io.IOException;
import java.lang.reflect.Method;
import java.util.ArrayList;
import java.util.Arrays;
import java.util.HashMap;
import java.util.List;
import java.util.Map;
import java.util.Optional;
import java.util.Set;
import com.linkedin.samza.generator.internal.ProcessGeneratorHolder;
import java.util.concurrent.atomic.AtomicBoolean;
import java.util.regex.Pattern;
import org.apache.commons.lang3.StringUtils;
import org.apache.samza.SamzaException;
import org.apache.samza.clustermanager.container.placement.ContainerPlacementMetadataStore;
import org.apache.samza.application.ApplicationUtil;
import org.apache.samza.classloader.IsolatingClassLoaderFactory;
import org.apache.samza.clustermanager.container.placement.ContainerPlacementRequestAllocator;
import org.apache.samza.config.ApplicationConfig;
import org.apache.samza.config.ClusterManagerConfig;
import org.apache.samza.config.Config;
import org.apache.samza.config.ConfigLoader;
import org.apache.samza.config.ConfigLoaderFactory;
import org.apache.samza.config.JobConfig;
import org.apache.samza.config.MapConfig;
import org.apache.samza.config.ShellCommandConfig;
import org.apache.samza.config.StorageConfig;
import org.apache.samza.config.TaskConfig;
import org.apache.samza.container.LocalityManager;
import org.apache.samza.container.TaskName;
import org.apache.samza.coordinator.InputStreamsDiscoveredException;
import org.apache.samza.coordinator.JobModelManager;
import org.apache.samza.coordinator.MetadataResourceUtil;
import org.apache.samza.coordinator.PartitionChangeException;
import org.apache.samza.coordinator.StreamPartitionCountMonitor;
import org.apache.samza.coordinator.StreamRegexMonitor;
import org.apache.samza.coordinator.metadatastore.CoordinatorStreamStore;
import org.apache.samza.coordinator.metadatastore.NamespaceAwareCoordinatorStreamStore;
import org.apache.samza.coordinator.stream.messages.SetChangelogMapping;
import org.apache.samza.coordinator.stream.messages.SetContainerHostMapping;
import org.apache.samza.job.model.ContainerModel;
import org.apache.samza.job.model.JobModel;
import org.apache.samza.job.model.JobModelUtil;
import org.apache.samza.job.model.TaskModel;
import org.apache.samza.metadatastore.MetadataStore;
import org.apache.samza.metrics.JmxServer;
import org.apache.samza.metrics.MetricsRegistryMap;
import org.apache.samza.serializers.model.SamzaObjectMapper;
import org.apache.samza.startpoint.StartpointManager;
import org.apache.samza.storage.ChangelogStreamManager;
import org.apache.samza.system.StreamMetadataCache;
import org.apache.samza.system.SystemAdmins;
import org.apache.samza.system.SystemStream;
import org.apache.samza.util.ConfigUtil;
import org.apache.samza.util.CoordinatorStreamUtil;
import org.apache.samza.util.DiagnosticsUtil;
import org.apache.samza.util.ReflectionUtil;
import org.apache.samza.util.SplitDeploymentUtil;
import org.apache.samza.util.SystemClock;
import org.slf4j.Logger;
import org.slf4j.LoggerFactory;


/**
 * Implements a JobCoordinator that is completely independent of the underlying cluster
 * manager system. This {@link ClusterBasedJobCoordinator} handles functionality common
 * to both Yarn and Mesos. It takes care of
 *  1. Requesting resources from an underlying {@link ClusterResourceManager}.
 *  2. Ensuring that placement of processors to resources happens (as per whether host affinity
 *  is configured or not).
 *
 *  Any offer based cluster management system that must integrate with Samza will merely
 *  implement a {@link ResourceManagerFactory} and a {@link ClusterResourceManager}.
 *
 *  This class is not thread-safe. For safe access in multi-threaded context, invocations
 *  should be synchronized by the callers.
 *
 * TODO:
 * 1. Refactor ClusterResourceManager to also handle process liveness, process start
 * callbacks
 * 2. Refactor the JobModelReader to be an interface.
 * 3. Make ClusterBasedJobCoordinator implement the JobCoordinator API as in SAMZA-881.
 * 4. Refactor UI state variables.
 * 5. Unit tests.
 * 6. Document newly added configs.
 */
public class ClusterBasedJobCoordinator {

  private static final Logger LOG = LoggerFactory.getLogger(ClusterBasedJobCoordinator.class);
  private final static String METRICS_SOURCE_NAME = "ApplicationMaster";

  private final Config config;

  /**
   * State to track container failures, host-processor mappings
   */
  private final SamzaApplicationState state;

  //even though some of these can be converted to local variables, it will not be the case
  //as we add more methods to the JobCoordinator and completely implement SAMZA-881.

  /**
   * Handles callback for allocated containers, failed containers.
   */
  private final ContainerProcessManager containerProcessManager;

  /**
   * A JobModelManager to return and refresh the {@link org.apache.samza.job.model.JobModel} when required.
   */
  private final JobModelManager jobModelManager;

  /**
   * A ChangelogStreamManager to handle creation of changelog stream and map changelog stream partitions
   */
  private final ChangelogStreamManager changelogStreamManager;

  /*
   * The interval for polling the Task Manager for shutdown.
   */
  private final long jobCoordinatorSleepInterval;

  /*
   * Config specifies if a Jmx server should be started on this Job Coordinator
   */
  private final boolean isJmxEnabled;

  /**
   * Internal boolean to check if the job coordinator has already been started.
   */
  private final AtomicBoolean isStarted = new AtomicBoolean(false);

  /**
   * A boolean variable indicating whether the job has durable state stores in the configuration
   */
  private final boolean hasDurableStores;

  /**
   * The input topic partition count monitor
   */
  private final Optional<StreamPartitionCountMonitor> partitionMonitor;

  /**
   * The input stream regex monitor
   */
  private final Optional<StreamRegexMonitor> inputStreamRegexMonitor;

  /**
   * Container placement request dispatcher and metastore reader/writer
   */
  private final ContainerPlacementMetadataStore containerPlacementMetadataStore;
  private final ContainerPlacementRequestAllocator containerPlacementRequestAllocator;
  // Container Placement thread that reads requests from metastore
  private final Thread containerPlacementRequestAllocatorThread;

  /**
   * Metrics to track stats around container failures, needed containers etc.
   */
  private final MetricsRegistryMap metrics;
  private final MetadataStore metadataStore;

  private final SystemAdmins systemAdmins;
  private final LocalityManager localityManager;

  /**
   * Internal variable for the instance of {@link JmxServer}
   */
  private JmxServer jmxServer;

  /**
   * Variable to keep the callback exception
   */
  volatile private Exception coordinatorException = null;

  /**
   * Creates a new ClusterBasedJobCoordinator instance.
   * Invoke run() to actually run the job coordinator.
   *
   * @param metrics the registry for reporting metrics.
   * @param metadataStore metadata store to hold metadata.
   * @param fullJobConfig full job config.
   */
  public ClusterBasedJobCoordinator(MetricsRegistryMap metrics, MetadataStore metadataStore, Config fullJobConfig) {
    this.metrics = metrics;
    this.metadataStore = metadataStore;
    this.config = fullJobConfig;

    // ProcessGeneratorHolder is expected to have already started before the constructor is being invoked.

    // build a JobModelManager and ChangelogStreamManager and perform partition assignments.
    this.changelogStreamManager = new ChangelogStreamManager(
        new NamespaceAwareCoordinatorStreamStore(metadataStore, SetChangelogMapping.TYPE));
    this.jobModelManager =
        JobModelManager.apply(config, changelogStreamManager.readPartitionMapping(), metadataStore, metrics);

    this.hasDurableStores = new StorageConfig(config).hasDurableStores();
    this.state = new SamzaApplicationState(jobModelManager);
    // The systemAdmins should be started before partitionMonitor can be used. And it should be stopped when this coordinator is stopped.
    this.systemAdmins = new SystemAdmins(config);
    this.partitionMonitor = getPartitionCountMonitor(config, systemAdmins);

    Set<SystemStream> inputSystemStreams = JobModelUtil.getSystemStreams(jobModelManager.jobModel());
    this.inputStreamRegexMonitor = getInputRegexMonitor(config, systemAdmins, inputSystemStreams);

    ClusterManagerConfig clusterManagerConfig = new ClusterManagerConfig(config);
    this.isJmxEnabled = clusterManagerConfig.getJmxEnabledOnJobCoordinator();
    this.jobCoordinatorSleepInterval = clusterManagerConfig.getJobCoordinatorSleepInterval();
    this.localityManager =
        new LocalityManager(new NamespaceAwareCoordinatorStreamStore(metadataStore, SetContainerHostMapping.TYPE));

    // build metastore for container placement messages
    containerPlacementMetadataStore = new ContainerPlacementMetadataStore(metadataStore);

    // build a container process Manager
    containerProcessManager = createContainerProcessManager();

    // build utils related to container placements
    containerPlacementRequestAllocator =
        new ContainerPlacementRequestAllocator(containerPlacementMetadataStore, containerProcessManager,
            new ApplicationConfig(config));
    this.containerPlacementRequestAllocatorThread =
        new Thread(containerPlacementRequestAllocator, "Samza-" + ContainerPlacementRequestAllocator.class.getSimpleName());
  }

  /**
   * Starts the JobCoordinator.
   */
  public void run() {
    if (!isStarted.compareAndSet(false, true)) {
      LOG.warn("Attempting to start an already started job coordinator. ");
      return;
    }
    // set up JmxServer (if jmx is enabled)
    if (isJmxEnabled) {
      jmxServer = new JmxServer();
      state.jmxUrl = jmxServer.getJmxUrl();
      state.jmxTunnelingUrl = jmxServer.getTunnelingJmxUrl();
    } else {
      jmxServer = null;
    }

    try {
      // initialize JobCoordinator state
      LOG.info("Starting cluster based job coordinator");

      // write the diagnostics metadata file
      String jobName = new JobConfig(config).getName().get();
      String jobId = new JobConfig(config).getJobId();
      Optional<String> execEnvContainerId = Optional.ofNullable(System.getenv("CONTAINER_ID"));
      DiagnosticsUtil.writeMetadataFile(jobName, jobId, METRICS_SOURCE_NAME, execEnvContainerId, config);

      //create necessary checkpoint and changelog streams, if not created
      JobModel jobModel = jobModelManager.jobModel();
      MetadataResourceUtil metadataResourceUtil = new MetadataResourceUtil(jobModel, this.metrics, config);
      metadataResourceUtil.createResources();

      // fan out the startpoints if startpoints is enabled
      if (new JobConfig(config).getStartpointEnabled()) {
        StartpointManager startpointManager = createStartpointManager();
        startpointManager.start();
        try {
          startpointManager.fanOut(JobModelUtil.getTaskToSystemStreamPartitions(jobModel));
        } finally {
          startpointManager.stop();
        }
      }

      // Remap changelog partitions to tasks
      Map<TaskName, Integer> prevPartitionMappings = changelogStreamManager.readPartitionMapping();

      Map<TaskName, Integer> taskPartitionMappings = new HashMap<>();
      Map<String, ContainerModel> containers = jobModel.getContainers();
      for (ContainerModel containerModel : containers.values()) {
        for (TaskModel taskModel : containerModel.getTasks().values()) {
          taskPartitionMappings.put(taskModel.getTaskName(), taskModel.getChangelogPartition().getPartitionId());
        }
      }

      changelogStreamManager.updatePartitionMapping(prevPartitionMappings, taskPartitionMappings);

      containerProcessManager.start();
      systemAdmins.start();
      partitionMonitor.ifPresent(StreamPartitionCountMonitor::start);
      inputStreamRegexMonitor.ifPresent(StreamRegexMonitor::start);

      // containerPlacementRequestAllocator thread has to start after the cpm is started
      LOG.info("Starting the container placement handler thread");
      containerPlacementMetadataStore.start();
      containerPlacementRequestAllocatorThread.start();

      boolean isInterrupted = false;

      while (!containerProcessManager.shouldShutdown()
          && !checkAndThrowException()
          && !isInterrupted
          && checkcontainerPlacementRequestAllocatorThreadIsAlive()) {
        try {
          Thread.sleep(jobCoordinatorSleepInterval);
        } catch (InterruptedException e) {
          isInterrupted = true;
          LOG.error("Interrupted in job coordinator loop", e);
          Thread.currentThread().interrupt();
        }
      }
    } catch (Throwable e) {
      LOG.error("Exception thrown in the JobCoordinator loop", e);
      throw new SamzaException(e);
    } finally {
      onShutDown();
    }
  }

  private boolean checkAndThrowException() throws Exception {
    if (coordinatorException != null) {
      throw coordinatorException;
    }
    return false;
  }

  private boolean checkcontainerPlacementRequestAllocatorThreadIsAlive() {
    if (containerPlacementRequestAllocatorThread.isAlive()) {
      return true;
    }
    LOG.info("{} thread is dead issuing a shutdown", containerPlacementRequestAllocatorThread.getName());
    return false;
  }

  /**
   * Stops all components of the JobCoordinator.
   */
  private void onShutDown() {
    try {
      partitionMonitor.ifPresent(StreamPartitionCountMonitor::stop);
      inputStreamRegexMonitor.ifPresent(StreamRegexMonitor::stop);
      systemAdmins.stop();
      shutDowncontainerPlacementRequestAllocatorAndUtils();
      containerProcessManager.stop();
<<<<<<< HEAD

      // Linkedin-only Offspring shutdown
      ProcessGeneratorHolder.getInstance().stop();
=======
      localityManager.close();
>>>>>>> a66fcd16
      metadataStore.close();
    } catch (Throwable e) {
      LOG.error("Exception while stopping cluster based job coordinator", e);
    }
    LOG.info("Stopped cluster based job coordinator");

    if (jmxServer != null) {
      try {
        jmxServer.stop();
        LOG.info("Stopped Jmx Server");
      } catch (Throwable e) {
        LOG.error("Exception while stopping jmx server", e);
      }
    }
  }

  private void shutDowncontainerPlacementRequestAllocatorAndUtils() {
    // Shutdown container placement handler
    containerPlacementRequestAllocator.stop();
    try {
      containerPlacementRequestAllocatorThread.join();
      LOG.info("Stopped container placement handler thread");
      containerPlacementMetadataStore.stop();
    } catch (InterruptedException ie) {
      LOG.error("Container Placement handler thread join threw an interrupted exception", ie);
      Thread.currentThread().interrupt();
    }
  }

  private Optional<StreamPartitionCountMonitor> getPartitionCountMonitor(Config config, SystemAdmins systemAdmins) {
    StreamMetadataCache streamMetadata = new StreamMetadataCache(systemAdmins, 0, SystemClock.instance());
    Set<SystemStream> inputStreamsToMonitor = new TaskConfig(config).getAllInputStreams();
    if (inputStreamsToMonitor.isEmpty()) {
      throw new SamzaException("Input streams to a job can not be empty.");
    }

    return Optional.of(new StreamPartitionCountMonitor(inputStreamsToMonitor, streamMetadata, metrics,
        new JobConfig(config).getMonitorPartitionChangeFrequency(), streamsChanged -> {
      // Fail the jobs with durable state store. Otherwise, application state.status remains UNDEFINED s.t. YARN job will be restarted
      if (hasDurableStores) {
        LOG.error("Input topic partition count changed in a job with durable state. Failing the job. " +
            "Changed topics: {}", streamsChanged.toString());
        state.status = SamzaApplicationState.SamzaAppStatus.FAILED;
      }
      coordinatorException = new PartitionChangeException("Input topic partition count changes detected for topics: " + streamsChanged.toString());
    }));
  }

  private Optional<StreamRegexMonitor> getInputRegexMonitor(Config config, SystemAdmins systemAdmins, Set<SystemStream> inputStreamsToMonitor) {
    JobConfig jobConfig = new JobConfig(config);

    // if input regex monitor is not enabled return empty
    if (jobConfig.getMonitorRegexDisabled()) {
      LOG.info("StreamRegexMonitor is disabled.");
      return Optional.empty();
    }

    StreamMetadataCache streamMetadata = new StreamMetadataCache(systemAdmins, 0, SystemClock.instance());
    if (inputStreamsToMonitor.isEmpty()) {
      throw new SamzaException("Input streams to a job can not be empty.");
    }

    // First list all rewriters
    Optional<String> rewritersList = jobConfig.getConfigRewriters();

    // if no rewriter is defined, there is nothing to monitor
    if (!rewritersList.isPresent()) {
      LOG.warn("No config rewriters are defined. No StreamRegexMonitor created.");
      return Optional.empty();
    }

    // Compile a map of each input-system to its corresponding input-monitor-regex patterns
    Map<String, Pattern> inputRegexesToMonitor = jobConfig.getMonitorRegexPatternMap(rewritersList.get());

    // if there are no regexes to monitor
    if (inputRegexesToMonitor.isEmpty()) {
      LOG.info("No input regexes are defined. No StreamRegexMonitor created.");
      return Optional.empty();
    }

    return Optional.of(new StreamRegexMonitor(inputStreamsToMonitor, inputRegexesToMonitor, streamMetadata, metrics,
        jobConfig.getMonitorRegexFrequency(), new StreamRegexMonitor.Callback() {
          @Override
          public void onInputStreamsChanged(Set<SystemStream> initialInputSet, Set<SystemStream> newInputStreams,
              Map<String, Pattern> regexesMonitored) {
            if (hasDurableStores) {
              LOG.error("New input system-streams discovered. Failing the job. New input streams: {}" +
                  " Existing input streams: {}", newInputStreams, inputStreamsToMonitor);
              state.status = SamzaApplicationState.SamzaAppStatus.FAILED;
            }
            coordinatorException = new InputStreamsDiscoveredException("New input streams discovered: " + newInputStreams);
          }
        }));
  }

  // The following two methods are package-private and for testing only
  @VisibleForTesting
  SamzaApplicationState.SamzaAppStatus getAppStatus() {
    // make sure to only return a unmodifiable copy of the status variable
    return state.status;
  }

  @VisibleForTesting
  StreamPartitionCountMonitor getPartitionMonitor() {
    return partitionMonitor.get();
  }

  @VisibleForTesting
  StartpointManager createStartpointManager() {
    return new StartpointManager(metadataStore);
  }

  @VisibleForTesting
  ContainerProcessManager createContainerProcessManager() {
    return new ContainerProcessManager(config, state, metrics, containerPlacementMetadataStore, localityManager);
  }

  /**
   * The entry point for the {@link ClusterBasedJobCoordinator}.
   */
  public static void main(String[] args) {
    Thread.setDefaultUncaughtExceptionHandler((thread, exception) -> {
      LOG.error("Uncaught exception in ClusterBasedJobCoordinator::main. Exiting job coordinator", exception);
      System.exit(1);
    });
    if (!SplitDeploymentUtil.isSplitDeploymentEnabled()) {
      // no isolation enabled, so can just execute runClusterBasedJobCoordinator directly
      runClusterBasedJobCoordinator(args);
    } else {
      SplitDeploymentUtil.runWithClassLoader(new IsolatingClassLoaderFactory().buildClassLoader(),
          ClusterBasedJobCoordinator.class, "runClusterBasedJobCoordinator", args);
    }
    System.exit(0);
  }

  /**
   * This is the actual execution for the {@link ClusterBasedJobCoordinator}. This is separated out from
   * {@link #main(String[])} so that it can be executed directly or from a separate classloader.
   */
  private static void runClusterBasedJobCoordinator(String[] args) {
    final String coordinatorSystemEnv = System.getenv(ShellCommandConfig.ENV_COORDINATOR_SYSTEM_CONFIG);
    final String submissionEnv = System.getenv(ShellCommandConfig.ENV_SUBMISSION_CONFIG);

    if (!StringUtils.isBlank(submissionEnv)) {
      Config submissionConfig;
      try {
        //Read and parse the coordinator system config.
        LOG.info("Parsing submission config {}", submissionEnv);
        submissionConfig =
            new MapConfig(SamzaObjectMapper.getObjectMapper().readValue(submissionEnv, Config.class));
        LOG.info("Using the submission config: {}.", submissionConfig);
      } catch (IOException e) {
        LOG.error("Exception while reading submission config", e);
        throw new SamzaException(e);
      }

      ApplicationConfig appConfig = new ApplicationConfig(submissionConfig);

      /*
       * Invoke app.main.class with app.main.args when present.
       * For Beam jobs, app.main.class will be Beam's main class
       * and app.main.args will be Beam's pipeline options.
       */
      if (appConfig.getAppMainClass().isPresent()) {
        String className = appConfig.getAppMainClass().get();
        LOG.info("Invoke main {}", className);
        try {
          Class<?> cls = Class.forName(className);
          Method mainMethod = cls.getMethod("main", String[].class);
          mainMethod.invoke(null, (Object) toArgs(appConfig));
        } catch (Exception e) {
          throw new SamzaException(e);
        }
      } else {
        JobConfig jobConfig = new JobConfig(submissionConfig);

        if (!jobConfig.getConfigLoaderFactory().isPresent()) {
          throw new SamzaException(JobConfig.CONFIG_LOADER_FACTORY + " is required to initialize job coordinator from config loader");
        }


        // start LinkedIn-Specific code.

        // We removed direct calling of loadConfig intended here
        // since `RegExTopicGenerator` calling through loadConfig need to access kafka clients,
        // which can not be accessed now because offSpring is not started.
        // so instead of loading full job config with loadConfig,
        // we execute loadConfig step by step and start offSpring before rewrite configs
        // TODO: will uniform with OSS again after LISAMZA-14802 is done
        ConfigLoaderFactory
            factory = ReflectionUtil.getObj(jobConfig.getConfigLoaderFactory().get(), ConfigLoaderFactory.class);
        ConfigLoader loader = factory.getLoader(submissionConfig.subset(ConfigLoaderFactory.CONFIG_LOADER_PROPERTIES_PREFIX));
        // overrides config loaded with original config, which may contain overridden values.
        Config originalConfig = ConfigUtil.override(loader.getConfig(), submissionConfig);

        /*
         * LinkedIn Only
         *
         * Start the ProcessGenerator with full job config, we don't need to stop and restart it after planning as
         * planning is only expected to change samza related configs but not offspring components.
         */
        ProcessGeneratorHolder.getInstance().createGenerator(originalConfig);
        ProcessGeneratorHolder.getInstance().start();

        Config rewrittenConfig = ConfigUtil.rewriteConfig(originalConfig);

        JobCoordinatorLaunchUtil.run(ApplicationUtil.fromConfig(rewrittenConfig), rewrittenConfig);
        // end Linkedin-Specific code
      }

      LOG.info("Finished running ClusterBasedJobCoordinator");
    } else {
      // TODO: Clean this up once SAMZA-2405 is completed when legacy flow is removed.
      Config coordinatorSystemConfig;
      try {
        //Read and parse the coordinator system config.
        LOG.info("Parsing coordinator system config {}", coordinatorSystemEnv);
        coordinatorSystemConfig =
            new MapConfig(SamzaObjectMapper.getObjectMapper().readValue(coordinatorSystemEnv, Config.class));
        LOG.info("Using the coordinator system config: {}.", coordinatorSystemConfig);
      } catch (IOException e) {
        LOG.error("Exception while reading coordinator stream config", e);
        throw new SamzaException(e);
      }
      ClusterBasedJobCoordinator jc = createFromMetadataStore(coordinatorSystemConfig);
      jc.run();
      LOG.info("Finished running ClusterBasedJobCoordinator");
    }
  }

  /**
   * Initialize {@link ClusterBasedJobCoordinator} with coordinator stream config, full job config will be fetched from
   * coordinator stream.
   *
   * @param metadataStoreConfig to initialize {@link MetadataStore}
   * @return {@link ClusterBasedJobCoordinator}
   */
  // TODO SAMZA-2432: Clean this up once SAMZA-2405 is completed when legacy flow is removed.
  @VisibleForTesting
  static ClusterBasedJobCoordinator createFromMetadataStore(Config metadataStoreConfig) {
    MetricsRegistryMap metrics = new MetricsRegistryMap();

    // an offspring generator created to get full job config, this is required to start coordinator stream store.
    ProcessGeneratorHolder.getInstance().createGenerator(metadataStoreConfig);
    ProcessGeneratorHolder.getInstance().start();

    CoordinatorStreamStore coordinatorStreamStore = new CoordinatorStreamStore(metadataStoreConfig, metrics);
    coordinatorStreamStore.init();
    Config config = CoordinatorStreamUtil.readConfigFromCoordinatorStream(coordinatorStreamStore);

    // stop the temporary offspring generator, this is required to restart the generator with full job config
    // in the constructor of ClusterBasedJobCoordinator
    ProcessGeneratorHolder.getInstance().stop();

    /*
     * LinkedIn-Only
     *
     * Start the ProcessGenerator with full job config.
     */
    ProcessGeneratorHolder.getInstance().createGenerator(config);
    ProcessGeneratorHolder.getInstance().start();

    return new ClusterBasedJobCoordinator(metrics, coordinatorStreamStore, config);
  }

  /**
   * Convert Samza config to command line arguments to invoke app.main.class
   *
   * @param config Samza config to convert.
   * @return converted command line arguments.
   */
  @VisibleForTesting
  static String[] toArgs(ApplicationConfig config) {
    List<String> args = new ArrayList<>(config.size() * 2);

    config.forEach((key, value) -> {
      if (key.equals(ApplicationConfig.APP_MAIN_ARGS)) {
        /*
         * Converts native beam pipeline options such as
         * --runner=SamzaRunner --maxSourceParallelism=1024
         */
        args.addAll(Arrays.asList(value.split("\\s")));
      } else {
        /*
         * Converts native Samza configs to config override format such as
         * --config job.name=test
         */
        args.add("--config");
        args.add(String.format("%s=%s", key, value));
      }
    });

    return args.toArray(new String[0]);
  }
}<|MERGE_RESOLUTION|>--- conflicted
+++ resolved
@@ -355,13 +355,10 @@
       systemAdmins.stop();
       shutDowncontainerPlacementRequestAllocatorAndUtils();
       containerProcessManager.stop();
-<<<<<<< HEAD
+      localityManager.close();
 
       // Linkedin-only Offspring shutdown
       ProcessGeneratorHolder.getInstance().stop();
-=======
-      localityManager.close();
->>>>>>> a66fcd16
       metadataStore.close();
     } catch (Throwable e) {
       LOG.error("Exception while stopping cluster based job coordinator", e);
