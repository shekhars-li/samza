/*
 * Licensed to the Apache Software Foundation (ASF) under one
 * or more contributor license agreements.  See the NOTICE file
 * distributed with this work for additional information
 * regarding copyright ownership.  The ASF licenses this file
 * to you under the Apache License, Version 2.0 (the
 * "License"); you may not use this file except in compliance
 * with the License.  You may obtain a copy of the License at
 *
 *   http://www.apache.org/licenses/LICENSE-2.0
 *
 * Unless required by applicable law or agreed to in writing,
 * software distributed under the License is distributed on an
 * "AS IS" BASIS, WITHOUT WARRANTIES OR CONDITIONS OF ANY
 * KIND, either express or implied.  See the License for the
 * specific language governing permissions and limitations
 * under the License.
 */
package org.apache.samza.clustermanager;

import com.google.common.annotations.VisibleForTesting;
import java.io.IOException;
import java.util.HashMap;
import java.util.Map;
import java.util.Optional;
import java.util.Set;
import com.linkedin.samza.generator.internal.ProcessGeneratorHolder;
import java.util.concurrent.atomic.AtomicBoolean;
import java.util.regex.Pattern;
import org.apache.samza.SamzaException;
import org.apache.samza.checkpoint.CheckpointManager;
import org.apache.samza.config.ClusterManagerConfig;
import org.apache.samza.config.Config;
import org.apache.samza.config.JobConfig;
import org.apache.samza.config.MapConfig;
import org.apache.samza.config.ShellCommandConfig;
import org.apache.samza.config.StorageConfig;
import org.apache.samza.config.TaskConfigJava;
import org.apache.samza.container.TaskName;
import org.apache.samza.coordinator.InputStreamsDiscoveredException;
import org.apache.samza.coordinator.JobModelManager;
import org.apache.samza.coordinator.PartitionChangeException;
import org.apache.samza.coordinator.StreamPartitionCountMonitor;
import org.apache.samza.coordinator.StreamRegexMonitor;
import org.apache.samza.coordinator.metadatastore.CoordinatorStreamStore;
import org.apache.samza.coordinator.metadatastore.NamespaceAwareCoordinatorStreamStore;
import org.apache.samza.coordinator.stream.messages.SetChangelogMapping;
import org.apache.samza.job.model.ContainerModel;
import org.apache.samza.job.model.JobModel;
import org.apache.samza.job.model.TaskModel;
import org.apache.samza.metrics.JmxServer;
import org.apache.samza.metrics.MetricsRegistryMap;
import org.apache.samza.serializers.model.SamzaObjectMapper;
import org.apache.samza.storage.ChangelogStreamManager;
import org.apache.samza.system.StreamMetadataCache;
import org.apache.samza.system.SystemAdmins;
import org.apache.samza.system.SystemStream;
import org.apache.samza.util.CoordinatorStreamUtil;
import org.apache.samza.util.SystemClock;
import org.slf4j.Logger;
import org.slf4j.LoggerFactory;
import scala.Option;
import scala.collection.JavaConverters;


/**
 * Implements a JobCoordinator that is completely independent of the underlying cluster
 * manager system. This {@link ClusterBasedJobCoordinator} handles functionality common
 * to both Yarn and Mesos. It takes care of
 *  1. Requesting resources from an underlying {@link ClusterResourceManager}.
 *  2. Ensuring that placement of processors to resources happens (as per whether host affinity
 *  is configured or not).
 *
 *  Any offer based cluster management system that must integrate with Samza will merely
 *  implement a {@link ResourceManagerFactory} and a {@link ClusterResourceManager}.
 *
 *  This class is not thread-safe. For safe access in multi-threaded context, invocations
 *  should be synchronized by the callers.
 *
 * TODO:
 * 1. Refactor ClusterResourceManager to also handle process liveness, process start
 * callbacks
 * 2. Refactor the JobModelReader to be an interface.
 * 3. Make ClusterBasedJobCoordinator implement the JobCoordinator API as in SAMZA-881.
 * 4. Refactor UI state variables.
 * 5. Unit tests.
 * 6. Document newly added configs.
 */
public class ClusterBasedJobCoordinator {

  private static final Logger LOG = LoggerFactory.getLogger(ClusterBasedJobCoordinator.class);

  private final Config config;
  private final ClusterManagerConfig clusterManagerConfig;

  /**
   * State to track container failures, host-processor mappings
   */
  private final SamzaApplicationState state;

  //even though some of these can be converted to local variables, it will not be the case
  //as we add more methods to the JobCoordinator and completely implement SAMZA-881.

  /**
   * Handles callback for allocated containers, failed containers.
   */
  private final ContainerProcessManager containerProcessManager;

  /**
   * A JobModelManager to return and refresh the {@link org.apache.samza.job.model.JobModel} when required.
   */
  private final JobModelManager jobModelManager;

  /**
   * A ChangelogStreamManager to handle creation of changelog stream and map changelog stream partitions
   */
  private final ChangelogStreamManager changelogStreamManager;

  /*
   * The interval for polling the Task Manager for shutdown.
   */
  private final long jobCoordinatorSleepInterval;

  /*
   * Config specifies if a Jmx server should be started on this Job Coordinator
   */
  private final boolean isJmxEnabled;

  /**
   * Internal boolean to check if the job coordinator has already been started.
   */
  private final AtomicBoolean isStarted = new AtomicBoolean(false);

  /**
   * A boolean variable indicating whether the job has durable state stores in the configuration
   */
  private final boolean hasDurableStores;

  /**
   * The input topic partition count monitor
   */
  private final Optional<StreamPartitionCountMonitor> partitionMonitor;

  /**
   * The input stream regex monitor
   */
  private final Optional<StreamRegexMonitor> inputStreamRegexMonitor;

  /**
   * Metrics to track stats around container failures, needed containers etc.
   */
  private final MetricsRegistryMap metrics;
  private final CoordinatorStreamStore coordinatorStreamStore;

  private final SystemAdmins systemAdmins;

  /**
   * Internal variable for the instance of {@link JmxServer}
   */
  private JmxServer jmxServer;

  /**
   * Variable to keep the callback exception
   */
  volatile private Exception coordinatorException = null;

  /**
   * Creates a new ClusterBasedJobCoordinator instance from a config. Invoke run() to actually
   * run the jobcoordinator.
   *
   * @param coordinatorSystemConfig the coordinator stream config that can be used to read the
   *                                {@link org.apache.samza.job.model.JobModel} from.
   */
  public ClusterBasedJobCoordinator(Config coordinatorSystemConfig) {
    metrics = new MetricsRegistryMap();

    coordinatorStreamStore = new CoordinatorStreamStore(coordinatorSystemConfig, metrics);
    coordinatorStreamStore.init();
    config = CoordinatorStreamUtil.readConfigFromCoordinatorStream(coordinatorStreamStore);

    /*
     * Linkedin-only Offspring setup: It would be nice to do this outside of the constructor, but it's the best place to
     * put it now given how this class currently sets components up and manages their lifecycles. This needs to be put
     * here because the creation of the Generator in ProcessGeneratorHolder requires the full configuration, but that is
     * not available until the coordinator stream is read to get the configuration. This also means that
     * ProcessGeneratorHolder cannot be used to build any components needed by the coordinator stream consumer.
     */
    ProcessGeneratorHolder.getInstance().createGenerator(coordinatorStreamManager.getConfig());
    ProcessGeneratorHolder.getInstance().start();

    // build a JobModelManager and ChangelogStreamManager and perform partition assignments.
    changelogStreamManager = new ChangelogStreamManager(new NamespaceAwareCoordinatorStreamStore(coordinatorStreamStore, SetChangelogMapping.TYPE));
    jobModelManager = JobModelManager.apply(config, changelogStreamManager.readPartitionMapping(),
                                            coordinatorStreamStore, metrics);

    hasDurableStores = new StorageConfig(config).hasDurableStores();
    state = new SamzaApplicationState(jobModelManager);
    // The systemAdmins should be started before partitionMonitor can be used. And it should be stopped when this coordinator is stopped.
    systemAdmins = new SystemAdmins(config);
    partitionMonitor = getPartitionCountMonitor(config, systemAdmins);
    inputStreamRegexMonitor = getInputRegexMonitor(config, systemAdmins);
    clusterManagerConfig = new ClusterManagerConfig(config);
    isJmxEnabled = clusterManagerConfig.getJmxEnabledOnJobCoordinator();

    jobCoordinatorSleepInterval = clusterManagerConfig.getJobCoordinatorSleepInterval();

    // build a container process Manager
    containerProcessManager = new ContainerProcessManager(config, state, metrics);
  }

  /**
   * Starts the JobCoordinator.
   *
   */
  public void run() {
    if (!isStarted.compareAndSet(false, true)) {
      LOG.warn("Attempting to start an already started job coordinator. ");
      return;
    }
    // set up JmxServer (if jmx is enabled)
    if (isJmxEnabled) {
      jmxServer = new JmxServer();
      state.jmxUrl = jmxServer.getJmxUrl();
      state.jmxTunnelingUrl = jmxServer.getTunnelingJmxUrl();
    } else {
      jmxServer = null;
    }

    try {
      //initialize JobCoordinator state
      LOG.info("Starting cluster based job coordinator");

      //create necessary checkpoint and changelog streams, if not created
      JobModel jobModel = jobModelManager.jobModel();
      CheckpointManager checkpointManager = new TaskConfigJava(config).getCheckpointManager(metrics);
      if (checkpointManager != null) {
        checkpointManager.createResources();
      }
      ChangelogStreamManager.createChangelogStreams(jobModel.getConfig(), jobModel.maxChangeLogStreamPartitions);

      // Remap changelog partitions to tasks
      Map<TaskName, Integer> prevPartitionMappings = changelogStreamManager.readPartitionMapping();

      Map<TaskName, Integer> taskPartitionMappings = new HashMap<>();
      Map<String, ContainerModel> containers = jobModel.getContainers();
      for (ContainerModel containerModel : containers.values()) {
        for (TaskModel taskModel : containerModel.getTasks().values()) {
          taskPartitionMappings.put(taskModel.getTaskName(), taskModel.getChangelogPartition().getPartitionId());
        }
      }

      changelogStreamManager.updatePartitionMapping(prevPartitionMappings, taskPartitionMappings);

      containerProcessManager.start();
      systemAdmins.start();
      partitionMonitor.ifPresent(StreamPartitionCountMonitor::start);
      inputStreamRegexMonitor.ifPresent(StreamRegexMonitor::start);

      boolean isInterrupted = false;

      while (!containerProcessManager.shouldShutdown() && !checkAndThrowException() && !isInterrupted) {
        try {
          Thread.sleep(jobCoordinatorSleepInterval);
        } catch (InterruptedException e) {
          isInterrupted = true;
          LOG.error("Interrupted in job coordinator loop", e);
          Thread.currentThread().interrupt();
        }
      }
    } catch (Throwable e) {
      LOG.error("Exception thrown in the JobCoordinator loop", e);
      throw new SamzaException(e);
    } finally {
      onShutDown();
    }
  }

  private boolean checkAndThrowException() throws Exception {
    if (coordinatorException != null) {
      throw coordinatorException;
    }
    return false;
  }

  /**
   * Stops all components of the JobCoordinator.
   */
  private void onShutDown() {

    try {
      partitionMonitor.ifPresent(StreamPartitionCountMonitor::stop);
      inputStreamRegexMonitor.ifPresent(StreamRegexMonitor::stop);
      systemAdmins.stop();
      containerProcessManager.stop();
<<<<<<< HEAD

      // Linkedin-only Offspring shutdown
      ProcessGeneratorHolder.getInstance().stop();

      coordinatorStreamManager.stop();
=======
      coordinatorStreamStore.close();
>>>>>>> 709706a7
    } catch (Throwable e) {
      LOG.error("Exception while stopping cluster based job coordinator", e);
    }
    LOG.info("Stopped cluster based job coordinator");

    if (jmxServer != null) {
      try {
        jmxServer.stop();
        LOG.info("Stopped Jmx Server");
      } catch (Throwable e) {
        LOG.error("Exception while stopping jmx server", e);
      }
    }
  }

  private Optional<StreamPartitionCountMonitor> getPartitionCountMonitor(Config config, SystemAdmins systemAdmins) {
    StreamMetadataCache streamMetadata = new StreamMetadataCache(systemAdmins, 0, SystemClock.instance());
    Set<SystemStream> inputStreamsToMonitor = new TaskConfigJava(config).getAllInputStreams();
    if (inputStreamsToMonitor.isEmpty()) {
      throw new SamzaException("Input streams to a job can not be empty.");
    }

    return Optional.of(new StreamPartitionCountMonitor(inputStreamsToMonitor, streamMetadata, metrics,
        new JobConfig(config).getMonitorPartitionChangeFrequency(), streamsChanged -> {
      // Fail the jobs with durable state store. Otherwise, application state.status remains UNDEFINED s.t. YARN job will be restarted
        if (hasDurableStores) {
          LOG.error("Input topic partition count changed in a job with durable state. Failing the job. " +
              "Changed topics: {}", streamsChanged.toString());
          state.status = SamzaApplicationState.SamzaAppStatus.FAILED;
        }
        coordinatorException = new PartitionChangeException("Input topic partition count changes detected for topics: " + streamsChanged.toString());
      }));
  }

  private Optional<StreamRegexMonitor> getInputRegexMonitor(Config config, SystemAdmins systemAdmins) {

    // if input regex monitor is not enabled return empty
    if (new JobConfig(config).getMonitorRegexEnabled()) {
      LOG.info("StreamRegexMonitor is disabled.");
      return Optional.empty();
    }

    StreamMetadataCache streamMetadata = new StreamMetadataCache(systemAdmins, 0, SystemClock.instance());
    Set<SystemStream> inputStreamsToMonitor = new TaskConfigJava(config).getAllInputStreams();
    if (inputStreamsToMonitor.isEmpty()) {
      throw new SamzaException("Input streams to a job can not be empty.");
    }

    // First list all rewriters
    Option<String> rewritersList = new JobConfig(config).getConfigRewriters();

    // if no rewriter is defined, there is nothing to monitor
    if (!rewritersList.isDefined()) {
      LOG.warn("No config rewriters are defined. No StreamRegexMonitor created.");
      return Optional.empty();
    }

    // Compile a map of each input-system to its corresponding input-monitor-regex patterns
    Map<String, Pattern> inputRegexesToMonitor =
        JavaConverters.mapAsJavaMapConverter(new JobConfig(config).getMonitorRegexPatternMap(rewritersList.get()))
            .asJava();

    // if there are no regexes to monitor
    if (inputRegexesToMonitor.isEmpty()) {
      LOG.info("No input regexes are defined. No StreamRegexMonitor created.");
      return Optional.empty();
    }

    return Optional.of(new StreamRegexMonitor(inputStreamsToMonitor, inputRegexesToMonitor, streamMetadata, metrics,
        new JobConfig(config).getMonitorRegexFrequency(), new StreamRegexMonitor.Callback() {
          @Override
          public void onInputStreamsChanged(Set<SystemStream> initialInputSet, Set<SystemStream> newInputStreams,
              Map<String, Pattern> regexesMonitored) {
            if (hasDurableStores) {
              LOG.error("New input system-streams discovered. Failing the job. New input streams: {}" +
                  " Existing input streams: {}", newInputStreams, inputStreamsToMonitor);
              state.status = SamzaApplicationState.SamzaAppStatus.FAILED;
            }
            coordinatorException = new InputStreamsDiscoveredException("New input streams discovered: " + newInputStreams);
          }
        }));
  }

  // The following two methods are package-private and for testing only
  @VisibleForTesting
  SamzaApplicationState.SamzaAppStatus getAppStatus() {
    // make sure to only return a unmodifiable copy of the status variable
    final SamzaApplicationState.SamzaAppStatus copy = state.status;
    return copy;
  }

  @VisibleForTesting
  StreamPartitionCountMonitor getPartitionMonitor() {
    return partitionMonitor.get();
  }

  /**
   * The entry point for the {@link ClusterBasedJobCoordinator}
   * @param args args
   */
  public static void main(String[] args) {
    Config coordinatorSystemConfig;
    final String coordinatorSystemEnv = System.getenv(ShellCommandConfig.ENV_COORDINATOR_SYSTEM_CONFIG());
    try {
      //Read and parse the coordinator system config.
      LOG.info("Parsing coordinator system config {}", coordinatorSystemEnv);
      coordinatorSystemConfig =
          new MapConfig(SamzaObjectMapper.getObjectMapper().readValue(coordinatorSystemEnv, Config.class));
      LOG.info("Using the coordinator system config: {}.", coordinatorSystemConfig);
    } catch (IOException e) {
      LOG.error("Exception while reading coordinator stream config", e);
      throw new SamzaException(e);
    }
    ClusterBasedJobCoordinator jc = new ClusterBasedJobCoordinator(coordinatorSystemConfig);
    jc.run();
    LOG.info("Finished running ClusterBasedJobCoordinator");
  }
}<|MERGE_RESOLUTION|>--- conflicted
+++ resolved
@@ -185,7 +185,7 @@
      * not available until the coordinator stream is read to get the configuration. This also means that
      * ProcessGeneratorHolder cannot be used to build any components needed by the coordinator stream consumer.
      */
-    ProcessGeneratorHolder.getInstance().createGenerator(coordinatorStreamManager.getConfig());
+    ProcessGeneratorHolder.getInstance().createGenerator(config);
     ProcessGeneratorHolder.getInstance().start();
 
     // build a JobModelManager and ChangelogStreamManager and perform partition assignments.
@@ -292,15 +292,10 @@
       inputStreamRegexMonitor.ifPresent(StreamRegexMonitor::stop);
       systemAdmins.stop();
       containerProcessManager.stop();
-<<<<<<< HEAD
 
       // Linkedin-only Offspring shutdown
       ProcessGeneratorHolder.getInstance().stop();
-
-      coordinatorStreamManager.stop();
-=======
       coordinatorStreamStore.close();
->>>>>>> 709706a7
     } catch (Throwable e) {
       LOG.error("Exception while stopping cluster based job coordinator", e);
     }
