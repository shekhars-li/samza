--- conflicted
+++ resolved
@@ -29,13 +29,8 @@
   lazy val startupLogger = LoggerFactory.getLogger(startupLoggerName)
 
   def startupLog(message: => Any): Unit = {
-<<<<<<< HEAD
     logger.info(message.toString)
     startupLogger.info(message.toString)
-=======
-    logger.info(message)
-    startupLogger.info(message)
->>>>>>> 2b7c0bdd
   }
 
 
