--- conflicted
+++ resolved
@@ -386,7 +386,6 @@
   }
 
   /**
-<<<<<<< HEAD
    * Re-writes configuration using a ConfigRewriter, if one is defined. If
    * there is no ConfigRewriter defined for the job, then this method is a
    * no-op.
@@ -410,12 +409,5 @@
     }
   }
 
-  implicit def asScalaClock(c: TimerClock): () => Long = () => c.nanoTime()
-=======
-   * Implicitly convert the Java TimerClock to Scala clock function which returns long timestamp.
-   * @param c Java TimeClock
-   * @return Scala clock function
-   */
   implicit def asScalaClock(c: HighResolutionClock): () => Long = () => c.nanoTime()
->>>>>>> 1e5f30f3
 }