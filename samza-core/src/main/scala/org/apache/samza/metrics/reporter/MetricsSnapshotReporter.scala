/*
 * Licensed to the Apache Software Foundation (ASF) under one
 * or more contributor license agreements.  See the NOTICE file
 * distributed with this work for additional information
 * regarding copyright ownership.  The ASF licenses this file
 * to you under the Apache License, Version 2.0 (the
 * "License"); you may not use this file except in compliance
 * with the License.  You may obtain a copy of the License at
 *
 *   http://www.apache.org/licenses/LICENSE-2.0
 *
 * Unless required by applicable law or agreed to in writing,
 * software distributed under the License is distributed on an
 * "AS IS" BASIS, WITHOUT WARRANTIES OR CONDITIONS OF ANY
 * KIND, either express or implied.  See the License for the
 * specific language governing permissions and limitations
 * under the License.
 */

package org.apache.samza.metrics.reporter

import com.google.common.util.concurrent.ThreadFactoryBuilder
import org.apache.samza.metrics._
import org.apache.samza.serializers.Serializer
import org.apache.samza.system.OutgoingMessageEnvelope
import org.apache.samza.system.SystemProducer
import org.apache.samza.system.SystemStream
import org.apache.samza.util.Logging
import java.util.HashMap
import java.util.Map
import java.util.concurrent.Executors
import java.util.concurrent.TimeUnit

import org.apache.samza.config.ShellCommandConfig

import scala.collection.JavaConverters._

/**
 * MetricsSnapshotReporter is a generic metrics reporter that sends metrics to a stream.
 *
 * jobName // my-samza-job
 * jobId // an id that differentiates multiple executions of the same job
 * taskName // container_567890
 * host // eat1-app128.gird
 * version // 0.0.1
 * blacklist // Regex of metrics to ignore when flushing
 */
class MetricsSnapshotReporter(
  producer: SystemProducer,
  out: SystemStream,
  reportingInterval: Int,
  jobName: String,
  jobId: String,
  containerName: String,
  version: String,
  samzaVersion: String,
  host: String,
  serializer: Serializer[MetricsSnapshot] = null,
  blacklist: Option[String],
  clock: () => Long = () => { System.currentTimeMillis }) extends MetricsReporter with Runnable with Logging {

  val execEnvironmentContainerId = Option[String](System.getenv(ShellCommandConfig.ENV_EXECUTION_ENV_CONTAINER_ID)).getOrElse("")

  val executor = Executors.newSingleThreadScheduledExecutor(
    new ThreadFactoryBuilder().setNameFormat("Samza MetricsSnapshotReporter Thread-%d").setDaemon(true).build())
  val resetTime = clock()
  var registries = List[(String, ReadableMetricsRegistry)]()
  var blacklistedMetrics = Set[String]()

  info("got metrics snapshot reporter properties [job name: %s, job id: %s, containerName: %s, version: %s, samzaVersion: %s, host: %s, reportingInterval %s]"
    format(jobName, jobId, containerName, version, samzaVersion, host, reportingInterval))

  def start {
    info("Starting producer.")

    producer.start

    info("Starting reporter timer.")

    executor.scheduleWithFixedDelay(this, 0, reportingInterval, TimeUnit.SECONDS)
  }

  def register(source: String, registry: ReadableMetricsRegistry) {
    registries ::= (source, registry)

    info("Registering %s with producer." format source)

    producer.register(source)
  }

  def stop = {

    // Scheduling an event with 0 delay to ensure flushing of metrics one last time before shutdown
    executor.schedule(this, 0, TimeUnit.SECONDS)

    info("Stopping reporter timer.")
    // Allow the scheduled task above to finish, and block for termination (for max 60 seconds)
    executor.shutdown
    executor.awaitTermination(60, TimeUnit.SECONDS)

    info("Stopping producer.")
    producer.stop

    if (!executor.isTerminated) {
      warn("Unable to shutdown reporter timer.")
    }
  }

  def run() {
    try {
      innerRun()
    } catch {
      case e: Exception =>
        // Ignore all exceptions - because subsequent executions of this scheduled task will be suppressed
        // by the executor if the current task throws an unhandled exception.
        warn("Error while reporting metrics. Will retry in " + reportingInterval + " seconds.", e)
    }

  }

  def innerRun(): Unit = {
    debug("Begin flushing metrics.")
    for ((source, registry) <- registries) {
      debug("Flushing metrics for %s." format source)

      val metricsMsg = new HashMap[String, Map[String, Object]]

      // metrics
      registry.getGroups.asScala.foreach(group => {
        val groupMsg = new HashMap[String, Object]

        registry.getGroup(group).asScala.foreach {
          case (name, metric) =>
            if (!shouldIgnore(group, name)) {
              metric.visit(new MetricsVisitor {
                def counter(counter: Counter) = groupMsg.put(name, counter.getCount: java.lang.Long)
                def gauge[T](gauge: Gauge[T]) = groupMsg.put(name, gauge.getValue.asInstanceOf[Object])
                def timer(timer: Timer) = groupMsg.put(name, timer.getSnapshot().getAverage(): java.lang.Double)
              })
            }
        }

        // dont emit empty groups
        if (!groupMsg.isEmpty) {
          metricsMsg.put(group, groupMsg)
        }
      })

      // publish to Kafka only if the metricsMsg carries any metrics
      if (!metricsMsg.isEmpty) {
        val header = new MetricsHeader(jobName, jobId, containerName, execEnvironmentContainerId, source, version, samzaVersion, host, clock(), resetTime)
        val metrics = new Metrics(metricsMsg)

        debug("Flushing metrics for %s to %s with header and map: header=%s, map=%s." format(source, out, header.getAsMap, metrics.getAsMap()))

        val metricsSnapshot = new MetricsSnapshot(header, metrics)
        val maybeSerialized = if (serializer != null) {
          serializer.toBytes(metricsSnapshot)
        } else {
          metricsSnapshot
        }

        try {

          producer.send(source, new OutgoingMessageEnvelope(out, host, null, maybeSerialized))

          // Always flush, since we don't want metrics to get batched up.
          producer.flush(source)
        } catch {
          case e: Exception => error("Exception when flushing metrics for source %s " format (source), e)
        }
      }
    }
    debug("Finished flushing metrics.")
  }

  def shouldIgnore(group: String, metricName: String) = {
    var isBlacklisted = blacklist.isDefined
    val fullMetricName = group + "." + metricName

    if (isBlacklisted && !blacklistedMetrics.contains(fullMetricName)) {
      if (fullMetricName.matches(blacklist.get)) {
        blacklistedMetrics += fullMetricName
<<<<<<< HEAD
        debug("Samza diagnostics: blacklisted metric %s because it matched blacklist regex: %s" format(fullMetricName, blacklist.get))
=======
        debug("Blacklisted metric %s because it matched blacklist regex: %s" format(fullMetricName, blacklist.get))
>>>>>>> 07917f65
      } else {
        isBlacklisted = false
      }
    }

    isBlacklisted
  }
}<|MERGE_RESOLUTION|>--- conflicted
+++ resolved
@@ -181,11 +181,7 @@
     if (isBlacklisted && !blacklistedMetrics.contains(fullMetricName)) {
       if (fullMetricName.matches(blacklist.get)) {
         blacklistedMetrics += fullMetricName
-<<<<<<< HEAD
         debug("Samza diagnostics: blacklisted metric %s because it matched blacklist regex: %s" format(fullMetricName, blacklist.get))
-=======
-        debug("Blacklisted metric %s because it matched blacklist regex: %s" format(fullMetricName, blacklist.get))
->>>>>>> 07917f65
       } else {
         isBlacklisted = false
       }
