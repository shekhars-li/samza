/*
 * Licensed to the Apache Software Foundation (ASF) under one
 * or more contributor license agreements.  See the NOTICE file
 * distributed with this work for additional information
 * regarding copyright ownership.  The ASF licenses this file
 * to you under the Apache License, Version 2.0 (the
 * "License"); you may not use this file except in compliance
 * with the License.  You may obtain a copy of the License at
 *
 *   http://www.apache.org/licenses/LICENSE-2.0
 *
 * Unless required by applicable law or agreed to in writing,
 * software distributed under the License is distributed on an
 * "AS IS" BASIS, WITHOUT WARRANTIES OR CONDITIONS OF ANY
 * KIND, either express or implied.  See the License for the
 * specific language governing permissions and limitations
 * under the License.
 */

package org.apache.samza.config


<<<<<<< HEAD
import org.apache.samza.util.TimerClock
=======
import org.apache.samza.util.HighResolutionClock
>>>>>>> 1e5f30f3


object MetricsConfig {
  // metrics config constants
  val METRICS_REPORTERS = "metrics.reporters"
  val METRICS_REPORTER_FACTORY = "metrics.reporter.%s.class"
  val METRICS_SNAPSHOT_REPORTER_STREAM = "metrics.reporter.%s.stream"
  val METRICS_SNAPSHOT_REPORTER_INTERVAL= "metrics.reporter.%s.interval"
  val METRICS_TIMER_ENABLED= "metrics.timer.enabled"

  implicit def Config2Metrics(config: Config) = new MetricsConfig(config)
}

class MetricsConfig(config: Config) extends ScalaMapConfig(config) {
  def getMetricsReporters(): Option[String] = getOption(MetricsConfig.METRICS_REPORTERS)

  def getMetricsFactoryClass(name: String): Option[String] = getOption(MetricsConfig.METRICS_REPORTER_FACTORY format name)

  def getMetricsReporterStream(name: String): Option[String] = getOption(MetricsConfig.METRICS_SNAPSHOT_REPORTER_STREAM format name)

  def getMetricsReporterInterval(name: String): Option[String] = getOption(MetricsConfig.METRICS_SNAPSHOT_REPORTER_INTERVAL format name)

  /**
   * Returns a list of all metrics names from the config file. Useful for
   * getting individual metrics.
   */
  def getMetricReporterNames() = {
    getMetricsReporters match {
      case Some(mr) => if (!"".equals(mr)) {
        mr.split(",").map(name => name.trim).toList
      } else {
        List[String]()
      }
      case _ => List[String]()
    }
  }

<<<<<<< HEAD
  def getMetricsTimerClock: TimerClock = {
    if (getBoolean(MetricsConfig.METRICS_TIMER_ENABLED, true)) {
      return new TimerClock {
        override def nanoTime(): Long = System.nanoTime()
      }
    }
    else {
      return new TimerClock {
        override def nanoTime(): Long = 0L
      }
    }
  }
=======
  /**
   * Returns the flag to turn on/off the timer metrics.
   * @return Boolean flag to enable the timer metrics
   */
  def getMetricsTimerEnabled: Boolean = getBoolean(MetricsConfig.METRICS_TIMER_ENABLED, true)
>>>>>>> 1e5f30f3
}<|MERGE_RESOLUTION|>--- conflicted
+++ resolved
@@ -20,11 +20,7 @@
 package org.apache.samza.config
 
 
-<<<<<<< HEAD
-import org.apache.samza.util.TimerClock
-=======
 import org.apache.samza.util.HighResolutionClock
->>>>>>> 1e5f30f3
 
 
 object MetricsConfig {
@@ -62,24 +58,9 @@
     }
   }
 
-<<<<<<< HEAD
-  def getMetricsTimerClock: TimerClock = {
-    if (getBoolean(MetricsConfig.METRICS_TIMER_ENABLED, true)) {
-      return new TimerClock {
-        override def nanoTime(): Long = System.nanoTime()
-      }
-    }
-    else {
-      return new TimerClock {
-        override def nanoTime(): Long = 0L
-      }
-    }
-  }
-=======
   /**
    * Returns the flag to turn on/off the timer metrics.
    * @return Boolean flag to enable the timer metrics
    */
   def getMetricsTimerEnabled: Boolean = getBoolean(MetricsConfig.METRICS_TIMER_ENABLED, true)
->>>>>>> 1e5f30f3
 }