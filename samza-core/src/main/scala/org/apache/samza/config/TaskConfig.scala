--- conflicted
+++ resolved
@@ -38,13 +38,9 @@
 
   val TASK_CLASS = "task.class" // streaming.task-factory-class
   val COMMAND_BUILDER = "task.command.class" // streaming.task-factory-class
-<<<<<<< HEAD
-  val CHECKPOINT_MANAGER_FACTORY = "task.checkpoint.factory" // class name to use when sending offset checkpoints
-=======
   val LIFECYCLE_LISTENERS = "task.lifecycle.listeners" // li-generator,foo
   val LIFECYCLE_LISTENER = "task.lifecycle.listener.%s.class" // task.lifecycle.listener.li-generator.class
   val CHECKPOINT_MANAGER_FACTORY = TaskConfigJava.CHECKPOINT_MANAGER_FACTORY // class name to use when sending offset checkpoints
->>>>>>> 6dc89e10
   val MESSAGE_CHOOSER_CLASS_NAME = "task.chooser.class"
   val DROP_DESERIALIZATION_ERROR = "task.drop.deserialization.errors" // define whether drop the messages or not when deserialization fails
   val DROP_SERIALIZATION_ERROR = "task.drop.serialization.errors" // define whether drop the messages or not when serialization fails
@@ -55,8 +51,6 @@
   val CALLBACK_TIMEOUT_MS = "task.callback.timeout.ms"  // timeout period for triggering a callback
   val ASYNC_COMMIT = "task.async.commit" // to enable async commit in a AsyncStreamTask
 
-  val DEFAULT_WINDOW_MS: Long = -1L
-  val DEFAULT_COMMIT_MS = 60000L
   val DEFAULT_CALLBACK_TIMEOUT_MS: Long = -1L
   val DEFAULT_MAX_CONCURRENCY: Int = 1
 
@@ -94,16 +88,6 @@
     case _ => Set[SystemStream]()
   }
 
-<<<<<<< HEAD
-  def getWindowMs: Option[Long] = getOption(TaskConfig.WINDOW_MS) match {
-    case Some(ms) => Some(ms.toLong)
-    case _ => Some(TaskConfig.DEFAULT_WINDOW_MS.toLong)
-  }
-
-  def getCommitMs: Option[Long] = getOption(TaskConfig.COMMIT_MS) match {
-    case Some(ms) => Some(ms.toLong)
-    case _ => Some(TaskConfig.DEFAULT_COMMIT_MS.toLong)
-=======
   def getWindowMs: Long = getOption(TaskConfig.WINDOW_MS) match {
     case Some(ms) => ms.toLong
     case _ => TaskConfig.DEFAULT_WINDOW_MS
@@ -112,7 +96,6 @@
   def getCommitMs: Long = getOption(TaskConfig.COMMIT_MS) match {
     case Some(ms) => ms.toLong
     case _ => TaskConfig.DEFAULT_COMMIT_MS
->>>>>>> 6dc89e10
   }
 
   def getShutdownMs: Option[Long] = getOption(TaskConfig.SHUTDOWN_MS) match {
