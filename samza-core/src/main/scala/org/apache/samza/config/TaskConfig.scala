--- conflicted
+++ resolved
@@ -100,14 +100,6 @@
     case _ => TaskConfig.DEFAULT_COMMIT_MS
   }
 
-<<<<<<< HEAD
-  def getShutdownMs: Option[Long] = getOption(TaskConfig.SHUTDOWN_MS) match {
-    case Some(ms) => Some(ms.toLong)
-    case _ => Some(TaskConfig.DEFAULT_SHUTDOWN_MS.toLong)
-  }
-
-=======
->>>>>>> 43819f47
   def getTaskClass = getOption(TaskConfig.TASK_CLASS)
 
   def getCommandClass = getOption(TaskConfig.COMMAND_BUILDER)
