/*
 * Licensed to the Apache Software Foundation (ASF) under one
 * or more contributor license agreements.  See the NOTICE file
 * distributed with this work for additional information
 * regarding copyright ownership.  The ASF licenses this file
 * to you under the Apache License, Version 2.0 (the
 * "License"); you may not use this file except in compliance
 * with the License.  You may obtain a copy of the License at
 *
 *   http://www.apache.org/licenses/LICENSE-2.0
 *
 * Unless required by applicable law or agreed to in writing,
 * software distributed under the License is distributed on an
 * "AS IS" BASIS, WITHOUT WARRANTIES OR CONDITIONS OF ANY
 * KIND, either express or implied.  See the License for the
 * specific language governing permissions and limitations
 * under the License.
 */

package org.apache.samza.config


import java.io.File

import org.apache.samza.container.grouper.stream.GroupByPartitionFactory
import org.apache.samza.coordinator.metadatastore.CoordinatorStreamMetadataStoreFactory
import org.apache.samza.runtime.DefaultLocationIdProviderFactory
import org.apache.samza.util.Logging

object JobConfig {
  // job config constants
  val STREAM_JOB_FACTORY_CLASS = "job.factory.class" // streaming.job_factory_class

  /**
   * job.config.rewriters is a CSV list of config rewriter names. Each name is determined
   * by the %s value in job.config.rewriter.%s.class. For example, if you define
   * job.config.rewriter.some-regex.class=org.apache.samza.config.RegExTopicGenerator,
   * then the rewriter config would be set to job.config.rewriters = some-regex.
   */
  val CONFIG_REWRITERS = "job.config.rewriters" // streaming.job_config_rewriters
  val CONFIG_REWRITER_CLASS = "job.config.rewriter.%s.class" // streaming.job_config_rewriter_class - regex, system, config
  val JOB_NAME = "job.name" // streaming.job_name
  val JOB_ID = "job.id" // streaming.job_id
  val SAMZA_FWK_PATH = "samza.fwk.path"
  val SAMZA_FWK_VERSION = "samza.fwk.version"
  val JOB_COORDINATOR_SYSTEM = "job.coordinator.system"
  val JOB_DEFAULT_SYSTEM = "job.default.system"
  val JOB_CONTAINER_COUNT = "job.container.count"
  val JOB_CONTAINER_THREAD_POOL_SIZE = "job.container.thread.pool.size"
  val JOB_CONTAINER_SINGLE_THREAD_MODE = "job.container.single.thread.mode"
  val JOB_INTERMEDIATE_STREAM_PARTITIONS = "job.intermediate.stream.partitions"
  val JOB_DEBOUNCE_TIME_MS = "job.debounce.time.ms"
  val DEFAULT_DEBOUNCE_TIME_MS = 20000

  val SSP_GROUPER_FACTORY = "job.systemstreampartition.grouper.factory"

  val SSP_MATCHER_CLASS = "job.systemstreampartition.matcher.class"

  val SSP_MATCHER_CLASS_REGEX = "org.apache.samza.system.RegexSystemStreamPartitionMatcher"

  val SSP_MATCHER_CLASS_RANGE = "org.apache.samza.system.RangeSystemStreamPartitionMatcher"

  val SSP_MATCHER_CONFIG_REGEX = "job.systemstreampartition.matcher.config.regex"

  val SSP_MATCHER_CONFIG_RANGES = "job.systemstreampartition.matcher.config.ranges"

  val SSP_MATCHER_CONFIG_JOB_FACTORY_REGEX = "job.systemstreampartition.matcher.config.job.factory.regex"

  val DEFAULT_SSP_MATCHER_CONFIG_JOB_FACTORY_REGEX = "org\\.apache\\.samza\\.job\\.local(.*ProcessJobFactory|.*ThreadJobFactory)"

  // number of partitions in the checkpoint stream should be 1. But sometimes,
  // if a stream was created(automatically) with the wrong number of partitions(default number of partitions
  // for new streams), there is no easy fix for the user (topic deletion or reducing of number of partitions
  // is not yet supported, and auto-creation of the topics cannot be always easily tuned off).
  // So we add a setting that allows for the job to continue even though number of partitions is not 1.
  val JOB_FAIL_CHECKPOINT_VALIDATION = "job.checkpoint.validation.enabled"
  val MONITOR_PARTITION_CHANGE = "job.coordinator.monitor-partition-change"
  val MONITOR_PARTITION_CHANGE_FREQUENCY_MS = "job.coordinator.monitor-partition-change.frequency.ms"
  val DEFAULT_MONITOR_PARTITION_CHANGE_FREQUENCY_MS = 300000
  val JOB_SECURITY_MANAGER_FACTORY = "job.security.manager.factory"

<<<<<<< HEAD
  val JOB_CONTAINER_LIFE_CYCLE_LISTENER = "job.container.lifecycle-listener.class"
=======
  val METADATA_STORE_FACTORY = "metadata.store.factory"
>>>>>>> b0b29220
  val LOCATION_ID_PROVIDER_FACTORY = "locationid.provider.factory"

  // Processor Config Constants
  val PROCESSOR_ID = "processor.id"
  val PROCESSOR_LIST = "processor.list"

  // Represents the store path for non-changelog stores.
  val JOB_NON_LOGGED_STORE_BASE_DIR = "job.non-logged.store.base.dir"

  // Represents the store path for stores with changelog enabled. Typically the stores are not cleaned up
  // across application restarts
  val JOB_LOGGED_STORE_BASE_DIR = "job.logged.store.base.dir"

  // Enables diagnostic appender for logging exception events
  val JOB_DIAGNOSTICS_ENABLED = "job.diagnostics.enabled"

  // Specify DiagnosticAppender class
  val DIAGNOSTICS_APPENDER_CLASS = "job.diagnostics.appender.class"
  val DEFAULT_DIAGNOSTICS_APPENDER_CLASS = "org.apache.samza.logging.log4j.SimpleDiagnosticsAppender"

  implicit def Config2Job(config: Config) = new JobConfig(config)

  /**
   * reads the config to figure out if split deployment is enabled
   * and fwk directory is setup
   * @return fwk + "/" + version
   */
  def getFwkPath (conf: Config) = {
    var fwkPath = conf.get(JobConfig.SAMZA_FWK_PATH, "")
    var fwkVersion = conf.get(JobConfig.SAMZA_FWK_VERSION)
    if (fwkVersion == null || fwkVersion.isEmpty()) {
      fwkVersion = "STABLE"
    }
    if (! fwkPath.isEmpty()) {
      fwkPath = fwkPath + File.separator  + fwkVersion
    }
    fwkPath
  }
}

class JobConfig(config: Config) extends ScalaMapConfig(config) with Logging {
  def getName = getOption(JobConfig.JOB_NAME)

  def getCoordinatorSystemName = {
    val system = getCoordinatorSystemNameOrNull
    if (system == null) {
      throw new ConfigException("Missing job.coordinator.system configuration. Cannot proceed with job execution.")
    }
    system
  }

  /**
    * Gets the System to use for reading/writing the coordinator stream. Uses the following precedence.
    *
    * 1. If job.coordinator.system is defined, that value is used.
    * 2. If job.default.system is defined, that value is used.
    * 3. None
    */
  def getCoordinatorSystemNameOrNull =  getOption(JobConfig.JOB_COORDINATOR_SYSTEM).getOrElse(getDefaultSystem.orNull)

  def getDefaultSystem = getOption(JobConfig.JOB_DEFAULT_SYSTEM)

  def getContainerCount = {
    getOption(JobConfig.JOB_CONTAINER_COUNT) match {
      case Some(count) => count.toInt
      case _ =>
        // To maintain backwards compatibility, honor yarn.container.count for now.
        // TODO get rid of this in a future release.
        getOption("yarn.container.count") match {
          case Some(count) =>
            warn("Configuration 'yarn.container.count' is deprecated. Please use %s." format JobConfig.JOB_CONTAINER_COUNT)
            count.toInt
          case _ => 1
        }
    }
  }

  def getMonitorPartitionChangeFrequency = getInt(
    JobConfig.MONITOR_PARTITION_CHANGE_FREQUENCY_MS,
    JobConfig.DEFAULT_MONITOR_PARTITION_CHANGE_FREQUENCY_MS)

  def getStreamJobFactoryClass = getOption(JobConfig.STREAM_JOB_FACTORY_CLASS)

  def getJobId = getOption(JobConfig.JOB_ID)

  def failOnCheckpointValidation = { getBoolean(JobConfig.JOB_FAIL_CHECKPOINT_VALIDATION, true) }

  def getConfigRewriters = getOption(JobConfig.CONFIG_REWRITERS)

  def getConfigRewriterClass(name: String) = getOption(JobConfig.CONFIG_REWRITER_CLASS format name)

  def getSystemStreamPartitionGrouperFactory = getOption(JobConfig.SSP_GROUPER_FACTORY).getOrElse(classOf[GroupByPartitionFactory].getCanonicalName)

  def getLocationIdProviderFactory = getOption(JobConfig.LOCATION_ID_PROVIDER_FACTORY).getOrElse(classOf[DefaultLocationIdProviderFactory].getCanonicalName)

  def getSecurityManagerFactory = getOption(JobConfig.JOB_SECURITY_MANAGER_FACTORY)

  def getSSPMatcherClass = getOption(JobConfig.SSP_MATCHER_CLASS)

  def getSSPMatcherConfigRegex = getExcept(JobConfig.SSP_MATCHER_CONFIG_REGEX)

  def getSSPMatcherConfigRanges = getExcept(JobConfig.SSP_MATCHER_CONFIG_RANGES)

  def getSSPMatcherConfigJobFactoryRegex = getOrElse(JobConfig.SSP_MATCHER_CONFIG_JOB_FACTORY_REGEX, JobConfig.DEFAULT_SSP_MATCHER_CONFIG_JOB_FACTORY_REGEX)

  def getThreadPoolSize = getOption(JobConfig.JOB_CONTAINER_THREAD_POOL_SIZE) match {
    case Some(size) => size.toInt
    case _ => 0
  }

  def getSingleThreadMode = getOption(JobConfig.JOB_CONTAINER_SINGLE_THREAD_MODE) match {
    case Some(mode) => mode.toBoolean
    case _ => false
  }

  def getContainerLifeCycleListener = getOption(JobConfig.JOB_CONTAINER_LIFE_CYCLE_LISTENER)

  def getDebounceTimeMs = getInt(JobConfig.JOB_DEBOUNCE_TIME_MS, JobConfig.DEFAULT_DEBOUNCE_TIME_MS)

  def getNonLoggedStorePath = getOption(JobConfig.JOB_NON_LOGGED_STORE_BASE_DIR)

  def getLoggedStorePath = getOption(JobConfig.JOB_LOGGED_STORE_BASE_DIR)

  def getMetadataStoreFactory = getOption(JobConfig.METADATA_STORE_FACTORY).getOrElse(classOf[CoordinatorStreamMetadataStoreFactory].getCanonicalName)

  def getDiagnosticsEnabled = { getBoolean(JobConfig.JOB_DIAGNOSTICS_ENABLED, false) }

  def getDiagnosticsAppenderClass = {
    getOrDefault(JobConfig.DIAGNOSTICS_APPENDER_CLASS, JobConfig.DEFAULT_DIAGNOSTICS_APPENDER_CLASS)
  }
}<|MERGE_RESOLUTION|>--- conflicted
+++ resolved
@@ -79,11 +79,8 @@
   val DEFAULT_MONITOR_PARTITION_CHANGE_FREQUENCY_MS = 300000
   val JOB_SECURITY_MANAGER_FACTORY = "job.security.manager.factory"
 
-<<<<<<< HEAD
   val JOB_CONTAINER_LIFE_CYCLE_LISTENER = "job.container.lifecycle-listener.class"
-=======
   val METADATA_STORE_FACTORY = "metadata.store.factory"
->>>>>>> b0b29220
   val LOCATION_ID_PROVIDER_FACTORY = "locationid.provider.factory"
 
   // Processor Config Constants
