/*
 * Licensed to the Apache Software Foundation (ASF) under one
 * or more contributor license agreements.  See the NOTICE file
 * distributed with this work for additional information
 * regarding copyright ownership.  The ASF licenses this file
 * to you under the Apache License, Version 2.0 (the
 * "License"); you may not use this file except in compliance
 * with the License.  You may obtain a copy of the License at
 *
 *   http://www.apache.org/licenses/LICENSE-2.0
 *
 * Unless required by applicable law or agreed to in writing,
 * software distributed under the License is distributed on an
 * "AS IS" BASIS, WITHOUT WARRANTIES OR CONDITIONS OF ANY
 * KIND, either express or implied.  See the License for the
 * specific language governing permissions and limitations
 * under the License.
 */

package org.apache.samza.config


import java.io.File

import org.apache.samza.container.grouper.stream.GroupByPartitionFactory
import org.apache.samza.system.{RegexSystemStreamPartitionMatcher, SystemStreamPartitionMatcher}
import org.apache.samza.util.Logging

object JobConfig {
  // job config constants
  val STREAM_JOB_FACTORY_CLASS = "job.factory.class" // streaming.job_factory_class

  /**
   * job.config.rewriters is a CSV list of config rewriter names. Each name is determined
   * by the %s value in job.config.rewriter.%s.class. For example, if you define
   * job.config.rewriter.some-regex.class=org.apache.samza.config.RegExTopicGenerator,
   * then the rewriter config would be set to job.config.rewriters = some-regex.
   */
  val CONFIG_REWRITERS = "job.config.rewriters" // streaming.job_config_rewriters
  val CONFIG_REWRITER_CLASS = "job.config.rewriter.%s.class" // streaming.job_config_rewriter_class - regex, system, config
  val JOB_NAME = "job.name" // streaming.job_name
  val JOB_ID = "job.id" // streaming.job_id
  val SAMZA_FWK_PATH = "samza.fwk.path"
  val SAMZA_FWK_VERSION = "samza.fwk.version"
  val JOB_COORDINATOR_SYSTEM = "job.coordinator.system"
  val JOB_CONTAINER_COUNT = "job.container.count"
  val jOB_CONTAINER_THREAD_POOL_SIZE = "job.container.thread.pool.size"
  val JOB_CONTAINER_SINGLE_THREAD_MODE = "job.container.single.thread.mode"
  val JOB_REPLICATION_FACTOR = "job.coordinator.replication.factor"
  val JOB_SEGMENT_BYTES = "job.coordinator.segment.bytes"
  val SSP_GROUPER_FACTORY = "job.systemstreampartition.grouper.factory"

  val SSP_MATCHER_CLASS = "job.systemstreampartition.matcher.class";

  val SSP_MATCHER_CLASS_REGEX = "org.apache.samza.system.RegexSystemStreamPartitionMatcher"

  val SSP_MATCHER_CLASS_RANGE = "org.apache.samza.system.RangeSystemStreamPartitionMatcher"

  val SSP_MATCHER_CONFIG_REGEX = "job.systemstreampartition.matcher.config.regex";

  val SSP_MATCHER_CONFIG_RANGES = "job.systemstreampartition.matcher.config.ranges";

  val SSP_MATCHER_CONFIG_JOB_FACTORY_REGEX = "job.systemstreampartition.matcher.config.job.factory.regex";

  val DEFAULT_SSP_MATCHER_CONFIG_JOB_FACTORY_REGEX = "org\\.apache\\.samza\\.job\\.local(.*ProcessJobFactory|.*ThreadJobFactory)";

  // number of partitions in the checkpoint stream should be 1. But sometimes,
  // if a stream was created(automatically) with the wrong number of partitions(default number of partitions
  // for new streams), there is no easy fix for the user (topic deletion or reducing of number of partitions
  // is not yet supported, and auto-creation of the topics cannot be always easily tuned off).
  // So we add a setting that allows for the job to continue even though number of partitions is not 1.
  val JOB_FAIL_CHECKPOINT_VALIDATION = "job.checkpoint.validation.enabled"
  val MONITOR_PARTITION_CHANGE = "job.coordinator.monitor-partition-change"
  val MONITOR_PARTITION_CHANGE_FREQUENCY_MS = "job.coordinator.monitor-partition-change.frequency.ms"
  val DEFAULT_MONITOR_PARTITION_CHANGE_FREQUENCY_MS = 300000
  val JOB_SECURITY_MANAGER_FACTORY = "job.security.manager.factory"

  implicit def Config2Job(config: Config) = new JobConfig(config)

  /**
   * reads the config to figure out if split deployment is enabled
   * and fwk directory is setup
   * @return fwk + "/" + version
   */
  def getFwkPath (conf: Config) = {
    var fwkPath = conf.get(JobConfig.SAMZA_FWK_PATH, "")
    var fwkVersion = conf.get(JobConfig.SAMZA_FWK_VERSION)
    if (fwkVersion == null || fwkVersion.isEmpty()) {
      fwkVersion = "STABLE"
    }
    if (! fwkPath.isEmpty()) {
      fwkPath = fwkPath + File.separator  + fwkVersion
    }
    fwkPath
  }
}

class JobConfig(config: Config) extends ScalaMapConfig(config) with Logging {
  def getName = getOption(JobConfig.JOB_NAME)

  def getCoordinatorSystemName = getOption(JobConfig.JOB_COORDINATOR_SYSTEM).getOrElse(
      throw new ConfigException("Missing job.coordinator.system configuration. Cannot proceed with job execution."))

  def getContainerCount = {
    getOption(JobConfig.JOB_CONTAINER_COUNT) match {
      case Some(count) => count.toInt
      case _ =>
        // To maintain backwards compatibility, honor yarn.container.count for now.
        // TODO get rid of this in a future release.
        getOption("yarn.container.count") match {
          case Some(count) =>
            warn("Configuration 'yarn.container.count' is deprecated. Please use %s." format JobConfig.JOB_CONTAINER_COUNT)
            count.toInt
          case _ => 1
        }
    }
  }

  def getMonitorPartitionChange = getBoolean(JobConfig.MONITOR_PARTITION_CHANGE, false)

  def getMonitorPartitionChangeFrequency = getInt(
    JobConfig.MONITOR_PARTITION_CHANGE_FREQUENCY_MS,
    JobConfig.DEFAULT_MONITOR_PARTITION_CHANGE_FREQUENCY_MS)

  def getStreamJobFactoryClass = getOption(JobConfig.STREAM_JOB_FACTORY_CLASS)

  def getJobId = getOption(JobConfig.JOB_ID)

  def failOnCheckpointValidation = { getBoolean(JobConfig.JOB_FAIL_CHECKPOINT_VALIDATION, true) }

  def getConfigRewriters = getOption(JobConfig.CONFIG_REWRITERS)

  def getConfigRewriterClass(name: String) = getOption(JobConfig.CONFIG_REWRITER_CLASS format name)

  def getSystemStreamPartitionGrouperFactory = getOption(JobConfig.SSP_GROUPER_FACTORY).getOrElse(classOf[GroupByPartitionFactory].getCanonicalName)

  def getSecurityManagerFactory = getOption(JobConfig.JOB_SECURITY_MANAGER_FACTORY)

  val CHECKPOINT_SEGMENT_BYTES = "task.checkpoint.segment.bytes"
  val CHECKPOINT_REPLICATION_FACTOR = "task.checkpoint.replication.factor"

  def getCoordinatorReplicationFactor = getOption(JobConfig.JOB_REPLICATION_FACTOR) match {
    case Some(rplFactor) => rplFactor
    case _ =>
      getOption(CHECKPOINT_REPLICATION_FACTOR) match {
        case Some(rplFactor) =>
          info("%s was not found. Using %s=%s for coordinator stream" format (JobConfig.JOB_REPLICATION_FACTOR, CHECKPOINT_REPLICATION_FACTOR, rplFactor))
          rplFactor
        case _ => "3"
      }
  }

  def getCoordinatorSegmentBytes = getOption(JobConfig.JOB_SEGMENT_BYTES) match {
    case Some(segBytes) => segBytes
    case _ =>
      getOption(CHECKPOINT_SEGMENT_BYTES) match {
        case Some(segBytes) =>
          info("%s was not found. Using %s=%s for coordinator stream" format (JobConfig.JOB_SEGMENT_BYTES, CHECKPOINT_SEGMENT_BYTES, segBytes))
          segBytes
        case _ => "26214400"
      }
  }

  def getSSPMatcherClass = getOption(JobConfig.SSP_MATCHER_CLASS)

  def getSSPMatcherConfigRegex = getExcept(JobConfig.SSP_MATCHER_CONFIG_REGEX)

  def getSSPMatcherConfigRanges = getExcept(JobConfig.SSP_MATCHER_CONFIG_RANGES)

  def getSSPMatcherConfigJobFactoryRegex = getOrElse(JobConfig.SSP_MATCHER_CONFIG_JOB_FACTORY_REGEX, JobConfig.DEFAULT_SSP_MATCHER_CONFIG_JOB_FACTORY_REGEX)

<<<<<<< HEAD
=======
  def getThreadPoolSize = getOption(JobConfig.jOB_CONTAINER_THREAD_POOL_SIZE) match {
    case Some(size) => size.toInt
    case _ => 0
  }

  def getSingleThreadMode = getOption(JobConfig.JOB_CONTAINER_SINGLE_THREAD_MODE) match {
    case Some(mode) => mode.toBoolean
    case _ => false
  }
>>>>>>> e5f31c57
}<|MERGE_RESOLUTION|>--- conflicted
+++ resolved
@@ -169,8 +169,6 @@
 
   def getSSPMatcherConfigJobFactoryRegex = getOrElse(JobConfig.SSP_MATCHER_CONFIG_JOB_FACTORY_REGEX, JobConfig.DEFAULT_SSP_MATCHER_CONFIG_JOB_FACTORY_REGEX)
 
-<<<<<<< HEAD
-=======
   def getThreadPoolSize = getOption(JobConfig.jOB_CONTAINER_THREAD_POOL_SIZE) match {
     case Some(size) => size.toInt
     case _ => 0
@@ -180,5 +178,4 @@
     case Some(mode) => mode.toBoolean
     case _ => false
   }
->>>>>>> e5f31c57
 }