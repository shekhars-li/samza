--- conflicted
+++ resolved
@@ -78,11 +78,8 @@
   val DEFAULT_MONITOR_PARTITION_CHANGE_FREQUENCY_MS = 300000
   val JOB_SECURITY_MANAGER_FACTORY = "job.security.manager.factory"
 
-<<<<<<< HEAD
   val JOB_CONTAINER_LIFE_CYCLE_LISTENER = "job.container.lifecycle-listener.class"
-=======
   val LOCATION_ID_PROVIDER_FACTORY = "locationid.provider.factory"
->>>>>>> a8ddede1
 
   // Processor Config Constants
   val PROCESSOR_ID = "processor.id"
