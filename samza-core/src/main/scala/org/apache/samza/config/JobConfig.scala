/*
 * Licensed to the Apache Software Foundation (ASF) under one
 * or more contributor license agreements.  See the NOTICE file
 * distributed with this work for additional information
 * regarding copyright ownership.  The ASF licenses this file
 * to you under the Apache License, Version 2.0 (the
 * "License"); you may not use this file except in compliance
 * with the License.  You may obtain a copy of the License at
 *
 *   http://www.apache.org/licenses/LICENSE-2.0
 *
 * Unless required by applicable law or agreed to in writing,
 * software distributed under the License is distributed on an
 * "AS IS" BASIS, WITHOUT WARRANTIES OR CONDITIONS OF ANY
 * KIND, either express or implied.  See the License for the
 * specific language governing permissions and limitations
 * under the License.
 */

package org.apache.samza.config


import java.io.File

import org.apache.samza.container.grouper.stream.GroupByPartitionFactory
import org.apache.samza.util.Logging

object JobConfig {
  // job config constants
  val STREAM_JOB_FACTORY_CLASS = "job.factory.class" // streaming.job_factory_class

  /**
   * job.config.rewriters is a CSV list of config rewriter names. Each name is determined
   * by the %s value in job.config.rewriter.%s.class. For example, if you define
   * job.config.rewriter.some-regex.class=org.apache.samza.config.RegExTopicGenerator,
   * then the rewriter config would be set to job.config.rewriters = some-regex.
   */
  val CONFIG_REWRITERS = "job.config.rewriters" // streaming.job_config_rewriters
  val CONFIG_REWRITER_CLASS = "job.config.rewriter.%s.class" // streaming.job_config_rewriter_class - regex, system, config
  val JOB_NAME = "job.name" // streaming.job_name
  val JOB_ID = "job.id" // streaming.job_id
  val SAMZA_FWK_PATH = "samza.fwk.path"
  val SAMZA_FWK_VERSION = "samza.fwk.version"
  val JOB_COORDINATOR_SYSTEM = "job.coordinator.system"
  val JOB_DEFAULT_SYSTEM = "job.default.system"
  val JOB_CONTAINER_COUNT = "job.container.count"
  val JOB_CONTAINER_THREAD_POOL_SIZE = "job.container.thread.pool.size"
  val JOB_CONTAINER_SINGLE_THREAD_MODE = "job.container.single.thread.mode"
  val JOB_INTERMEDIATE_STREAM_PARTITIONS = "job.intermediate.stream.partitions"
  val JOB_DEBOUNCE_TIME_MS = "job.debounce.time.ms"
  val DEFAULT_DEBOUNCE_TIME_MS = 2000

  val SSP_GROUPER_FACTORY = "job.systemstreampartition.grouper.factory"

  val SSP_MATCHER_CLASS = "job.systemstreampartition.matcher.class"

  val SSP_MATCHER_CLASS_REGEX = "org.apache.samza.system.RegexSystemStreamPartitionMatcher"

  val SSP_MATCHER_CLASS_RANGE = "org.apache.samza.system.RangeSystemStreamPartitionMatcher"

  val SSP_MATCHER_CONFIG_REGEX = "job.systemstreampartition.matcher.config.regex"

  val SSP_MATCHER_CONFIG_RANGES = "job.systemstreampartition.matcher.config.ranges"

  val SSP_MATCHER_CONFIG_JOB_FACTORY_REGEX = "job.systemstreampartition.matcher.config.job.factory.regex"

  val DEFAULT_SSP_MATCHER_CONFIG_JOB_FACTORY_REGEX = "org\\.apache\\.samza\\.job\\.local(.*ProcessJobFactory|.*ThreadJobFactory)"

  // number of partitions in the checkpoint stream should be 1. But sometimes,
  // if a stream was created(automatically) with the wrong number of partitions(default number of partitions
  // for new streams), there is no easy fix for the user (topic deletion or reducing of number of partitions
  // is not yet supported, and auto-creation of the topics cannot be always easily tuned off).
  // So we add a setting that allows for the job to continue even though number of partitions is not 1.
  val JOB_FAIL_CHECKPOINT_VALIDATION = "job.checkpoint.validation.enabled"
  val MONITOR_PARTITION_CHANGE = "job.coordinator.monitor-partition-change"
  val MONITOR_PARTITION_CHANGE_FREQUENCY_MS = "job.coordinator.monitor-partition-change.frequency.ms"
  val DEFAULT_MONITOR_PARTITION_CHANGE_FREQUENCY_MS = 300000
  val JOB_SECURITY_MANAGER_FACTORY = "job.security.manager.factory"

  val JOB_CONTAINER_LIFE_CYCLE_LISTENER = "job.container.lifecycle-listener.class"

  // Processor Config Constants
  val PROCESSOR_ID = "processor.id"

  implicit def Config2Job(config: Config) = new JobConfig(config)

  /**
   * reads the config to figure out if split deployment is enabled
   * and fwk directory is setup
   * @return fwk + "/" + version
   */
  def getFwkPath (conf: Config) = {
    var fwkPath = conf.get(JobConfig.SAMZA_FWK_PATH, "")
    var fwkVersion = conf.get(JobConfig.SAMZA_FWK_VERSION)
    if (fwkVersion == null || fwkVersion.isEmpty()) {
      fwkVersion = "STABLE"
    }
    if (! fwkPath.isEmpty()) {
      fwkPath = fwkPath + File.separator  + fwkVersion
    }
    fwkPath
  }
}

class JobConfig(config: Config) extends ScalaMapConfig(config) with Logging {
  def getName = getOption(JobConfig.JOB_NAME)

  def getCoordinatorSystemName = {
    val system = getCoordinatorSystemNameOrNull
    if (system == null) {
      throw new ConfigException("Missing job.coordinator.system configuration. Cannot proceed with job execution.")
    }
    system
  }

  /**
    * Gets the System to use for reading/writing the coordinator stream. Uses the following precedence.
    *
    * 1. If job.coordinator.system is defined, that value is used.
    * 2. If job.default.system is defined, that value is used.
    * 3. None
    */
  def getCoordinatorSystemNameOrNull =  getOption(JobConfig.JOB_COORDINATOR_SYSTEM).getOrElse(getDefaultSystem.orNull)

  def getDefaultSystem = getOption(JobConfig.JOB_DEFAULT_SYSTEM)

  def getContainerCount = {
    getOption(JobConfig.JOB_CONTAINER_COUNT) match {
      case Some(count) => count.toInt
      case _ =>
        // To maintain backwards compatibility, honor yarn.container.count for now.
        // TODO get rid of this in a future release.
        getOption("yarn.container.count") match {
          case Some(count) =>
            warn("Configuration 'yarn.container.count' is deprecated. Please use %s." format JobConfig.JOB_CONTAINER_COUNT)
            count.toInt
          case _ => 1
        }
    }
  }

  def getMonitorPartitionChange = getBoolean(JobConfig.MONITOR_PARTITION_CHANGE, false)

  def getMonitorPartitionChangeFrequency = getInt(
    JobConfig.MONITOR_PARTITION_CHANGE_FREQUENCY_MS,
    JobConfig.DEFAULT_MONITOR_PARTITION_CHANGE_FREQUENCY_MS)

  def getStreamJobFactoryClass = getOption(JobConfig.STREAM_JOB_FACTORY_CLASS)

  def getJobId = getOption(JobConfig.JOB_ID)

  def failOnCheckpointValidation = { getBoolean(JobConfig.JOB_FAIL_CHECKPOINT_VALIDATION, true) }

  def getConfigRewriters = getOption(JobConfig.CONFIG_REWRITERS)

  def getConfigRewriterClass(name: String) = getOption(JobConfig.CONFIG_REWRITER_CLASS format name)

  def getSystemStreamPartitionGrouperFactory = getOption(JobConfig.SSP_GROUPER_FACTORY).getOrElse(classOf[GroupByPartitionFactory].getCanonicalName)

  def getSecurityManagerFactory = getOption(JobConfig.JOB_SECURITY_MANAGER_FACTORY)

  def getSSPMatcherClass = getOption(JobConfig.SSP_MATCHER_CLASS)

  def getSSPMatcherConfigRegex = getExcept(JobConfig.SSP_MATCHER_CONFIG_REGEX)

  def getSSPMatcherConfigRanges = getExcept(JobConfig.SSP_MATCHER_CONFIG_RANGES)

  def getSSPMatcherConfigJobFactoryRegex = getOrElse(JobConfig.SSP_MATCHER_CONFIG_JOB_FACTORY_REGEX, JobConfig.DEFAULT_SSP_MATCHER_CONFIG_JOB_FACTORY_REGEX)

  def getThreadPoolSize = getOption(JobConfig.JOB_CONTAINER_THREAD_POOL_SIZE) match {
    case Some(size) => size.toInt
    case _ => 0
  }

  def getSingleThreadMode = getOption(JobConfig.JOB_CONTAINER_SINGLE_THREAD_MODE) match {
    case Some(mode) => mode.toBoolean
    case _ => false
  }
<<<<<<< HEAD
  def getContainerLifeCycleListener = getOption(JobConfig.JOB_CONTAINER_LIFE_CYCLE_LISTENER)
=======

  def getDebounceTimeMs = getInt(JobConfig.JOB_DEBOUNCE_TIME_MS, JobConfig.DEFAULT_DEBOUNCE_TIME_MS)
>>>>>>> 026ef7f7
}<|MERGE_RESOLUTION|>--- conflicted
+++ resolved
@@ -176,10 +176,8 @@
     case Some(mode) => mode.toBoolean
     case _ => false
   }
-<<<<<<< HEAD
+
   def getContainerLifeCycleListener = getOption(JobConfig.JOB_CONTAINER_LIFE_CYCLE_LISTENER)
-=======
 
   def getDebounceTimeMs = getInt(JobConfig.JOB_DEBOUNCE_TIME_MS, JobConfig.DEFAULT_DEBOUNCE_TIME_MS)
->>>>>>> 026ef7f7
 }