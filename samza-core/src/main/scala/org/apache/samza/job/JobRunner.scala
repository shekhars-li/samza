--- conflicted
+++ resolved
@@ -76,83 +76,11 @@
    *                       By default this value is set to true.
    * @return The job submitted
    */
-<<<<<<< HEAD
-  def run(resetJobConfig: Boolean = true) = {
-    debug("config: %s" format (config))
-    val jobFactory: StreamJobFactory = getJobFactory
-    val coordinatorSystemConsumer = new CoordinatorStreamSystemConsumer(config, new MetricsRegistryMap)
-    val coordinatorSystemProducer = new CoordinatorStreamSystemProducer(config, new MetricsRegistryMap)
-    val systemAdmins = new SystemAdmins(config)
-
-    // Create the coordinator stream if it doesn't exist
-    info("Creating coordinator stream")
-    val coordinatorSystemStream = CoordinatorStreamUtil.getCoordinatorSystemStream(config)
-    val coordinatorSystemAdmin = systemAdmins.getSystemAdmin(coordinatorSystemStream.getSystem)
-    coordinatorSystemAdmin.start()
-    CoordinatorStreamUtil.createCoordinatorStream(coordinatorSystemStream, coordinatorSystemAdmin)
-    coordinatorSystemAdmin.stop()
-
-    if (resetJobConfig) {
-      info("Storing config in coordinator stream.")
-      coordinatorSystemProducer.register(JobRunner.SOURCE)
-      coordinatorSystemProducer.start()
-      coordinatorSystemProducer.writeConfig(JobRunner.SOURCE, config)
-    }
-    info("Loading old config from coordinator stream.")
-    coordinatorSystemConsumer.register()
-    coordinatorSystemConsumer.start()
-    coordinatorSystemConsumer.bootstrap()
-    coordinatorSystemConsumer.stop()
-
-    val oldConfig = coordinatorSystemConsumer.getConfig
-    if (resetJobConfig) {
-      var keysToRemove = oldConfig.keySet.asScala.toSet.diff(config.keySet.asScala)
-
-      val jobConfig = new JobConfig(config)
-      if (jobConfig.getAutosizingEnabled) {
-        // If autosizing is enabled, we retain auto-sizing related configs
-        keysToRemove = keysToRemove.filter(configKey => !jobConfig.isAutosizingConfig(configKey))
-      }
-
-      info("Deleting old configs that are no longer defined: %s".format(keysToRemove))
-      keysToRemove.foreach(key => { coordinatorSystemProducer.send(new Delete(JobRunner.SOURCE, key, SetConfig.TYPE)) })
-    }
-    coordinatorSystemProducer.stop()
-
-
-    // if diagnostics is enabled, create diagnostics stream if it doesnt exist
-    if (new JobConfig(config).getDiagnosticsEnabled) {
-      val DIAGNOSTICS_STREAM_ID = "samza-diagnostics-stream-id"
-      val diagnosticsSystemStreamName = JavaOptionals.toRichOptional(
-        new MetricsConfig(config)
-          .getMetricsSnapshotReporterStream(MetricsConfig.METRICS_SNAPSHOT_REPORTER_NAME_FOR_DIAGNOSTICS))
-        .toOption
-        .getOrElse(throw new ConfigException("Missing required config: " +
-          String.format(MetricsConfig.METRICS_SNAPSHOT_REPORTER_STREAM,
-            MetricsConfig.METRICS_SNAPSHOT_REPORTER_NAME_FOR_DIAGNOSTICS)))
-
-      val diagnosticsSystemStream = StreamUtil.getSystemStreamFromNames(diagnosticsSystemStreamName)
-      val diagnosticsSysAdmin = systemAdmins.getSystemAdmin(diagnosticsSystemStream.getSystem)
-      val diagnosticsStreamSpec = new StreamSpec(DIAGNOSTICS_STREAM_ID, diagnosticsSystemStream.getStream,
-        diagnosticsSystemStream.getSystem, new StreamConfig(config).getStreamProperties(DIAGNOSTICS_STREAM_ID))
-
-      info("Creating diagnostics stream %s" format diagnosticsSystemStream.getStream)
-      diagnosticsSysAdmin.start()
-      if (diagnosticsSysAdmin.createStream(diagnosticsStreamSpec)) {
-        info("Created diagnostics stream %s" format diagnosticsSystemStream.getStream)
-      } else {
-        info("Diagnostics stream %s already exists" format diagnosticsSystemStream.getStream)
-      }
-      diagnosticsSysAdmin.stop()
-    }
-
-=======
   def run(resetJobConfig: Boolean = true): StreamJob = {
     CoordinatorStreamUtil.writeConfigToCoordinatorStream(config, resetJobConfig)
     DiagnosticsUtil.createDiagnosticsStream(config)
     submit()
   }
->>>>>>> f6295aa1
 
   /**
    * This function submits the samza job.
