/*
 * Licensed to the Apache Software Foundation (ASF) under one
 * or more contributor license agreements.  See the NOTICE file
 * distributed with this work for additional information
 * regarding copyright ownership.  The ASF licenses this file
 * to you under the Apache License, Version 2.0 (the
 * "License"); you may not use this file except in compliance
 * with the License.  You may obtain a copy of the License at
 *
 *   http://www.apache.org/licenses/LICENSE-2.0
 *
 * Unless required by applicable law or agreed to in writing,
 * software distributed under the License is distributed on an
 * "AS IS" BASIS, WITHOUT WARRANTIES OR CONDITIONS OF ANY
 * KIND, either express or implied.  See the License for the
 * specific language governing permissions and limitations
 * under the License.
 */

package org.apache.samza.job.local


import org.apache.samza.metrics.{JmxServer, MetricsRegistryMap}
import org.apache.samza.util.Logging
import org.apache.samza.SamzaException
import org.apache.samza.config.Config
import org.apache.samza.config.ShellCommandConfig._
import org.apache.samza.config.TaskConfig._
import org.apache.samza.container.SamzaContainer
import org.apache.samza.job.{ StreamJob, StreamJobFactory }
import org.apache.samza.config.JobConfig._
import org.apache.samza.coordinator.JobModelManager

/**
 * Creates a new Thread job with the given config
 */
class ThreadJobFactory extends StreamJobFactory with Logging {
  def getJob(config: Config): StreamJob = {
    info("Creating a ThreadJob, which is only meant for debugging.")
    val coordinator = JobModelManager(config)
    val jobModel = coordinator.jobModel
    val containerModel = jobModel.getContainers.get(0)
    val jmxServer = new JmxServer

    // Give developers a nice friendly warning if they've specified task.opts and are using a threaded job.
    config.getTaskOpts match {
      case Some(taskOpts) => warn("%s was specified in config, but is not being used because job is being executed with ThreadJob. You probably want to run %s=%s." format (TASK_JVM_OPTS, STREAM_JOB_FACTORY_CLASS, classOf[ProcessJobFactory].getName))
      case _ => None
    }

    try {
      coordinator.start
<<<<<<< HEAD
      new ThreadJob(SamzaContainer(containerModel.getContainerId, coordinator.jobModel, null, new JmxServer))
=======
      new ThreadJob(
            SamzaContainer(
              containerModel.getContainerId,
              containerModel,
              config,
              jobModel.maxChangeLogStreamPartitions,
              null,
              jmxServer))
>>>>>>> 38b1dc38
    } finally {
      coordinator.stop
      jmxServer.stop
    }
  }
}<|MERGE_RESOLUTION|>--- conflicted
+++ resolved
@@ -50,9 +50,6 @@
 
     try {
       coordinator.start
-<<<<<<< HEAD
-      new ThreadJob(SamzaContainer(containerModel.getContainerId, coordinator.jobModel, null, new JmxServer))
-=======
       new ThreadJob(
             SamzaContainer(
               containerModel.getContainerId,
@@ -61,7 +58,6 @@
               jobModel.maxChangeLogStreamPartitions,
               null,
               jmxServer))
->>>>>>> 38b1dc38
     } finally {
       coordinator.stop
       jmxServer.stop
