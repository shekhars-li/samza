--- conflicted
+++ resolved
@@ -19,9 +19,6 @@
 
 package org.apache.samza.job.local
 
-
-import java.io.File
-
 import org.apache.samza.config.{JobConfig, Config}
 import org.apache.samza.config.TaskConfig._
 import org.apache.samza.coordinator.JobCoordinator
@@ -36,22 +33,9 @@
     val coordinator = JobCoordinator(config)
     val containerModel = coordinator.jobModel.getContainers.get(0)
 
-<<<<<<< HEAD
-    var fwkPath = config.get(JobConfig.SAMZA_FWK_PATH, "")
-    var fwkVersion = config.get(JobConfig.SAMZA_FWK_VERSION)
-    if (fwkVersion == null || fwkVersion.isEmpty()) {
-      fwkVersion = "STABLE"
-    }
-    if (! fwkPath.isEmpty()) {
-      fwkPath = fwkPath + File.separator  + fwkVersion
-    }
-
-    info("Process job. using fwkPath = " + fwkPath)
-=======
     val fwkPath = JobConfig.getFwkPath(config) // see if split deployment is configured
     info("Process job. using fwkPath = " + fwkPath)
 
->>>>>>> 1efcbf13
     val commandBuilder = {
       config.getCommandClass match {
         case Some(cmdBuilderClassName) => {
