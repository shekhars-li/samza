--- conflicted
+++ resolved
@@ -69,11 +69,7 @@
   }
 
   def kill: StreamJob = {
-<<<<<<< HEAD
-    process = process.destroyForcibly()
-=======
     process.destroyForcibly
->>>>>>> b71b253d
     jobStatus = Some(UnsuccessfulFinish);
     ProcessJob.this
   }
