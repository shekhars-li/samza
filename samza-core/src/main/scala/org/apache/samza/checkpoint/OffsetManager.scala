/*
 * Licensed to the Apache Software Foundation (ASF) under one
 * or more contributor license agreements.  See the NOTICE file
 * distributed with this work for additional information
 * regarding copyright ownership.  The ASF licenses this file
 * to you under the Apache License, Version 2.0 (the
 * "License"); you may not use this file except in compliance
 * with the License.  You may obtain a copy of the License at
 *
 *   http://www.apache.org/licenses/LICENSE-2.0
 *
 * Unless required by applicable law or agreed to in writing,
 * software distributed under the License is distributed on an
 * "AS IS" BASIS, WITHOUT WARRANTIES OR CONDITIONS OF ANY
 * KIND, either express or implied.  See the License for the
 * specific language governing permissions and limitations
 * under the License.
 */

package org.apache.samza.checkpoint



import java.util.HashMap
import java.util.concurrent.ConcurrentHashMap

import org.apache.samza.SamzaException
import org.apache.samza.config.Config
import org.apache.samza.config.StreamConfig.Config2Stream
import org.apache.samza.config.SystemConfig.Config2System
import org.apache.samza.container.TaskName
import org.apache.samza.system.SystemStreamMetadata.OffsetType
import org.apache.samza.system.{SystemAdmin, SystemStream, SystemStreamMetadata, SystemStreamPartition}
import org.apache.samza.util.Logging

import scala.collection.JavaConverters._
import scala.collection._

/**
 * OffsetSetting encapsulates a SystemStream's metadata, default offset, and
 * reset offset settings. It's just a convenience class to make OffsetManager
 * easier to work with.
 */
case class OffsetSetting(
  /**
   * The metadata for the SystemStream.
   */
  metadata: SystemStreamMetadata,

  /**
   * The default offset (oldest, newest, or upcoming) for the SystemStream.
   * This setting is used when no checkpoint is available for a SystemStream
   * if the job is starting for the first time, or the SystemStream has been
   * reset (see resetOffsets, below).
   */
  defaultOffset: OffsetType,

  /**
   * Whether the SystemStream's offset should be reset or not. Determines
   * whether an offset should be ignored at initialization time, even if a
   * checkpoint is available. This is useful for jobs that wish to restart
   * reading from a stream at a different position than where they last
   * checkpointed. If this is true, then defaultOffset will be used to find
   * the new starting position in the stream.
   */
  resetOffset: Boolean)

/**
 * OffsetManager object is a helper that does wiring to build an OffsetManager
 * from a config object.
 */
object OffsetManager extends Logging {
  def apply(
    systemStreamMetadata: Map[SystemStream, SystemStreamMetadata],
    config: Config,
    checkpointManager: CheckpointManager = null,
    systemAdmins: Map[String, SystemAdmin] = Map(),
    checkpointListeners: Map[String, CheckpointListener] = Map(),
    offsetManagerMetrics: OffsetManagerMetrics = new OffsetManagerMetrics) = {
    debug("Building offset manager for %s." format systemStreamMetadata)

    val offsetSettings = systemStreamMetadata
      .map {
        case (systemStream, systemStreamMetadata) =>
          // Get default offset.
          val streamDefaultOffset = config.getDefaultStreamOffset(systemStream)
          val systemDefaultOffset = config.getDefaultSystemOffset(systemStream.getSystem)
          val defaultOffsetType = if (streamDefaultOffset.isDefined) {
            OffsetType.valueOf(streamDefaultOffset.get.toUpperCase)
          } else if (systemDefaultOffset.isDefined) {
            OffsetType.valueOf(systemDefaultOffset.get.toUpperCase)
          } else {
            info("No default offset for %s defined. Using upcoming." format systemStream)
            OffsetType.UPCOMING
          }
          debug("Using default offset %s for %s." format (defaultOffsetType, systemStream))

          // Get reset offset.
          val resetOffset = config.getResetOffset(systemStream)
          debug("Using reset offset %s for %s." format (resetOffset, systemStream))

          // Build OffsetSetting so we can create a map for OffsetManager.
          (systemStream, OffsetSetting(systemStreamMetadata, defaultOffsetType, resetOffset))
      }.toMap
    new OffsetManager(offsetSettings, checkpointManager, systemAdmins, checkpointListeners, offsetManagerMetrics)
  }
}

/**
 * OffsetManager does several things:
 *
 * <ul>
 * <li>Loads last checkpointed offset for all input SystemStreamPartitions in a
 * SamzaContainer.</li>
 * <li>Uses last checkpointed offset to figure out the next offset to start
 * reading from for each input SystemStreamPartition in a SamzaContainer</li>
 * <li>Keep track of the last processed offset for each SystemStreamPartitions
 * in a SamzaContainer.</li>
 * <li>Checkpoints the last processed offset for each SystemStreamPartitions
 * in a SamzaContainer periodically to the CheckpointManager.</li>
 * </ul>
 *
 * All partitions must be registered before start is called, and start must be
 * called before get/update/checkpoint/stop are called.
 */
class OffsetManager(

  /**
   * Offset settings for all streams that the OffsetManager is managing.
   */
  val offsetSettings: Map[SystemStream, OffsetSetting] = Map(),

  /**
   * Optional checkpoint manager for checkpointing offsets whenever
   * checkpoint is called.
   */
  val checkpointManager: CheckpointManager = null,

  /**
   * SystemAdmins that are used to get next offsets from last checkpointed
   * offsets. Map is from system name to SystemAdmin class for the system.
   */
  val systemAdmins: Map[String, SystemAdmin] = Map(),

  /**
   * Map of checkpointListeners for the systems that chose to provide one.
   * OffsetManager will call the listeners on each checkpoint.
   */
  checkpointListeners: Map[String, CheckpointListener] = Map(),

  /**
   * offsetManagerMetrics for keeping track of checkpointed offsets of each SystemStreamPartition.
   */
  val offsetManagerMetrics: OffsetManagerMetrics = new OffsetManagerMetrics) extends Logging {

  /**
   * Last offsets processed for each SystemStreamPartition.
   */
  val lastProcessedOffsets = new ConcurrentHashMap[TaskName, ConcurrentHashMap[SystemStreamPartition, String]]()

  /**
   * Offsets to start reading from for each SystemStreamPartition. This
   * variable is populated after all checkpoints have been restored.
   */
  var startingOffsets = Map[TaskName, Map[SystemStreamPartition, String]]()

  /**
   * The set of system stream partitions that have been registered with the
   * OffsetManager, grouped by the taskName they belong to. These are the SSPs
   * that will be tracked within the offset manager.
   */
  val systemStreamPartitions = mutable.Map[TaskName, mutable.Set[SystemStreamPartition]]()

  def register(taskName: TaskName, systemStreamPartitionsToRegister: Set[SystemStreamPartition]) {
    systemStreamPartitions.getOrElseUpdate(taskName, mutable.Set[SystemStreamPartition]()) ++= systemStreamPartitionsToRegister
    // register metrics
    systemStreamPartitions.foreach { case (taskName, ssp) => ssp.foreach (ssp => offsetManagerMetrics.addCheckpointedOffset(ssp, "")) }
  }

  def start {
    registerCheckpointManager
    loadOffsetsFromCheckpointManager
    stripResetStreams
    loadStartingOffsets
    loadDefaults

    info("Successfully loaded last processed offsets: %s" format lastProcessedOffsets)
    info("Successfully loaded starting offsets: %s" format startingOffsets)
  }

  /**
   * Set the last processed offset for a given SystemStreamPartition.
   */
  def update(taskName: TaskName, systemStreamPartition: SystemStreamPartition, offset: String) {
    lastProcessedOffsets.putIfAbsent(taskName, new ConcurrentHashMap[SystemStreamPartition, String]())
    if (offset != null) {
      lastProcessedOffsets.get(taskName).put(systemStreamPartition, offset)
    }
  }

  /**
   * Get the last processed offset for a SystemStreamPartition.
   */
  def getLastProcessedOffset(taskName: TaskName, systemStreamPartition: SystemStreamPartition): Option[String] = {
    Option(lastProcessedOffsets.get(taskName)).map(_.get(systemStreamPartition))
  }

  /**
   * Get the starting offset for a SystemStreamPartition. This is the offset
   * where a SamzaContainer begins reading from when it starts up.
   */
  def getStartingOffset(taskName: TaskName, systemStreamPartition: SystemStreamPartition) = {
    startingOffsets.get(taskName) match {
      case Some(sspToOffsets) => sspToOffsets.get(systemStreamPartition)
      case None => None
    }
  }

  /**
    * Gets a snapshot of all the current offsets for the specified task. This is useful to
    * ensure there are no concurrent updates to the offsets between when this method is
    * invoked and the corresponding call to [[OffsetManager.writeCheckpoint()]]
    */
  def buildCheckpoint(taskName: TaskName): Checkpoint = {
    if (checkpointManager != null || checkpointListeners.nonEmpty) {
      debug("Getting checkpoint offsets for taskName %s." format taskName)

<<<<<<< HEAD
      val sspsForTaskName = systemStreamPartitions.getOrElse(taskName,
        throw new SamzaException("No such SystemStreamPartition set " + taskName +
          " registered for this checkpointmanager")).toSet
=======
      val sspsForTaskName = systemStreamPartitions.getOrElse(taskName, throw new SamzaException("No SSPs registered for task: " + taskName)).toSet
>>>>>>> 80d82b6a
      val sspToOffsets = lastProcessedOffsets.get(taskName)

      val partitionOffsets = if (sspToOffsets != null) {
        // Filter the offsets in case the task model changed since the last checkpoint was written.
        sspToOffsets.asScala.filterKeys(sspsForTaskName.contains)
      } else {
        warn(taskName + " is not found... ")
        Map[SystemStreamPartition, String]()
      }

<<<<<<< HEAD
      val safePartitionOffsets = getSafeOffset(taskName, partitionOffsets)
      val checkpoint = new Checkpoint(safePartitionOffsets.asJava)
=======
      new Checkpoint(new HashMap(partitionOffsets.asJava)) // Copy into new Map to prevent mutation
    } else {
      debug("Returning null checkpoint for taskName %s because no checkpoint manager/callback is defined." format taskName)
      null
    }
  }

  /**
    * Write the specified checkpoint for the given task.
    */
  def writeCheckpoint(taskName: TaskName, checkpoint: Checkpoint) {
    if (checkpoint != null && (checkpointManager != null || checkpointListeners.nonEmpty)) {
      debug("Writing checkpoint for taskName %s with offsets %s." format (taskName, checkpoint))
>>>>>>> 80d82b6a

      if(checkpointManager != null) {
        checkpointManager.writeCheckpoint(taskName, checkpoint)
        val sspToOffsets = checkpoint.getOffsets
        if(sspToOffsets != null) {
          sspToOffsets.asScala.foreach {
            case (ssp, cp) => offsetManagerMetrics.checkpointedOffsets.get(ssp).set(cp)
          }
        }
      }

      // invoke checkpoint listeners
      checkpoint.getOffsets.asScala.groupBy { case (ssp, _) => ssp.getSystem }.foreach {
        case (systemName:String, offsets: Map[SystemStreamPartition, String]) => {
          // Option is empty if there is no checkpointListener for this systemName
          checkpointListeners.get(systemName).foreach(_.onCheckpoint(offsets.asJava))
        }
      }
    }
  }

  /**
   * see if the offset needs to be adjusted
   * @param taskName
   * @param partitionOffsets - offsets we are going to save as checkpoints
   * @return
   */
  def getSafeOffset(taskName: TaskName, partitionOffsets:  Map[SystemStreamPartition, String]): Map[SystemStreamPartition, String] = {
    // Some systems (like kafka with large message support) provide a notion of a "SafeOffset",
    // it is the offset the client is safe to seek to, so as the result the offset to be checkpointed may need to
    // be adjusted to a "safe" one.

    // see if the offset is different from the starting one.
    val taskStartingOffsets = startingOffsets.getOrElse(taskName,
                                                        throw new SamzaException("couldn't find starting offsets for task=" + taskName))

    val safePartitionOffsets = partitionOffsets.map {
          case (ssp, offset) => {
            // grab the systemAdmin for the this system
            val systemAdmin = systemAdmins.getOrElse(ssp.getSystem,
                                                     throw new SamzaException(
                                                       "Missing system admin for %s. Need system admin to convert to SaveOffsets." format ssp.getSystem))

            // is the feature avaialable for this system
            if (systemAdmin.isInstanceOf[CheckpointSafeOffset]) {
             // grab the starting offset for this taskName/ssp.
              val startingOffset = taskStartingOffsets.get(ssp) match {
                case Some(null) => ""
                case Some(off) => (off.toLong - 1).toString // a 'would be' value if we were to write it out as checkpoint
                case None => ""
              }

              // if offset is the same as original read from checkpoint - then we don't need to adjust it.
              // Also, in case of Kafka, getting the safeOffset is only possible after first poll() is successful.
              if (!startingOffset.equals(offset)) {
                ssp -> systemAdmin.asInstanceOf[CheckpointSafeOffset].checkpointSafeOffset(ssp, offset)
              }
              else {
                ssp -> offset // no change
              }
            } else {
              ssp -> offset  // no change
            }
          }
    }
    safePartitionOffsets
  }

  def stop {
    if (checkpointManager != null) {
      debug("Shutting down checkpoint manager.")

      checkpointManager.stop
    } else {
      debug("Skipping checkpoint manager shutdown because no checkpoint manager is defined.")
    }
  }

  /**
   * Register all partitions with the CheckpointManager.
   */
  private def registerCheckpointManager {
    if (checkpointManager != null) {
      debug("Registering checkpoint manager.")
      systemStreamPartitions.keys.foreach(checkpointManager.register)
    } else {
      debug("Skipping checkpoint manager registration because no manager was defined.")
    }
  }

  /**
   * Loads last processed offsets from checkpoint manager for all registered
   * partitions.
   */
  private def loadOffsetsFromCheckpointManager {
    if (checkpointManager != null) {
      debug("Loading offsets from checkpoint manager.")

      checkpointManager.start
      val result = systemStreamPartitions
        .keys
        .flatMap(restoreOffsetsFromCheckpoint(_))
        .toMap
      result.map { case (taskName, sspToOffset) => {
          lastProcessedOffsets.put(taskName, new ConcurrentHashMap[SystemStreamPartition, String](sspToOffset.filter {
            case (systemStreamPartition, offset) =>
              val shouldKeep = offsetSettings.contains(systemStreamPartition.getSystemStream)
              if (!shouldKeep) {
                info("Ignoring previously checkpointed offset %s for %s since the offset is for a stream that is not currently an input stream." format (offset, systemStreamPartition))
              }
              info("Checkpointed offset is currently %s for %s" format (offset, systemStreamPartition))
              shouldKeep
          }.asJava))
        }
      }
    } else {
      debug("Skipping offset load from checkpoint manager because no manager was defined.")
    }
  }

  /**
   * Loads last processed offsets for a single taskName.
   */
  private def restoreOffsetsFromCheckpoint(taskName: TaskName): Map[TaskName, Map[SystemStreamPartition, String]] = {
    debug("Loading checkpoints for taskName: %s." format taskName)

    val checkpoint = checkpointManager.readLastCheckpoint(taskName)

    if (checkpoint != null) {
      Map(taskName -> checkpoint.getOffsets.asScala.toMap)
    } else {
      info("Did not receive a checkpoint for taskName %s. Proceeding without a checkpoint." format taskName)

      Map(taskName -> Map())
    }
  }

  /**
   * Removes offset settings for all SystemStreams that are to be forcibly
   * reset using resetOffsets.
   */
  private def stripResetStreams {
    val systemStreamPartitionsToReset = getSystemStreamPartitionsToReset(lastProcessedOffsets)

    systemStreamPartitionsToReset.foreach {
      case (taskName, systemStreamPartitions) => {
        systemStreamPartitions.foreach {
          systemStreamPartition =>
            {
              val offset = lastProcessedOffsets.get(taskName).get(systemStreamPartition)
              info("Got offset %s for %s, but ignoring, since stream was configured to reset offsets." format (offset, systemStreamPartition))
            }
        }
      }
    }

    lastProcessedOffsets.keys().asScala.foreach { taskName =>
      lastProcessedOffsets.get(taskName).keySet().removeAll(systemStreamPartitionsToReset(taskName).asJava)
    }
  }

  /**
   * Returns a map of all SystemStreamPartitions in lastProcessedOffsets that need to be reset
   */
  private def getSystemStreamPartitionsToReset(taskNameTosystemStreamPartitions: ConcurrentHashMap[TaskName, ConcurrentHashMap[SystemStreamPartition, String]]): Map[TaskName, Set[SystemStreamPartition]] = {
    taskNameTosystemStreamPartitions.asScala.map {
      case (taskName, sspToOffsets) => {
        taskName -> (sspToOffsets.asScala.filter {
          case (systemStreamPartition, offset) => {
            val systemStream = systemStreamPartition.getSystemStream
            offsetSettings
              .getOrElse(systemStream, throw new SamzaException("Attempting to reset a stream that doesn't have offset settings %s." format systemStream))
              .resetOffset
          }
        }.keys.toSet)
      }
    }
  }

  /**
   * Use last processed offsets to get next available offset for each
   * SystemStreamPartition, and populate startingOffsets.
   */
  private def loadStartingOffsets {
    startingOffsets = lastProcessedOffsets.asScala.map {
      case (taskName, sspToOffsets) => {
        taskName -> {
          sspToOffsets.asScala.groupBy(_._1.getSystem).flatMap {
            case (systemName, systemStreamPartitionOffsets) =>
              systemAdmins
                .getOrElse(systemName, throw new SamzaException("Missing system admin for %s. Need system admin to load starting offsets." format systemName))
                .getOffsetsAfter(systemStreamPartitionOffsets.asJava)
                .asScala
          }
        }
      }
    }
  }

  /**
   * Use defaultOffsets to get a next offset for every SystemStreamPartition
   * that was registered, but has no offset.
   */
  private def loadDefaults {
    val taskNameToSSPs: Map[TaskName, Set[SystemStreamPartition]] = systemStreamPartitions

    taskNameToSSPs.foreach {
      case (taskName, systemStreamPartitions) => {
        systemStreamPartitions.foreach { systemStreamPartition =>
          if (!startingOffsets.contains(taskName) || !startingOffsets(taskName).contains(systemStreamPartition)) {
            val systemStream = systemStreamPartition.getSystemStream
            val partition = systemStreamPartition.getPartition
            val offsetSetting = offsetSettings.getOrElse(systemStream, throw new SamzaException("Attempting to load defaults for stream %s, which has no offset settings." format systemStream))
            val systemStreamMetadata = offsetSetting.metadata
            val offsetType = offsetSetting.defaultOffset

            debug("Got default offset type %s for %s" format (offsetType, systemStreamPartition))

            val systemStreamPartitionMetadata = systemStreamMetadata
              .getSystemStreamPartitionMetadata
              .get(partition)

            if (systemStreamPartitionMetadata != null) {
              val nextOffset = {
                val requested = systemStreamPartitionMetadata.getOffset(offsetType)

                if (requested == null) {
                  warn("Requested offset type %s in %s, but the stream is empty. Defaulting to the upcoming offset." format (offsetType, systemStreamPartition))
                  systemStreamPartitionMetadata.getOffset(OffsetType.UPCOMING)
                } else requested
              }

              debug("Got next default offset %s for %s" format (nextOffset, systemStreamPartition))

              startingOffsets.get(taskName) match {
                case Some(sspToOffsets) => startingOffsets += taskName -> (sspToOffsets + (systemStreamPartition -> nextOffset))
                case None => startingOffsets += taskName -> Map(systemStreamPartition -> nextOffset)
              }

            } else {
              throw new SamzaException("No metadata available for partition %s." format systemStreamPartitionMetadata)
            }
          }
        }
      }
    }
  }
}<|MERGE_RESOLUTION|>--- conflicted
+++ resolved
@@ -225,13 +225,7 @@
     if (checkpointManager != null || checkpointListeners.nonEmpty) {
       debug("Getting checkpoint offsets for taskName %s." format taskName)
 
-<<<<<<< HEAD
-      val sspsForTaskName = systemStreamPartitions.getOrElse(taskName,
-        throw new SamzaException("No such SystemStreamPartition set " + taskName +
-          " registered for this checkpointmanager")).toSet
-=======
       val sspsForTaskName = systemStreamPartitions.getOrElse(taskName, throw new SamzaException("No SSPs registered for task: " + taskName)).toSet
->>>>>>> 80d82b6a
       val sspToOffsets = lastProcessedOffsets.get(taskName)
 
       val partitionOffsets = if (sspToOffsets != null) {
@@ -242,10 +236,6 @@
         Map[SystemStreamPartition, String]()
       }
 
-<<<<<<< HEAD
-      val safePartitionOffsets = getSafeOffset(taskName, partitionOffsets)
-      val checkpoint = new Checkpoint(safePartitionOffsets.asJava)
-=======
       new Checkpoint(new HashMap(partitionOffsets.asJava)) // Copy into new Map to prevent mutation
     } else {
       debug("Returning null checkpoint for taskName %s because no checkpoint manager/callback is defined." format taskName)
@@ -259,7 +249,6 @@
   def writeCheckpoint(taskName: TaskName, checkpoint: Checkpoint) {
     if (checkpoint != null && (checkpointManager != null || checkpointListeners.nonEmpty)) {
       debug("Writing checkpoint for taskName %s with offsets %s." format (taskName, checkpoint))
->>>>>>> 80d82b6a
 
       if(checkpointManager != null) {
         checkpointManager.writeCheckpoint(taskName, checkpoint)
