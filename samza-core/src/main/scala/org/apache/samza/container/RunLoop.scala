--- conflicted
+++ resolved
@@ -21,13 +21,9 @@
 
 import java.util.concurrent.Executor
 
-<<<<<<< HEAD
-import org.apache.samza.system.{SystemConsumers, SystemStreamPartition}
-=======
 import org.apache.samza.system.SystemConsumers
 import org.apache.samza.system.SystemStreamPartition
 import org.apache.samza.task.CoordinatorRequests
->>>>>>> e5f31c57
 import org.apache.samza.task.ReadableCoordinator
 import org.apache.samza.task.StreamTask
 import org.apache.samza.util.Logging
@@ -51,10 +47,6 @@
   val windowMs: Long = -1,
   val commitMs: Long = 60000,
   val clock: () => Long = { System.nanoTime },
-<<<<<<< HEAD
-  val shutdownMs: Long = 5000,
-=======
->>>>>>> e5f31c57
   val executor: Executor = new SameThreadExecutor()) extends Runnable with TimerUtils with Logging {
 
   private val metricsMsOffset = 1000000L
@@ -82,18 +74,6 @@
    * unhandled exception is thrown.
    */
   def run {
-    val runTask = new Runnable() {
-      override def run(): Unit = {
-        val loopStartTime = clock()
-        process
-        window
-        commit
-        val totalNs = clock() - loopStartTime
-        metrics.utilization.set(activeNs.toFloat / totalNs)
-        activeNs = 0L
-      }
-    }
-
     val runTask = new Runnable() {
       override def run(): Unit = {
         val loopStartTime = clock()
