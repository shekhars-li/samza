--- conflicted
+++ resolved
@@ -833,13 +833,8 @@
 
     try {
       info("Shutting down SamzaContainer.")
-<<<<<<< HEAD
       lifeCycleListener.beforeShutdown()
-
-=======
->>>>>>> 6e5e1621
       removeShutdownHook
-
       jmxServer.stop
 
       shutdownConsumers
