/*
 * Licensed to the Apache Software Foundation (ASF) under one
 * or more contributor license agreements.  See the NOTICE file
 * distributed with this work for additional information
 * regarding copyright ownership.  The ASF licenses this file
 * to you under the Apache License, Version 2.0 (the
 * "License"); you may not use this file except in compliance
 * with the License.  You may obtain a copy of the License at
 *
 *   http://www.apache.org/licenses/LICENSE-2.0
 *
 * Unless required by applicable law or agreed to in writing,
 * software distributed under the License is distributed on an
 * "AS IS" BASIS, WITHOUT WARRANTIES OR CONDITIONS OF ANY
 * KIND, either express or implied.  See the License for the
 * specific language governing permissions and limitations
 * under the License.
 */

package org.apache.samza.container

import java.io.File
import java.lang.management.ManagementFactory
import java.net.{URL, UnknownHostException}
import java.nio.file.Path
import java.util
import java.util.Base64
import java.util.concurrent.{ExecutorService, Executors, ScheduledExecutorService, TimeUnit}

import com.google.common.util.concurrent.ThreadFactoryBuilder
import org.apache.samza.checkpoint.{CheckpointListener, CheckpointManagerFactory, OffsetManager, OffsetManagerMetrics}
import org.apache.samza.config.JobConfig.Config2Job
import org.apache.samza.config.MetricsConfig.Config2Metrics
import org.apache.samza.config.SerializerConfig.Config2Serializer
import org.apache.samza.config.StorageConfig.Config2Storage
import org.apache.samza.config.StreamConfig.Config2Stream
import org.apache.samza.config.SystemConfig.Config2System
import org.apache.samza.config.TaskConfig.Config2Task
import org.apache.samza.config._
import org.apache.samza.container.disk.DiskSpaceMonitor.Listener
import org.apache.samza.container.disk.{DiskQuotaPolicyFactory, DiskSpaceMonitor, NoThrottlingDiskQuotaPolicyFactory, PollingScanDiskSpaceMonitor}
import org.apache.samza.container.host.{StatisticsMonitorImpl, SystemMemoryStatistics, SystemStatisticsMonitor}
import org.apache.samza.coordinator.stream.{CoordinatorStreamManager, CoordinatorStreamSystemProducer}
import org.apache.samza.job.model.JobModel
import org.apache.samza.metrics.{JmxServer, JvmMetrics, MetricsRegistryMap, MetricsReporter}
import org.apache.samza.serializers._
import org.apache.samza.serializers.model.SamzaObjectMapper
import org.apache.samza.storage.{StorageEngineFactory, TaskStorageManager}
import org.apache.samza.system._
import org.apache.samza.system.chooser.{DefaultChooser, MessageChooserFactory, RoundRobinChooserFactory}
import org.apache.samza.table.TableManager
import org.apache.samza.task._
import org.apache.samza.util.Util
import org.apache.samza.util._
import org.apache.samza.{SamzaContainerStatus, SamzaException}

import scala.collection.JavaConverters._

object SamzaContainer extends Logging {
  val DEFAULT_READ_JOBMODEL_DELAY_MS = 100
  val DISK_POLL_INTERVAL_KEY = "container.disk.poll.interval.ms"

  /**
   * Fetches config, task:SSP assignments, and task:changelog partition
   * assignments, and returns objects to be used for SamzaContainer's
   * constructor.
   */
  def readJobModel(url: String, initialDelayMs: Int = scala.util.Random.nextInt(DEFAULT_READ_JOBMODEL_DELAY_MS) + 1) = {
    info("Fetching configuration from: %s" format url)
    SamzaObjectMapper
      .getObjectMapper
      .readValue(
        HttpUtil.read(
          url = new URL(url),
          retryBackoff = new ExponentialSleepStrategy(initialDelayMs = initialDelayMs)),
        classOf[JobModel])
  }

  def apply(
    containerId: String,
    jobModel: JobModel,
    config: Config,
    customReporters: Map[String, MetricsReporter] = Map[String, MetricsReporter](),
    taskFactory: Object) = {
    val containerModel = jobModel.getContainers.get(containerId)
    val containerName = "samza-container-%s" format containerId
    val maxChangeLogStreamPartitions = jobModel.maxChangeLogStreamPartitions

    var coordinatorStreamManager: CoordinatorStreamManager = null
    var localityManager: LocalityManager = null
    if (new ClusterManagerConfig(config).getHostAffinityEnabled()) {
      val registryMap = new MetricsRegistryMap(containerName)
      val coordinatorStreamSystemProducer = new CoordinatorStreamSystemProducer(config, new SamzaContainerMetrics(containerName, registryMap).registry)
      coordinatorStreamManager = new CoordinatorStreamManager(coordinatorStreamSystemProducer)
      localityManager = new LocalityManager(coordinatorStreamManager)
    }

    val containerPID = ManagementFactory.getRuntimeMXBean().getName()

    info("Setting up Samza container: %s" format containerName)

    startupLog("Samza container PID: %s" format containerPID)
    println("Container PID: %s" format containerPID)
    startupLog("Using configuration: %s" format config)
    startupLog("Using container model: %s" format containerModel)

    val registry = new MetricsRegistryMap(containerName)
    val samzaContainerMetrics = new SamzaContainerMetrics(containerName, registry)
    val systemProducersMetrics = new SystemProducersMetrics(registry)
    val systemConsumersMetrics = new SystemConsumersMetrics(registry)
    val offsetManagerMetrics = new OffsetManagerMetrics(registry)
    val clock = if (config.getMetricsTimerEnabled) {
      new HighResolutionClock {
        override def nanoTime(): Long = System.nanoTime()
      }
    } else {
      new HighResolutionClock {
        override def nanoTime(): Long = 0L
      }
    }

    val inputSystemStreamPartitions = containerModel
      .getTasks
      .values
      .asScala
      .flatMap(_.getSystemStreamPartitions.asScala)
      .toSet

    val inputSystemStreams = inputSystemStreamPartitions
      .map(_.getSystemStream)
      .toSet

    val inputSystems = inputSystemStreams
      .map(_.getSystem)
      .toSet

    val systemNames = config.getSystemNames

    info("Got system names: %s" format systemNames)

    val serdeStreams = systemNames.foldLeft(Set[SystemStream]())(_ ++ config.getSerdeStreams(_))

    info("Got serde streams: %s" format serdeStreams)

    val systemFactories = systemNames.map(systemName => {
      val systemFactoryClassName = config
        .getSystemFactory(systemName)
        .getOrElse(throw new SamzaException("A stream uses system %s, which is missing from the configuration." format systemName))
      (systemName, Util.getObj(systemFactoryClassName, classOf[SystemFactory]))
    }).toMap
    info("Got system factories: %s" format systemFactories.keys)

    val systemAdmins = new SystemAdmins(config)
    info("Got system admins: %s" format systemAdmins.getSystemAdminsMap().keySet())

    val streamMetadataCache = new StreamMetadataCache(systemAdmins)
    val inputStreamMetadata = streamMetadataCache.getStreamMetadata(inputSystemStreams)

    info("Got input stream metadata: %s" format inputStreamMetadata)

    val consumers = inputSystems
      .map(systemName => {
        val systemFactory = systemFactories(systemName)

        try {
          (systemName, systemFactory.getConsumer(systemName, config, samzaContainerMetrics.registry))
        } catch {
          case e: Exception =>
            error("Failed to create a consumer for %s, so skipping." format systemName, e)
            (systemName, null)
        }
      })
      .filter(_._2 != null)
      .toMap

    info("Got system consumers: %s" format consumers.keys)

    val producers = systemFactories
      .map {
        case (systemName, systemFactory) =>
          try {
            (systemName, systemFactory.getProducer(systemName, config, samzaContainerMetrics.registry))
          } catch {
            case e: Exception =>
              error("Failed to create a producer for %s, so skipping." format systemName, e)
              (systemName, null)
          }
      }
      .filter(_._2 != null)

    info("Got system producers: %s" format producers.keys)

    val serdesFromFactories = config.getSerdeNames.map(serdeName => {
      val serdeClassName = config
        .getSerdeClass(serdeName)
        .getOrElse(SerializerConfig.getSerdeFactoryName(serdeName))

      val serde = Util.getObj(serdeClassName, classOf[SerdeFactory[Object]])
        .getSerde(serdeName, config)

      (serdeName, serde)
    }).toMap
    info("Got serdes from factories: %s" format serdesFromFactories.keys)

    val serializableSerde = new SerializableSerde[Serde[Object]]()
    val serdesFromSerializedInstances = config.subset(SerializerConfig.SERIALIZER_PREFIX format "").asScala
        .filter { case (key, value) => key.endsWith(SerializerConfig.SERIALIZED_INSTANCE_SUFFIX) }
        .flatMap { case (key, value) =>
          val serdeName = key.replace(SerializerConfig.SERIALIZED_INSTANCE_SUFFIX, "")
          debug(s"Trying to deserialize serde instance for $serdeName")
          try {
            val bytes = Base64.getDecoder.decode(value)
            val serdeInstance = serializableSerde.fromBytes(bytes)
            debug(s"Returning serialized instance for $serdeName")
            Some((serdeName, serdeInstance))
          } catch {
            case e: Exception =>
              warn(s"Ignoring invalid serialized instance for $serdeName: $value", e)
              None
          }
        }
    info("Got serdes from serialized instances: %s" format serdesFromSerializedInstances.keys)

    val serdes = serdesFromFactories ++ serdesFromSerializedInstances

    /*
     * A Helper function to build a Map[String, Serde] (systemName -> Serde) for systems defined
     * in the config. This is useful to build both key and message serde maps.
     */
    val buildSystemSerdeMap = (getSerdeName: (String) => Option[String]) => {
      systemNames
        .filter(systemName => getSerdeName(systemName).isDefined)
        .flatMap(systemName => {
          val serdeName = getSerdeName(systemName).get
          val serde = serdes.getOrElse(serdeName,
            throw new SamzaException("buildSystemSerdeMap: No class defined for serde: %s." format serdeName))

          // this shouldn't happen since system level serdes can't be set programmatically using the high level
          // API, but adding this for safety.
          Option(serde)
            .filter(!_.isInstanceOf[NoOpSerde[Any]])
            .map(serde => (systemName, serde))
        }).toMap
    }

    /*
     * A Helper function to build a Map[SystemStream, Serde] for streams defined in the config.
     * This is useful to build both key and message serde maps.
     */
    val buildSystemStreamSerdeMap = (getSerdeName: (SystemStream) => Option[String]) => {
      (serdeStreams ++ inputSystemStreamPartitions)
        .filter(systemStream => getSerdeName(systemStream).isDefined)
        .flatMap(systemStream => {
          val serdeName = getSerdeName(systemStream).get
          val serde = serdes.getOrElse(serdeName,
            throw new SamzaException("buildSystemStreamSerdeMap: No serde found for name: %s." format serdeName))

          // respect explicitly set no-op serdes in high level API
          Option(serde)
            .filter(!_.isInstanceOf[NoOpSerde[Any]])
            .map(serde => (systemStream, serde))
        }).toMap
    }

    val systemKeySerdes = buildSystemSerdeMap(systemName => config.getSystemKeySerde(systemName))

    debug("Got system key serdes: %s" format systemKeySerdes)

    val systemMessageSerdes = buildSystemSerdeMap(systemName => config.getSystemMsgSerde(systemName))

    debug("Got system message serdes: %s" format systemMessageSerdes)

    val systemStreamKeySerdes = buildSystemStreamSerdeMap(systemStream => config.getStreamKeySerde(systemStream))

    debug("Got system stream key serdes: %s" format systemStreamKeySerdes)

    val systemStreamMessageSerdes = buildSystemStreamSerdeMap(systemStream => config.getStreamMsgSerde(systemStream))

    debug("Got system stream message serdes: %s" format systemStreamMessageSerdes)

    val changeLogSystemStreams = config
      .getStoreNames
      .filter(config.getChangelogStream(_).isDefined)
      .map(name => (name, config.getChangelogStream(name).get)).toMap
      .mapValues(Util.getSystemStreamFromNames(_))

    info("Got change log system streams: %s" format changeLogSystemStreams)

    val intermediateStreams = config
      .getStreamIds
      .filter(config.getIsIntermediateStream(_))
      .toList

    info("Got intermediate streams: %s" format intermediateStreams)

    val controlMessageKeySerdes = intermediateStreams
      .flatMap(streamId => {
        val systemStream = config.streamIdToSystemStream(streamId)
        systemStreamKeySerdes.get(systemStream)
                .orElse(systemKeySerdes.get(systemStream.getSystem))
                .map(serde => (systemStream, new StringSerde("UTF-8")))
      }).toMap

    val intermediateStreamMessageSerdes = intermediateStreams
      .flatMap(streamId => {
        val systemStream = config.streamIdToSystemStream(streamId)
        systemStreamMessageSerdes.get(systemStream)
                .orElse(systemMessageSerdes.get(systemStream.getSystem))
                .map(serde => (systemStream, new IntermediateMessageSerde(serde)))
      }).toMap

    val serdeManager = new SerdeManager(
      serdes = serdes,
      systemKeySerdes = systemKeySerdes,
      systemMessageSerdes = systemMessageSerdes,
      systemStreamKeySerdes = systemStreamKeySerdes,
      systemStreamMessageSerdes = systemStreamMessageSerdes,
      changeLogSystemStreams = changeLogSystemStreams.values.toSet,
      controlMessageKeySerdes = controlMessageKeySerdes,
      intermediateMessageSerdes = intermediateStreamMessageSerdes)

    info("Setting up JVM metrics.")

    val jvm = new JvmMetrics(samzaContainerMetrics.registry)

    info("Setting up message chooser.")

    val chooserFactoryClassName = config.getMessageChooserClass.getOrElse(classOf[RoundRobinChooserFactory].getName)

    val chooserFactory = Util.getObj(chooserFactoryClassName, classOf[MessageChooserFactory])

    val chooser = DefaultChooser(inputStreamMetadata, chooserFactory, config, samzaContainerMetrics.registry, systemAdmins)

    info("Setting up metrics reporters.")

    val reporters = MetricsReporterLoader.getMetricsReporters(config, containerName).asScala.toMap ++ customReporters

    info("Got metrics reporters: %s" format reporters.keys)

    val securityManager = config.getSecurityManagerFactory match {
      case Some(securityManagerFactoryClassName) =>
        Util
          .getObj(securityManagerFactoryClassName, classOf[SecurityManagerFactory])
          .getSecurityManager(config)
      case _ => null
    }
    info("Got security manager: %s" format securityManager)

    val checkpointManager = config.getCheckpointManagerFactory()
      .filterNot(_.isEmpty)
      .map(Util.getObj(_, classOf[CheckpointManagerFactory])
        .getCheckpointManager(config, samzaContainerMetrics.registry))
      .orNull
    info("Got checkpoint manager: %s" format checkpointManager)

    // create a map of consumers with callbacks to pass to the OffsetManager
    val checkpointListeners = consumers.filter(_._2.isInstanceOf[CheckpointListener])
      .map { case (system, consumer) => (system, consumer.asInstanceOf[CheckpointListener])}
    info("Got checkpointListeners : %s" format checkpointListeners)

    val offsetManager = OffsetManager(inputStreamMetadata, config, checkpointManager, systemAdmins, checkpointListeners, offsetManagerMetrics)
    info("Got offset manager: %s" format offsetManager)

    val dropDeserializationError = config.getDropDeserialization match {
      case Some(dropError) => dropError.toBoolean
      case _ => false
    }

    val dropSerializationError = config.getDropSerialization match {
      case Some(dropError) => dropError.toBoolean
      case _ => false
    }

    val pollIntervalMs = config
      .getPollIntervalMs
      .getOrElse(SystemConsumers.DEFAULT_POLL_INTERVAL_MS.toString)
      .toInt

    val consumerMultiplexer = new SystemConsumers(
      chooser = chooser,
      consumers = consumers,
      serdeManager = serdeManager,
      metrics = systemConsumersMetrics,
      dropDeserializationError = dropDeserializationError,
      pollIntervalMs = pollIntervalMs,
      clock = () => clock.nanoTime())

    val producerMultiplexer = new SystemProducers(
      producers = producers,
      serdeManager = serdeManager,
      metrics = systemProducersMetrics,
      dropSerializationError = dropSerializationError)

    val storageEngineFactories = config
      .getStoreNames
      .map(storeName => {
        val storageFactoryClassName = config
          .getStorageFactoryClassName(storeName)
          .getOrElse(throw new SamzaException("Missing storage factory for %s." format storeName))
        (storeName, Util.getObj(storageFactoryClassName, classOf[StorageEngineFactory[Object, Object]]))
      }).toMap

    info("Got storage engines: %s" format storageEngineFactories.keys)

    val singleThreadMode = config.getSingleThreadMode
    info("Got single thread mode: " + singleThreadMode)

    val threadPoolSize = config.getThreadPoolSize
    info("Got thread pool size: " + threadPoolSize)


    val taskThreadPool = if (!singleThreadMode && threadPoolSize > 0) {
      Executors.newFixedThreadPool(threadPoolSize,
        new ThreadFactoryBuilder().setNameFormat("Samza Container Thread-%d").build())
    } else {
      null
    }


    val finalTaskFactory = TaskFactoryUtil.finalizeTaskFactory(
      taskFactory,
      singleThreadMode,
      taskThreadPool)

    // Wire up all task-instance-level (unshared) objects.
    val taskNames = containerModel
      .getTasks
      .values
      .asScala
      .map(_.getTaskName)
      .toSet
    val containerContext = new SamzaContainerContext(containerId, config, taskNames.asJava, samzaContainerMetrics.registry)

    // TODO not sure how we should make this config based, or not. Kind of
    // strange, since it has some dynamic directories when used with YARN.
    val defaultStoreBaseDir = new File(System.getProperty("user.dir"), "state")
    info("Got default storage engine base directory: %s" format defaultStoreBaseDir)

    val storeWatchPaths = new util.HashSet[Path]()

    val timerExecutor = Executors.newSingleThreadScheduledExecutor

    val taskInstances: Map[TaskName, TaskInstance] = containerModel.getTasks.values.asScala.map(taskModel => {
      debug("Setting up task instance: %s" format taskModel)

      val taskName = taskModel.getTaskName

      val task = finalTaskFactory match {
        case tf: AsyncStreamTaskFactory => tf.asInstanceOf[AsyncStreamTaskFactory].createInstance()
        case tf: StreamTaskFactory => tf.asInstanceOf[StreamTaskFactory].createInstance()
      }

      val taskInstanceMetrics = new TaskInstanceMetrics("TaskName-%s" format taskName)

      val collector = new TaskInstanceCollector(producerMultiplexer, taskInstanceMetrics)

      val storeConsumers = changeLogSystemStreams
        .map {
          case (storeName, changeLogSystemStream) =>
            val systemConsumer = systemFactories
              .getOrElse(changeLogSystemStream.getSystem,
                throw new SamzaException("Changelog system %s for store %s does not " +
                  "exist in the config." format (changeLogSystemStream, storeName)))
              .getConsumer(changeLogSystemStream.getSystem, config, taskInstanceMetrics.registry)
            samzaContainerMetrics.addStoreRestorationGauge(taskName, storeName)
            (storeName, systemConsumer)
        }

      info("Got store consumers: %s" format storeConsumers)

      var loggedStorageBaseDir: File = null
      if(System.getenv(ShellCommandConfig.ENV_LOGGED_STORE_BASE_DIR) != null) {
        val jobNameAndId = (
          config.getName.getOrElse(throw new ConfigException("Missing required config: job.name")),
          config.getJobId.getOrElse("1")
        )
        loggedStorageBaseDir = new File(System.getenv(ShellCommandConfig.ENV_LOGGED_STORE_BASE_DIR)
          + File.separator + jobNameAndId._1 + "-" + jobNameAndId._2)
      } else {
        warn("No override was provided for logged store base directory. This disables local state re-use on " +
          "application restart. If you want to enable this feature, set LOGGED_STORE_BASE_DIR as an environment " +
          "variable in all machines running the Samza container")
        loggedStorageBaseDir = defaultStoreBaseDir
      }

      info("Got base directory for logged data stores: %s" format loggedStorageBaseDir)

      val taskStores = storageEngineFactories
        .map {
          case (storeName, storageEngineFactory) =>
            val changeLogSystemStreamPartition = if (changeLogSystemStreams.contains(storeName)) {
              new SystemStreamPartition(changeLogSystemStreams(storeName), taskModel.getChangelogPartition)
            } else {
              null
            }

            val keySerde = config.getStorageKeySerde(storeName) match {
              case Some(keySerde) => serdes.getOrElse(keySerde,
                throw new SamzaException("StorageKeySerde: No class defined for serde: %s." format keySerde))
              case _ => null
            }

            val msgSerde = config.getStorageMsgSerde(storeName) match {
              case Some(msgSerde) => serdes.getOrElse(msgSerde,
                throw new SamzaException("StorageMsgSerde: No class defined for serde: %s." format msgSerde))
              case _ => null
            }

            val storeDir = if (changeLogSystemStreamPartition != null) {
              TaskStorageManager.getStorePartitionDir(loggedStorageBaseDir, storeName, taskName)
            } else {
              TaskStorageManager.getStorePartitionDir(defaultStoreBaseDir, storeName, taskName)
            }

            storeWatchPaths.add(storeDir.toPath)

            val storageEngine = storageEngineFactory.getStorageEngine(
              storeName,
              storeDir,
              keySerde,
              msgSerde,
              collector,
              taskInstanceMetrics.registry,
              changeLogSystemStreamPartition,
              containerContext)
            (storeName, storageEngine)
        }

      info("Got task stores: %s" format taskStores)

      val storageManager = new TaskStorageManager(
        taskName = taskName,
        taskStores = taskStores,
        storeConsumers = storeConsumers,
        changeLogSystemStreams = changeLogSystemStreams,
        maxChangeLogStreamPartitions,
        streamMetadataCache = streamMetadataCache,
        storeBaseDir = defaultStoreBaseDir,
        loggedStoreBaseDir = loggedStorageBaseDir,
        partition = taskModel.getChangelogPartition,
        systemAdmins = systemAdmins,
        new StorageConfig(config).getChangeLogDeleteRetentionsInMs,
        new SystemClock)

      val tableManager = new TableManager(config, serdes.asJava)

      info("Got table manager")

      val systemStreamPartitions = taskModel
        .getSystemStreamPartitions
        .asScala
        .toSet

      info("Retrieved SystemStreamPartitions " + systemStreamPartitions + " for " + taskName)

      def createTaskInstance(task: Any): TaskInstance = new TaskInstance(
          task = task,
          taskName = taskName,
          config = config,
          metrics = taskInstanceMetrics,
          systemAdmins = systemAdmins,
          consumerMultiplexer = consumerMultiplexer,
          collector = collector,
          containerContext = containerContext,
          offsetManager = offsetManager,
          storageManager = storageManager,
          tableManager = tableManager,
          reporters = reporters,
          systemStreamPartitions = systemStreamPartitions,
          exceptionHandler = TaskInstanceExceptionHandler(taskInstanceMetrics, config),
          jobModel = jobModel,
          streamMetadataCache = streamMetadataCache,
          timerExecutor = timerExecutor)

      val taskInstance = createTaskInstance(task)

      (taskName, taskInstance)
    }).toMap

    val maxThrottlingDelayMs = config.getLong("container.disk.quota.delay.max.ms", TimeUnit.SECONDS.toMillis(1))

    val runLoop = RunLoopFactory.createRunLoop(
      taskInstances,
      consumerMultiplexer,
      taskThreadPool,
      maxThrottlingDelayMs,
      samzaContainerMetrics,
      config,
      clock)

    val memoryStatisticsMonitor : SystemStatisticsMonitor = new StatisticsMonitorImpl()
    memoryStatisticsMonitor.registerListener(new SystemStatisticsMonitor.Listener {
      override def onUpdate(sample: SystemMemoryStatistics): Unit = {
        val physicalMemoryBytes : Long = sample.getPhysicalMemoryBytes
        val physicalMemoryMb : Double = physicalMemoryBytes / (1024.0 * 1024.0)
        logger.debug("Container physical memory utilization (mb): " + physicalMemoryMb)
        samzaContainerMetrics.physicalMemoryMb.set(physicalMemoryMb)
      }
    })

    val diskQuotaBytes = config.getLong("container.disk.quota.bytes", Long.MaxValue)
    samzaContainerMetrics.diskQuotaBytes.set(diskQuotaBytes)

    val diskQuotaPolicyFactoryString = config.get("container.disk.quota.policy.factory",
      classOf[NoThrottlingDiskQuotaPolicyFactory].getName)
    val diskQuotaPolicyFactory = Util.getObj(diskQuotaPolicyFactoryString, classOf[DiskQuotaPolicyFactory])
    val diskQuotaPolicy = diskQuotaPolicyFactory.create(config)

    var diskSpaceMonitor: DiskSpaceMonitor = null
    val diskPollMillis = config.getInt(DISK_POLL_INTERVAL_KEY, 0)
    if (diskPollMillis != 0) {
      diskSpaceMonitor = new PollingScanDiskSpaceMonitor(storeWatchPaths, diskPollMillis)
      diskSpaceMonitor.registerListener(new Listener {
        override def onUpdate(diskUsageBytes: Long): Unit = {
          val newWorkRate = diskQuotaPolicy.apply(1.0 - (diskUsageBytes.toDouble / diskQuotaBytes))
          runLoop.asInstanceOf[Throttleable].setWorkFactor(newWorkRate)
          samzaContainerMetrics.executorWorkFactor.set(runLoop.asInstanceOf[Throttleable].getWorkFactor)
          samzaContainerMetrics.diskUsageBytes.set(diskUsageBytes)
        }
      })

      info("Initialized disk space monitor watch paths to: %s" format storeWatchPaths)
    } else {
      info(s"Disk quotas disabled because polling interval is not set ($DISK_POLL_INTERVAL_KEY)")
    }
<<<<<<< HEAD

    val lifeCycleListener = config.getContainerLifeCycleListener match {
      case Some(className) => Class.forName(className).newInstance.asInstanceOf[SamzaContainerLifeCycleListener]
      case _ => new DefaultLifeCycleListener
    }

=======
>>>>>>> c8984136
    info("Samza container setup complete.")
    new SamzaContainer(
      containerContext = containerContext,
      taskInstances = taskInstances,
      runLoop = runLoop,
      systemAdmins = systemAdmins,
      consumerMultiplexer = consumerMultiplexer,
      producerMultiplexer = producerMultiplexer,
      offsetManager = offsetManager,
      coordinatorStreamManager = coordinatorStreamManager,
      localityManager = localityManager,
      securityManager = securityManager,
      metrics = samzaContainerMetrics,
      reporters = reporters,
      jvm = jvm,
      diskSpaceMonitor = diskSpaceMonitor,
      hostStatisticsMonitor = memoryStatisticsMonitor,
      taskThreadPool = taskThreadPool,
      timerExecutor = timerExecutor,
      lifeCycleListener = lifeCycleListener)
  }
}

class SamzaContainer(
  containerContext: SamzaContainerContext,
  taskInstances: Map[TaskName, TaskInstance],
  runLoop: Runnable,
  systemAdmins: SystemAdmins,
  consumerMultiplexer: SystemConsumers,
  producerMultiplexer: SystemProducers,
  metrics: SamzaContainerMetrics,
  diskSpaceMonitor: DiskSpaceMonitor = null,
  hostStatisticsMonitor: SystemStatisticsMonitor = null,
  offsetManager: OffsetManager = new OffsetManager,
  coordinatorStreamManager: CoordinatorStreamManager = null,
  localityManager: LocalityManager = null,
  securityManager: SecurityManager = null,
  reporters: Map[String, MetricsReporter] = Map(),
  jvm: JvmMetrics = null,
  taskThreadPool: ExecutorService = null,
  timerExecutor: ScheduledExecutorService = Executors.newSingleThreadScheduledExecutor,
  lifeCycleListener: SamzaContainerLifeCycleListener = new DefaultLifeCycleListener) extends Runnable with Logging {

  val shutdownMs = containerContext.config.getShutdownMs.getOrElse(TaskConfigJava.DEFAULT_TASK_SHUTDOWN_MS)
  var shutdownHookThread: Thread = null
  var jmxServer: JmxServer = null
  val isAutoCommitEnabled = containerContext.config.isAutoCommitEnabled

  @volatile private var status = SamzaContainerStatus.NOT_STARTED
  private var exceptionSeen: Throwable = null
  private var paused: Boolean = false
  private var containerListener: SamzaContainerListener = null

  def getStatus(): SamzaContainerStatus = status

  def getTaskInstances() = taskInstances

  def setContainerListener(listener: SamzaContainerListener): Unit = {
    containerListener = listener
  }

  def run {
    try {
      info("Starting container.")
      lifeCycleListener.beforeStart(containerContext)

      val startTime = System.nanoTime()
      status = SamzaContainerStatus.STARTING

      jmxServer = new JmxServer()

      startMetrics
      startAdmins
      startOffsetManager
      startLocalityManager
      startStores
      startTableManager
      startDiskSpaceMonitor
      startHostStatisticsMonitor
      startProducers
      startTask
      startConsumers
      startSecurityManger

      lifeCycleListener.afterStart()
      addShutdownHook
      info("Entering run loop.")
      status = SamzaContainerStatus.STARTED
      if (containerListener != null) {
        containerListener.onContainerStart()
      }
      metrics.containerStartupTime.update(System.nanoTime() - startTime)
      runLoop.run
    } catch {
      case e: Throwable =>
        if (status.equals(SamzaContainerStatus.STARTED)) {
          error("Caught exception/error in run loop.", e)
        } else {
          error("Caught exception/error while initializing container.", e)
        }
        status = SamzaContainerStatus.FAILED
        exceptionSeen = e
    }

    try {
      info("Shutting down.")
      lifeCycleListener.beforeShutdown()
      removeShutdownHook

      jmxServer.stop

      shutdownConsumers
      shutdownTask
      shutdownTableManager
      shutdownStores
      shutdownDiskSpaceMonitor
      shutdownHostStatisticsMonitor
      shutdownProducers
      shutdownLocalityManager
      shutdownOffsetManager
      shutdownMetrics
      shutdownSecurityManger
      shutdownAdmins

      if (!status.equals(SamzaContainerStatus.FAILED)) {
        status = SamzaContainerStatus.STOPPED
      }

      info("Shutdown complete.")
    } catch {
      case e: Throwable =>
        error("Caught exception/error while shutting down container.", e)
        if (exceptionSeen == null) {
          exceptionSeen = e
        }
        status = SamzaContainerStatus.FAILED
    }
    lifeCycleListener.afterShutdown()

    status match {
      case SamzaContainerStatus.STOPPED =>
        if (containerListener != null) {
          containerListener.onContainerStop(paused)
        }
      case SamzaContainerStatus.FAILED =>
        if (containerListener != null) {
          containerListener.onContainerFailed(exceptionSeen)
        }
    }
  }

  // TODO: We want to introduce a "PAUSED" state for SamzaContainer in the future so that StreamProcessor can pause and
  // unpause the container when the jobmodel changes.
  /**
   * Marks the [[SamzaContainer]] as being paused by the called due to a change in [[JobModel]] and then, asynchronously
   * shuts down this [[SamzaContainer]]
   */
  def pause(): Unit = {
    paused = true
    shutdown()
  }

  /**
   * <p>
   *   Asynchronously shuts down this [[SamzaContainer]]
   * </p>
   * <br>
   * <b>Implementation</b>: Stops the [[RunLoop]], which will eventually transition the container from
   * [[SamzaContainerStatus.STARTED]] to either [[SamzaContainerStatus.STOPPED]] or [[SamzaContainerStatus.FAILED]]].
   * Based on the final `status`, [[SamzaContainerListener#onContainerStop(boolean)]] or
   * [[SamzaContainerListener#onContainerFailed(Throwable)]] will be invoked respectively.
   *
   * @throws SamzaException, Thrown when the container has already been stopped or failed
   */
  def shutdown(): Unit = {
    if (status == SamzaContainerStatus.STOPPED || status == SamzaContainerStatus.FAILED) {
      throw new IllegalContainerStateException("Cannot shutdown a container with status " + status)
    }
    shutdownRunLoop()
  }

  // Shutdown Runloop
  def shutdownRunLoop() = {
    runLoop match {
      case runLoop: RunLoop => runLoop.shutdown
      case asyncRunLoop: AsyncRunLoop => asyncRunLoop.shutdown()
    }
  }

  def startDiskSpaceMonitor: Unit = {
    if (diskSpaceMonitor != null) {
      info("Starting disk space monitor")
      diskSpaceMonitor.start()
    }
  }

  def startHostStatisticsMonitor: Unit = {
    if (hostStatisticsMonitor != null) {
      info("Starting host statistics monitor")
      hostStatisticsMonitor.start()
    }
  }

  def startMetrics {
    info("Registering task instances with metrics.")

    taskInstances.values.foreach(_.registerMetrics)

    info("Starting JVM metrics.")

    if (jvm != null) {
      jvm.start
    }

    info("Starting metrics reporters.")

    reporters.values.foreach(reporter => {
      reporter.register(metrics.source, metrics.registry)
      reporter.start
    })
  }

  def startOffsetManager {
    info("Registering task instances with offsets.")

    taskInstances.values.foreach(_.registerOffsets)

    info("Starting offset manager.")

    offsetManager.start
  }

  def startLocalityManager {
    if(localityManager != null) {
      if(coordinatorStreamManager == null) {
        // This should never happen.
        throw new IllegalStateException("Cannot start LocalityManager without a CoordinatorStreamManager")
      }

      val containerName = "SamzaContainer-" + String.valueOf(containerContext.id)
      info("Registering %s with the coordinator stream manager." format containerName)
      coordinatorStreamManager.start
      coordinatorStreamManager.register(containerName)

      info("Writing container locality and JMX address to Coordinator Stream")
      try {
        val hostInet = Util.getLocalHost
        val jmxUrl = if (jmxServer != null) jmxServer.getJmxUrl else ""
        val jmxTunnelingUrl = if (jmxServer != null) jmxServer.getTunnelingJmxUrl else ""
        localityManager.writeContainerToHostMapping(containerContext.id, hostInet.getHostName, jmxUrl, jmxTunnelingUrl)
      } catch {
        case uhe: UnknownHostException =>
          warn("Received UnknownHostException when persisting locality info for container %s: " +
            "%s" format (containerContext.id, uhe.getMessage))  //No-op
        case unknownException: Throwable =>
          warn("Received an exception when persisting locality info for container %s: " +
            "%s" format (containerContext.id, unknownException.getMessage))
      }
    }
  }

  def startStores {
    taskInstances.values.foreach(taskInstance => {
      val startTime = System.currentTimeMillis()
      info("Starting stores in task instance %s" format taskInstance.taskName)
      taskInstance.startStores
      // Measuring the time to restore the stores
      val timeToRestore = System.currentTimeMillis() - startTime
      val taskGauge = metrics.taskStoreRestorationMetrics.asScala.getOrElse(taskInstance.taskName, null)
      if (taskGauge != null) {
        taskGauge.set(timeToRestore)
      }
    })
  }

  def startTableManager: Unit = {
    taskInstances.values.foreach(taskInstance => {
      info("Starting table manager in task instance %s" format taskInstance.taskName)
      taskInstance.startTableManager
    })
  }

  def startTask {
    info("Initializing stream tasks.")

    taskInstances.values.foreach(_.initTask)
  }

  def startAdmins {
    info("Starting admin multiplexer.")

    systemAdmins.start
  }


  def startProducers {
    info("Registering task instances with producers.")

    taskInstances.values.foreach(_.registerProducers)

    info("Starting producer multiplexer.")

    producerMultiplexer.start
  }

  def startConsumers {
    info("Registering task instances with consumers.")

    taskInstances.values.foreach(_.registerConsumers)

    info("Starting consumer multiplexer.")

    consumerMultiplexer.start
  }

  def startSecurityManger {
    if (securityManager != null) {
      info("Starting security manager.")

      securityManager.start
    }
  }

  def addShutdownHook {
    val runLoopThread = Thread.currentThread()
    shutdownHookThread = new Thread("Samza Container Shutdown Hook Thread") {
      override def run() = {
        info("Shutting down, will wait up to %s ms." format shutdownMs)
        shutdownRunLoop()  //TODO: Pull out shutdown hook to LocalContainerRunner or SP
        try {
          runLoopThread.join(shutdownMs)
        } catch {
          case e: Throwable => // Ignore to avoid deadlock with uncaughtExceptionHandler. See SAMZA-1220
            error("Did not shut down within %s ms, exiting." format shutdownMs, e)
        }
        if (!runLoopThread.isAlive) {
          info("Shutdown complete")
        } else {
          error("Did not shut down within %s ms, exiting." format shutdownMs)
          Util.logThreadDump("Thread dump from Samza Container Shutdown Hook.")
        }
      }
    }
    Runtime.getRuntime().addShutdownHook(shutdownHookThread)
  }

  def removeShutdownHook = {
    try {
      if (shutdownHookThread != null) {
        Runtime.getRuntime.removeShutdownHook(shutdownHookThread)
      }
    } catch {
      case e: IllegalStateException => {
        // Thrown when then JVM is already shutting down, so safe to ignore.
      }
    }
  }

  def shutdownConsumers {
    info("Shutting down consumer multiplexer.")

    consumerMultiplexer.stop
  }

  def shutdownAdmins {
    info("Shutting down admin multiplexer.")

    systemAdmins.stop
  }


  def shutdownProducers {
    info("Shutting down producer multiplexer.")

    producerMultiplexer.stop
  }

  def shutdownTask {
    info("Shutting down task instance stream tasks.")

    if (taskThreadPool != null) {
      info("Shutting down task thread pool")
      try {
        taskThreadPool.shutdown()
        if(taskThreadPool.awaitTermination(shutdownMs, TimeUnit.MILLISECONDS)) {
          taskThreadPool.shutdownNow()
        }
      } catch {
        case e: Exception => error(e.getMessage, e)
      }
    }

    if (timerExecutor != null) {
      info("Shutting down timer executor")
      try {
        timerExecutor.shutdown()
        if (timerExecutor.awaitTermination(shutdownMs, TimeUnit.MILLISECONDS)) {
          timerExecutor.shutdownNow()
        }
      } catch {
        case e: Exception => error("Ignoring exception shutting down timer executor", e)
      }
    }

    if (isAutoCommitEnabled) {
      info("Committing offsets for all task instances")
      taskInstances.values.foreach(_.commit)
    }

    taskInstances.values.foreach(_.shutdownTask)
  }

  def shutdownStores {
    info("Shutting down task instance stores.")

    taskInstances.values.foreach(_.shutdownStores)
  }

  def shutdownTableManager: Unit = {
    info("Shutting down task instance table manager.")

    taskInstances.values.foreach(_.shutdownTableManager)
  }

  def shutdownLocalityManager {
    if(coordinatorStreamManager != null) {
      info("Shutting down coordinator stream manager used by locality manager.")
      coordinatorStreamManager.stop
    }
  }

  def shutdownOffsetManager {
    info("Shutting down offset manager.")

    offsetManager.stop
  }

  def shutdownMetrics {
    info("Shutting down metrics reporters.")

    reporters.values.foreach(_.stop)

    if (jvm != null) {
      info("Shutting down JVM metrics.")

      jvm.stop
    }
  }

  def shutdownSecurityManger: Unit = {
    if (securityManager != null) {
      info("Shutting down security manager.")

      securityManager.stop
    }
  }

  def shutdownDiskSpaceMonitor: Unit = {
    if (diskSpaceMonitor != null) {
      info("Shutting down disk space monitor.")
      diskSpaceMonitor.stop()
    }
  }

  def shutdownHostStatisticsMonitor: Unit = {
    if (hostStatisticsMonitor != null) {
      info("Shutting down host statistics monitor.")
      hostStatisticsMonitor.stop()
    }
  }
}

/**
 * Exception thrown when the SamzaContainer tries to transition to an illegal state.
 * {@link SamzaContainerStatus} has more details on the state transitions.
 *
 * @param s String, Message associated with the exception
 * @param t Throwable, Wrapped error/exception thrown, if any.
 */
class IllegalContainerStateException(s: String, t: Throwable) extends SamzaException(s, t) {
  def this(s: String) = this(s, null)
}<|MERGE_RESOLUTION|>--- conflicted
+++ resolved
@@ -623,15 +623,12 @@
     } else {
       info(s"Disk quotas disabled because polling interval is not set ($DISK_POLL_INTERVAL_KEY)")
     }
-<<<<<<< HEAD
 
     val lifeCycleListener = config.getContainerLifeCycleListener match {
       case Some(className) => Class.forName(className).newInstance.asInstanceOf[SamzaContainerLifeCycleListener]
       case _ => new DefaultLifeCycleListener
     }
 
-=======
->>>>>>> c8984136
     info("Samza container setup complete.")
     new SamzaContainer(
       containerContext = containerContext,
