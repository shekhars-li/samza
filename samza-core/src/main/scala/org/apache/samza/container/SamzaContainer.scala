/*
 * Licensed to the Apache Software Foundation (ASF) under one
 * or more contributor license agreements.  See the NOTICE file
 * distributed with this work for additional information
 * regarding copyright ownership.  The ASF licenses this file
 * to you under the Apache License, Version 2.0 (the
 * "License"); you may not use this file except in compliance
 * with the License.  You may obtain a copy of the License at
 *
 *   http://www.apache.org/licenses/LICENSE-2.0
 *
 * Unless required by applicable law or agreed to in writing,
 * software distributed under the License is distributed on an
 * "AS IS" BASIS, WITHOUT WARRANTIES OR CONDITIONS OF ANY
 * KIND, either express or implied.  See the License for the
 * specific language governing permissions and limitations
 * under the License.
 */

package org.apache.samza.container

import java.io.File
import java.nio.file.Path
import java.util
import java.util.concurrent.{ExecutorService, Executors, TimeUnit}
import java.net.{URL, UnknownHostException}

import org.apache.samza.{SamzaContainerStatus, SamzaException}
import org.apache.samza.checkpoint.{CheckpointListener, CheckpointManagerFactory, OffsetManager, OffsetManagerMetrics}
import org.apache.samza.config.JobConfig.Config2Job
import org.apache.samza.config.MetricsConfig.Config2Metrics
import org.apache.samza.config.SerializerConfig.Config2Serializer
import org.apache.samza.config.{ClusterManagerConfig, Config, ShellCommandConfig, StorageConfig}
import org.apache.samza.config.StorageConfig.Config2Storage
import org.apache.samza.config.StreamConfig.Config2Stream
import org.apache.samza.config.SystemConfig.Config2System
import org.apache.samza.config.TaskConfig.Config2Task
import org.apache.samza.container.disk.DiskQuotaPolicyFactory
import org.apache.samza.container.disk.DiskSpaceMonitor
import org.apache.samza.container.disk.DiskSpaceMonitor.Listener
import org.apache.samza.container.disk.NoThrottlingDiskQuotaPolicyFactory
import org.apache.samza.container.disk.PollingScanDiskSpaceMonitor
import org.apache.samza.container.host.{StatisticsMonitorImpl, SystemMemoryStatistics, SystemStatisticsMonitor}
import org.apache.samza.coordinator.stream.CoordinatorStreamSystemFactory
import org.apache.samza.job.model.ContainerModel
import org.apache.samza.job.model.JobModel
import org.apache.samza.metrics.JmxServer
import org.apache.samza.metrics.JvmMetrics
import org.apache.samza.metrics.MetricsRegistryMap
import org.apache.samza.metrics.MetricsReporter
import org.apache.samza.serializers.SerdeFactory
import org.apache.samza.serializers.SerdeManager
import org.apache.samza.serializers.model.SamzaObjectMapper
import org.apache.samza.storage.StorageEngineFactory
import org.apache.samza.storage.TaskStorageManager
import org.apache.samza.system.StreamMetadataCache
import org.apache.samza.system.SystemConsumers
import org.apache.samza.system.SystemConsumersMetrics
import org.apache.samza.system.SystemFactory
import org.apache.samza.system.SystemProducers
import org.apache.samza.system.SystemProducersMetrics
import org.apache.samza.system.SystemStream
import org.apache.samza.system.SystemStreamPartition
import org.apache.samza.system.chooser.DefaultChooser
import org.apache.samza.system.chooser.MessageChooserFactory
import org.apache.samza.system.chooser.RoundRobinChooserFactory
import org.apache.samza.task._
import org.apache.samza.util.HighResolutionClock
import org.apache.samza.util.ExponentialSleepStrategy
import org.apache.samza.util.Logging
import org.apache.samza.util.Throttleable
import org.apache.samza.util.MetricsReporterLoader
import org.apache.samza.util.SystemClock
import org.apache.samza.util.Util
import org.apache.samza.util.Util.asScalaClock

import scala.collection.JavaConverters._

object SamzaContainer extends Logging {
  val DEFAULT_READ_JOBMODEL_DELAY_MS = 100
  val DISK_POLL_INTERVAL_KEY = "container.disk.poll.interval.ms"

  def getLocalityManager(containerName: String, config: Config): LocalityManager = {
    val registryMap = new MetricsRegistryMap(containerName)
    val coordinatorSystemProducer =
      new CoordinatorStreamSystemFactory()
        .getCoordinatorStreamSystemProducer(
          config,
          new SamzaContainerMetrics(containerName, registryMap).registry)
    new LocalityManager(coordinatorSystemProducer)
  }

  /**
   * Fetches config, task:SSP assignments, and task:changelog partition
   * assignments, and returns objects to be used for SamzaContainer's
   * constructor.
   */
  def readJobModel(url: String, initialDelayMs: Int = scala.util.Random.nextInt(DEFAULT_READ_JOBMODEL_DELAY_MS) + 1) = {
    info("Fetching configuration from: %s" format url)
    SamzaObjectMapper
      .getObjectMapper
      .readValue(
        Util.read(
          url = new URL(url),
          retryBackoff = new ExponentialSleepStrategy(initialDelayMs = initialDelayMs)),
        classOf[JobModel])
  }

  def apply(
    containerModel: ContainerModel,
    config: Config,
    maxChangeLogStreamPartitions: Int,
    jmxServer: JmxServer,
    customReporters: Map[String, MetricsReporter] = Map[String, MetricsReporter](),
    taskFactory: Object) = {
    val containerId = containerModel.getProcessorId()
    val containerName = "samza-container-%s" format containerId

    var localityManager: LocalityManager = null
    if (new ClusterManagerConfig(config).getHostAffinityEnabled()) {
      localityManager = getLocalityManager(containerName, config)
    }

    val containerPID = Util.getContainerPID

    info("Setting up Samza container: %s" format containerName)

    startupLog("Samza container PID: %s" format containerPID)
    startupLog("Using configuration: %s" format config)
    startupLog("Using container model: %s" format containerModel)

    val registry = new MetricsRegistryMap(containerName)
    val samzaContainerMetrics = new SamzaContainerMetrics(containerName, registry)
    val systemProducersMetrics = new SystemProducersMetrics(registry)
    val systemConsumersMetrics = new SystemConsumersMetrics(registry)
    val offsetManagerMetrics = new OffsetManagerMetrics(registry)
    val clock = if (config.getMetricsTimerEnabled) {
      new HighResolutionClock {
        override def nanoTime(): Long = System.nanoTime()
      }
    } else {
      new HighResolutionClock {
        override def nanoTime(): Long = 0L
      }
    }

    val inputSystemStreamPartitions = containerModel
      .getTasks
      .values
      .asScala
      .flatMap(_.getSystemStreamPartitions.asScala)
      .toSet

    val inputSystemStreams = inputSystemStreamPartitions
      .map(_.getSystemStream)
      .toSet

    val inputSystems = inputSystemStreams
      .map(_.getSystem)
      .toSet

    val systemNames = config.getSystemNames

    info("Got system names: %s" format systemNames)

    val serdeStreams = systemNames.foldLeft(Set[SystemStream]())(_ ++ config.getSerdeStreams(_))

    info("Got serde streams: %s" format serdeStreams)

    val serdeNames = config.getSerdeNames

    info("Got serde names: %s" format serdeNames)

    val systemFactories = systemNames.map(systemName => {
      val systemFactoryClassName = config
        .getSystemFactory(systemName)
        .getOrElse(throw new SamzaException("A stream uses system %s, which is missing from the configuration." format systemName))
      (systemName, Util.getObj[SystemFactory](systemFactoryClassName))
    }).toMap

    val systemAdmins = systemNames
      .map(systemName => (systemName, systemFactories(systemName).getAdmin(systemName, config)))
      .toMap

    info("Got system factories: %s" format systemFactories.keys)

    val streamMetadataCache = new StreamMetadataCache(systemAdmins)
    val inputStreamMetadata = streamMetadataCache.getStreamMetadata(inputSystemStreams)

    info("Got input stream metadata: %s" format inputStreamMetadata)

    val consumers = inputSystems
      .map(systemName => {
        val systemFactory = systemFactories(systemName)

        try {
          (systemName, systemFactory.getConsumer(systemName, config, samzaContainerMetrics.registry))
        } catch {
          case e: Exception =>
            error("Failed to create a consumer for %s, so skipping." format systemName, e)
            (systemName, null)
        }
      })
      .filter(_._2 != null)
      .toMap

    info("Got system consumers: %s" format consumers.keys)

    val producers = systemFactories
      .map {
        case (systemName, systemFactory) =>
          try {
            (systemName, systemFactory.getProducer(systemName, config, samzaContainerMetrics.registry))
          } catch {
            case e: Exception =>
              error("Failed to create a producer for %s, so skipping." format systemName, e)
              (systemName, null)
          }
      }
      .filter(_._2 != null)

    info("Got system producers: %s" format producers.keys)

    val serdes = serdeNames.map(serdeName => {
      val serdeClassName = config
        .getSerdeClass(serdeName)
        .getOrElse(Util.defaultSerdeFactoryFromSerdeName(serdeName))

      val serde = Util.getObj[SerdeFactory[Object]](serdeClassName)
        .getSerde(serdeName, config)

      (serdeName, serde)
    }).toMap

    info("Got serdes: %s" format serdes.keys)

    /*
     * A Helper function to build a Map[String, Serde] (systemName -> Serde) for systems defined
     * in the config. This is useful to build both key and message serde maps.
     */
    val buildSystemSerdeMap = (getSerdeName: (String) => Option[String]) => {
      systemNames
        .filter(systemName => getSerdeName(systemName).isDefined)
              .map(systemName => {
          val serdeName = getSerdeName(systemName).get
          val serde = serdes.getOrElse(serdeName,
            throw new SamzaException("buildSystemSerdeMap: No class defined for serde: %s." format serdeName))
          (systemName, serde)
        }).toMap
    }

    /*
     * A Helper function to build a Map[SystemStream, Serde] for streams defined in the config.
     * This is useful to build both key and message serde maps.
     */
    val buildSystemStreamSerdeMap = (getSerdeName: (SystemStream) => Option[String]) => {
      (serdeStreams ++ inputSystemStreamPartitions)
        .filter(systemStream => getSerdeName(systemStream).isDefined)
        .map(systemStream => {
          val serdeName = getSerdeName(systemStream).get
          val serde = serdes.getOrElse(serdeName,
            throw new SamzaException("buildSystemStreamSerdeMap: No class defined for serde: %s." format serdeName))
          (systemStream, serde)
        }).toMap
    }

    val systemKeySerdes = buildSystemSerdeMap(systemName => config.getSystemKeySerde(systemName))

    debug("Got system key serdes: %s" format systemKeySerdes)

    val systemMessageSerdes = buildSystemSerdeMap(systemName => config.getSystemMsgSerde(systemName))

    debug("Got system message serdes: %s" format systemMessageSerdes)

    val systemStreamKeySerdes = buildSystemStreamSerdeMap(systemStream => config.getStreamKeySerde(systemStream))

    debug("Got system stream key serdes: %s" format systemStreamKeySerdes)

    val systemStreamMessageSerdes = buildSystemStreamSerdeMap(systemStream => config.getStreamMsgSerde(systemStream))

    debug("Got system stream message serdes: %s" format systemStreamMessageSerdes)

    val changeLogSystemStreams = config
      .getStoreNames
      .filter(config.getChangelogStream(_).isDefined)
      .map(name => (name, config.getChangelogStream(name).get)).toMap
      .mapValues(Util.getSystemStreamFromNames(_))

    info("Got change log system streams: %s" format changeLogSystemStreams)

    val serdeManager = new SerdeManager(
      serdes = serdes,
      systemKeySerdes = systemKeySerdes,
      systemMessageSerdes = systemMessageSerdes,
      systemStreamKeySerdes = systemStreamKeySerdes,
      systemStreamMessageSerdes = systemStreamMessageSerdes,
      changeLogSystemStreams = changeLogSystemStreams.values.toSet)

    info("Setting up JVM metrics.")

    val jvm = new JvmMetrics(samzaContainerMetrics.registry)

    info("Setting up message chooser.")

    val chooserFactoryClassName = config.getMessageChooserClass.getOrElse(classOf[RoundRobinChooserFactory].getName)

    val chooserFactory = Util.getObj[MessageChooserFactory](chooserFactoryClassName)

    val chooser = DefaultChooser(inputStreamMetadata, chooserFactory, config, samzaContainerMetrics.registry, systemAdmins)

    info("Setting up metrics reporters.")

    val reporters = MetricsReporterLoader.getMetricsReporters(config, containerName).asScala.toMap

    info("Got metrics reporters: %s" format reporters.keys)

    val securityManager = config.getSecurityManagerFactory match {
      case Some(securityManagerFactoryClassName) =>
        Util
          .getObj[SecurityManagerFactory](securityManagerFactoryClassName)
          .getSecurityManager(config)
      case _ => null
    }
    info("Got security manager: %s" format securityManager)

    val checkpointManager = config.getCheckpointManagerFactory()
      .filterNot(_.isEmpty)
      .map(Util.getObj[CheckpointManagerFactory](_).getCheckpointManager(config, samzaContainerMetrics.registry))
      .orNull
    info("Got checkpoint manager: %s" format checkpointManager)

    // create a map of consumers with callbacks to pass to the OffsetManager
    val checkpointListeners = consumers.filter(_._2.isInstanceOf[CheckpointListener])
      .map { case (system, consumer) => (system, consumer.asInstanceOf[CheckpointListener])}

    info("Got checkpointListeners : %s" format checkpointListeners)

    val offsetManager = OffsetManager(inputStreamMetadata, config, checkpointManager,
      systemAdmins, checkpointListeners, offsetManagerMetrics)

    info("Got offset manager: %s" format offsetManager)

    val dropDeserializationError = config.getDropDeserialization match {
      case Some(dropError) => dropError.toBoolean
      case _ => false
    }

    val dropSerializationError = config.getDropSerialization match {
      case Some(dropError) => dropError.toBoolean
      case _ => false
    }

    val pollIntervalMs = config
      .getPollIntervalMs
      .getOrElse(SystemConsumers.DEFAULT_POLL_INTERVAL_MS.toString)
      .toInt

    val consumerMultiplexer = new SystemConsumers(
      chooser = chooser,
      consumers = consumers,
      serdeManager = serdeManager,
      metrics = systemConsumersMetrics,
      dropDeserializationError = dropDeserializationError,
      pollIntervalMs = pollIntervalMs,
      clock = clock)

    val producerMultiplexer = new SystemProducers(
      producers = producers,
      serdeManager = serdeManager,
      metrics = systemProducersMetrics,
      dropSerializationError = dropSerializationError)

    val storageEngineFactories = config
      .getStoreNames
      .map(storeName => {
        val storageFactoryClassName = config
          .getStorageFactoryClassName(storeName)
          .getOrElse(throw new SamzaException("Missing storage factory for %s." format storeName))
        (storeName, Util.getObj[StorageEngineFactory[Object, Object]](storageFactoryClassName))
      }).toMap

    info("Got storage engines: %s" format storageEngineFactories.keys)

    val singleThreadMode = config.getSingleThreadMode
    info("Got single thread mode: " + singleThreadMode)

    val threadPoolSize = config.getThreadPoolSize
    info("Got thread pool size: " + threadPoolSize)

    val taskThreadPool = if (!singleThreadMode && threadPoolSize > 0)
      Executors.newFixedThreadPool(threadPoolSize)
    else
      null

    val finalTaskFactory = TaskFactoryUtil.finalizeTaskFactory(
      taskFactory,
      singleThreadMode,
      taskThreadPool)

    // Wire up all task-instance-level (unshared) objects.
    val taskNames = containerModel
      .getTasks
      .values
      .asScala
      .map(_.getTaskName)
      .toSet
    val containerContext = new SamzaContainerContext(containerId, config, taskNames.asJava)

    // TODO not sure how we should make this config based, or not. Kind of
    // strange, since it has some dynamic directories when used with YARN.
    val defaultStoreBaseDir = new File(System.getProperty("user.dir"), "state")
    info("Got default storage engine base directory: %s" format defaultStoreBaseDir)

    val storeWatchPaths = new util.HashSet[Path]()

    val taskInstances: Map[TaskName, TaskInstance] = containerModel.getTasks.values.asScala.map(taskModel => {
      debug("Setting up task instance: %s" format taskModel)

      val taskName = taskModel.getTaskName

      val task = finalTaskFactory match {
        case tf: AsyncStreamTaskFactory => tf.asInstanceOf[AsyncStreamTaskFactory].createInstance()
        case tf: StreamTaskFactory => tf.asInstanceOf[StreamTaskFactory].createInstance()
      }

      val taskInstanceMetrics = new TaskInstanceMetrics("TaskName-%s" format taskName)

      val collector = new TaskInstanceCollector(producerMultiplexer, taskInstanceMetrics)

      val storeConsumers = changeLogSystemStreams
        .map {
          case (storeName, changeLogSystemStream) =>
            val systemConsumer = systemFactories
              .getOrElse(changeLogSystemStream.getSystem,
                throw new SamzaException("Changelog system %s for store %s does not " +
                  "exist in the config." format (changeLogSystemStream, storeName)))
              .getConsumer(changeLogSystemStream.getSystem, config, taskInstanceMetrics.registry)
            samzaContainerMetrics.addStoreRestorationGauge(taskName, storeName)
            (storeName, systemConsumer)
        }

      info("Got store consumers: %s" format storeConsumers)

      var loggedStorageBaseDir: File = null
      if(System.getenv(ShellCommandConfig.ENV_LOGGED_STORE_BASE_DIR) != null) {
        val jobNameAndId = Util.getJobNameAndId(config)
        loggedStorageBaseDir = new File(System.getenv(ShellCommandConfig.ENV_LOGGED_STORE_BASE_DIR)
          + File.separator + jobNameAndId._1 + "-" + jobNameAndId._2)
      } else {
        warn("No override was provided for logged store base directory. This disables local state re-use on " +
          "application restart. If you want to enable this feature, set LOGGED_STORE_BASE_DIR as an environment " +
          "variable in all machines running the Samza container")
        loggedStorageBaseDir = defaultStoreBaseDir
      }

      info("Got base directory for logged data stores: %s" format loggedStorageBaseDir)

      val taskStores = storageEngineFactories
        .map {
          case (storeName, storageEngineFactory) =>
            val changeLogSystemStreamPartition = if (changeLogSystemStreams.contains(storeName)) {
              new SystemStreamPartition(changeLogSystemStreams(storeName), taskModel.getChangelogPartition)
            } else {
              null
            }

            val keySerde = config.getStorageKeySerde(storeName) match {
              case Some(keySerde) => serdes.getOrElse(keySerde,
                throw new SamzaException("StorageKeySerde: No class defined for serde: %s." format keySerde))
              case _ => null
            }

            val msgSerde = config.getStorageMsgSerde(storeName) match {
              case Some(msgSerde) => serdes.getOrElse(msgSerde,
                throw new SamzaException("StorageMsgSerde: No class defined for serde: %s." format msgSerde))
              case _ => null
            }

            val storeDir = if (changeLogSystemStreamPartition != null) {
              TaskStorageManager.getStorePartitionDir(loggedStorageBaseDir, storeName, taskName)
            } else {
              TaskStorageManager.getStorePartitionDir(defaultStoreBaseDir, storeName, taskName)
            }

            storeWatchPaths.add(storeDir.toPath)

            val storageEngine = storageEngineFactory.getStorageEngine(
              storeName,
              storeDir,
              keySerde,
              msgSerde,
              collector,
              taskInstanceMetrics.registry,
              changeLogSystemStreamPartition,
              containerContext)
            (storeName, storageEngine)
        }

      info("Got task stores: %s" format taskStores)

      val storageManager = new TaskStorageManager(
        taskName = taskName,
        taskStores = taskStores,
        storeConsumers = storeConsumers,
        changeLogSystemStreams = changeLogSystemStreams,
        maxChangeLogStreamPartitions,
        streamMetadataCache = streamMetadataCache,
        storeBaseDir = defaultStoreBaseDir,
        loggedStoreBaseDir = loggedStorageBaseDir,
        partition = taskModel.getChangelogPartition,
        systemAdmins = systemAdmins,
        new StorageConfig(config).getChangeLogDeleteRetentionsInMs,
        new SystemClock)

      val systemStreamPartitions = taskModel
        .getSystemStreamPartitions
        .asScala
        .toSet

      info("Retrieved SystemStreamPartitions " + systemStreamPartitions + " for " + taskName)

      def createTaskInstance(task: Any): TaskInstance = new TaskInstance(
          task = task,
          taskName = taskName,
          config = config,
          metrics = taskInstanceMetrics,
          systemAdmins = systemAdmins,
          consumerMultiplexer = consumerMultiplexer,
          collector = collector,
          containerContext = containerContext,
          offsetManager = offsetManager,
          storageManager = storageManager,
          reporters = reporters,
          systemStreamPartitions = systemStreamPartitions,
          exceptionHandler = TaskInstanceExceptionHandler(taskInstanceMetrics, config))

      val taskInstance = createTaskInstance(task)

      (taskName, taskInstance)
    }).toMap

    val maxThrottlingDelayMs = config.getLong("container.disk.quota.delay.max.ms", TimeUnit.SECONDS.toMillis(1))

    val runLoop = RunLoopFactory.createRunLoop(
      taskInstances,
      consumerMultiplexer,
      taskThreadPool,
      maxThrottlingDelayMs,
      samzaContainerMetrics,
      config,
      clock)

    val memoryStatisticsMonitor : SystemStatisticsMonitor = new StatisticsMonitorImpl()
    memoryStatisticsMonitor.registerListener(new SystemStatisticsMonitor.Listener {
      override def onUpdate(sample: SystemMemoryStatistics): Unit = {
        val physicalMemoryBytes : Long = sample.getPhysicalMemoryBytes
        val physicalMemoryMb : Double = physicalMemoryBytes / (1024.0 * 1024.0)
        logger.debug("Container physical memory utilization (mb): " + physicalMemoryMb)
        samzaContainerMetrics.physicalMemoryMb.set(physicalMemoryMb)
      }
    })

    val diskQuotaBytes = config.getLong("container.disk.quota.bytes", Long.MaxValue)
    samzaContainerMetrics.diskQuotaBytes.set(diskQuotaBytes)

    val diskQuotaPolicyFactoryString = config.get("container.disk.quota.policy.factory",
      classOf[NoThrottlingDiskQuotaPolicyFactory].getName)
    val diskQuotaPolicyFactory = Util.getObj[DiskQuotaPolicyFactory](diskQuotaPolicyFactoryString)
    val diskQuotaPolicy = diskQuotaPolicyFactory.create(config)

    var diskSpaceMonitor: DiskSpaceMonitor = null
    val diskPollMillis = config.getInt(DISK_POLL_INTERVAL_KEY, 0)
    if (diskPollMillis != 0) {
      diskSpaceMonitor = new PollingScanDiskSpaceMonitor(storeWatchPaths, diskPollMillis)
      diskSpaceMonitor.registerListener(new Listener {
        override def onUpdate(diskUsageBytes: Long): Unit = {
          val newWorkRate = diskQuotaPolicy.apply(1.0 - (diskUsageBytes.toDouble / diskQuotaBytes))
          runLoop.asInstanceOf[Throttleable].setWorkFactor(newWorkRate)
          samzaContainerMetrics.executorWorkFactor.set(runLoop.asInstanceOf[Throttleable].getWorkFactor)
          samzaContainerMetrics.diskUsageBytes.set(diskUsageBytes)
        }
      })

      info("Initialized disk space monitor watch paths to: %s" format storeWatchPaths)
    } else {
      info(s"Disk quotas disabled because polling interval is not set ($DISK_POLL_INTERVAL_KEY)")
    }

    val lifeCycleListener = config.getContainerLifeCycleListener match {
      case Some(className) => Class.forName(className).newInstance.asInstanceOf[SamzaContainerLifeCycleListener]
      case _ => new DefaultLifeCycleListener
    }

    info("Samza container setup complete.")
    new SamzaContainer(
      containerContext = containerContext,
      taskInstances = taskInstances,
      runLoop = runLoop,
      consumerMultiplexer = consumerMultiplexer,
      producerMultiplexer = producerMultiplexer,
      offsetManager = offsetManager,
      localityManager = localityManager,
      securityManager = securityManager,
      metrics = samzaContainerMetrics,
      reporters = reporters,
      jvm = jvm,
      jmxServer = jmxServer,
      diskSpaceMonitor = diskSpaceMonitor,
      hostStatisticsMonitor = memoryStatisticsMonitor,
      taskThreadPool = taskThreadPool,
      lifeCycleListener = lifeCycleListener)
  }
}

class SamzaContainer(
  containerContext: SamzaContainerContext,
  taskInstances: Map[TaskName, TaskInstance],
  runLoop: Runnable,
  consumerMultiplexer: SystemConsumers,
  producerMultiplexer: SystemProducers,
  metrics: SamzaContainerMetrics,
  jmxServer: JmxServer,
  diskSpaceMonitor: DiskSpaceMonitor = null,
  hostStatisticsMonitor: SystemStatisticsMonitor = null,
  offsetManager: OffsetManager = new OffsetManager,
  localityManager: LocalityManager = null,
  securityManager: SecurityManager = null,
  reporters: Map[String, MetricsReporter] = Map(),
  jvm: JvmMetrics = null,
  taskThreadPool: ExecutorService = null,
  lifeCycleListener: SamzaContainerLifeCycleListener = new DefaultLifeCycleListener) extends Runnable with Logging {

  val shutdownMs = containerContext.config.getShutdownMs.getOrElse(5000L)
  var shutdownHookThread: Thread = null

  @volatile private var status = SamzaContainerStatus.NOT_STARTED
  private var exceptionSeen: Throwable = null
  private var paused: Boolean = false
  private var containerListener: SamzaContainerListener = null

  def getStatus(): SamzaContainerStatus = status

  def setContainerListener(listener: SamzaContainerListener): Unit = {
    containerListener = listener
  }

  def run {
    try {
      info("Starting container.")
      lifeCycleListener.beforeStart(containerContext)

      status = SamzaContainerStatus.STARTING

      startMetrics
      startOffsetManager
      startLocalityManager
      startStores
      startDiskSpaceMonitor
      startHostStatisticsMonitor
      startProducers
      startTask
      startConsumers
      startSecurityManger

      lifeCycleListener.afterStart()
      addShutdownHook
      info("Entering run loop.")
      status = SamzaContainerStatus.STARTED
      if (containerListener != null) {
        containerListener.onContainerStart()
      }
      runLoop.run
    } catch {
      case e: Throwable =>
<<<<<<< HEAD
        error("Caught exception/error in process loop.", e)
        throw e
    } finally {
      lifeCycleListener.beforeShutdown()
=======
        if (status.equals(SamzaContainerStatus.STARTED)) {
          error("Caught exception/error in run loop.", e)
        } else {
          error("Caught exception/error while initializing container.", e)
        }
        status = SamzaContainerStatus.FAILED
        exceptionSeen = e
    }
    try {
>>>>>>> 8bcfded4
      info("Shutting down.")
      removeShutdownHook

      shutdownConsumers
      shutdownTask
      shutdownStores
      shutdownDiskSpaceMonitor
      shutdownHostStatisticsMonitor
      shutdownProducers
      shutdownLocalityManager
      shutdownOffsetManager
      shutdownMetrics
      shutdownSecurityManger

<<<<<<< HEAD
      lifeCycleListener.afterShutdown()
=======
      if (!status.equals(SamzaContainerStatus.FAILED)) {
        status = SamzaContainerStatus.STOPPED
      }

>>>>>>> 8bcfded4
      info("Shutdown complete.")
    } catch {
      case e: Throwable =>
        error("Caught exception/error while shutting down container.", e)
        if (exceptionSeen == null) {
          exceptionSeen = e
        }
        status = SamzaContainerStatus.FAILED
    }

    status match {
      case SamzaContainerStatus.STOPPED =>
        if (containerListener != null) {
          containerListener.onContainerStop(paused)
        }
      case SamzaContainerStatus.FAILED =>
        if (containerListener != null) {
          containerListener.onContainerFailed(exceptionSeen)
        }
    }
  }

  // TODO: We want to introduce a "PAUSED" state for SamzaContainer in the future so that StreamProcessor can pause and
  // unpause the container when the jobmodel changes.
  /**
   * Marks the [[SamzaContainer]] as being paused by the called due to a change in [[JobModel]] and then, asynchronously
   * shuts down this [[SamzaContainer]]
   */
  def pause(): Unit = {
    paused = true
    shutdown()
  }

  /**
   * <p>
   *   Asynchronously shuts down this [[SamzaContainer]]
   * </p>
   * <br>
   * <b>Implementation</b>: Stops the [[RunLoop]], which will eventually transition the container from
   * [[SamzaContainerStatus.STARTED]] to either [[SamzaContainerStatus.STOPPED]] or [[SamzaContainerStatus.FAILED]]].
   * Based on the final `status`, [[SamzaContainerListener#onContainerStop(boolean)]] or
   * [[SamzaContainerListener#onContainerFailed(Throwable)]] will be invoked respectively.
   *
   * @throws SamzaException, Thrown when the container has already been stopped or failed
   */
  def shutdown(): Unit = {
    if (status == SamzaContainerStatus.STOPPED || status == SamzaContainerStatus.FAILED) {
      throw new IllegalContainerStateException("Cannot shutdown a container with status - " + status)
    }
    shutdownRunLoop()
  }

  // Shutdown Runloop
  def shutdownRunLoop() = {
    runLoop match {
      case runLoop: RunLoop => runLoop.shutdown
      case asyncRunLoop: AsyncRunLoop => asyncRunLoop.shutdown()
    }
  }

  def startDiskSpaceMonitor: Unit = {
    if (diskSpaceMonitor != null) {
      info("Starting disk space monitor")
      diskSpaceMonitor.start()
    }
  }

  def startHostStatisticsMonitor: Unit = {
    if (hostStatisticsMonitor != null) {
      info("Starting host statistics monitor")
      hostStatisticsMonitor.start()
    }
  }

  def startMetrics {
    info("Registering task instances with metrics.")

    taskInstances.values.foreach(_.registerMetrics)

    info("Starting JVM metrics.")

    if (jvm != null) {
      jvm.start
    }

    info("Starting metrics reporters.")

    reporters.values.foreach(reporter => {
      reporter.register(metrics.source, metrics.registry)
      reporter.start
    })
  }

  def startOffsetManager {
    info("Registering task instances with offsets.")

    taskInstances.values.foreach(_.registerOffsets)

    info("Starting offset manager.")

    offsetManager.start
  }

  def startLocalityManager {
    if(localityManager != null) {
      info("Registering localityManager for the container")
      localityManager.start
      localityManager.register(String.valueOf(containerContext.id))

      info("Writing container locality and JMX address to Coordinator Stream")
      try {
        val hostInet = Util.getLocalHost
        val jmxUrl = if (jmxServer != null) jmxServer.getJmxUrl else ""
        val jmxTunnelingUrl = if (jmxServer != null) jmxServer.getTunnelingJmxUrl else ""
        localityManager.writeContainerToHostMapping(containerContext.id, hostInet.getHostName, jmxUrl, jmxTunnelingUrl)
      } catch {
        case uhe: UnknownHostException =>
          warn("Received UnknownHostException when persisting locality info for container %d: " +
            "%s" format (containerContext.id, uhe.getMessage))  //No-op
        case unknownException: Throwable =>
          warn("Received an exception when persisting locality info for container %d: " +
            "%s" format (containerContext.id, unknownException.getMessage))
      }
    }
  }

  def startStores {
    info("Starting task instance stores.")
    taskInstances.values.foreach(taskInstance => {
      val startTime = System.currentTimeMillis()
      taskInstance.startStores
      // Measuring the time to restore the stores
      val timeToRestore = System.currentTimeMillis() - startTime
      val taskGauge = metrics.taskStoreRestorationMetrics.asScala.getOrElse(taskInstance.taskName, null)
      if (taskGauge != null) {
        taskGauge.set(timeToRestore)
      }
    })
  }

  def startTask {
    info("Initializing stream tasks.")

    taskInstances.values.foreach(_.initTask)
  }

  def startProducers {
    info("Registering task instances with producers.")

    taskInstances.values.foreach(_.registerProducers)

    info("Starting producer multiplexer.")

    producerMultiplexer.start
  }

  def startConsumers {
    info("Registering task instances with consumers.")

    taskInstances.values.foreach(_.registerConsumers)

    info("Starting consumer multiplexer.")

    consumerMultiplexer.start
  }

  def startSecurityManger {
    if (securityManager != null) {
      info("Starting security manager.")

      securityManager.start
    }
  }

  def addShutdownHook {
    val runLoopThread = Thread.currentThread()
    shutdownHookThread = new Thread("CONTAINER-SHUTDOWN-HOOK") {
      override def run() = {
        info("Shutting down, will wait up to %s ms" format shutdownMs)
        shutdownRunLoop()  //TODO: Pull out shutdown hook to LocalContainerRunner or SP
        try {
          runLoopThread.join(shutdownMs)
        } catch {
          case e: Throwable => // Ignore to avoid deadlock with uncaughtExceptionHandler. See SAMZA-1220
            error("Did not shut down within %s ms, exiting" format shutdownMs, e)
        }
        if (!runLoopThread.isAlive) {
          info("Shutdown complete")
        }
      }
    }
    Runtime.getRuntime().addShutdownHook(shutdownHookThread)
  }

  def removeShutdownHook = {
    try {
      if (shutdownHookThread != null) {
        Runtime.getRuntime.removeShutdownHook(shutdownHookThread)
      }
    } catch {
      case e: IllegalStateException => {
        // Thrown when then JVM is already shutting down, so safe to ignore.
      }
    }
  }

  def shutdownConsumers {
    info("Shutting down consumer multiplexer.")

    consumerMultiplexer.stop
  }

  def shutdownProducers {
    info("Shutting down producer multiplexer.")

    producerMultiplexer.stop
  }

  def shutdownTask {
    info("Shutting down task instance stream tasks.")


    if (taskThreadPool != null) {
      info("Shutting down task thread pool")
      try {
        taskThreadPool.shutdown()
        if(taskThreadPool.awaitTermination(shutdownMs, TimeUnit.MILLISECONDS)) {
          taskThreadPool.shutdownNow()
        }
      } catch {
        case e: Exception => error(e.getMessage, e)
      }
    }

    taskInstances.values.foreach(_.shutdownTask)
  }

  def shutdownStores {
    info("Shutting down task instance stores.")

    taskInstances.values.foreach(_.shutdownStores)
  }

  def shutdownLocalityManager {
    if(localityManager != null) {
      info("Shutting down locality manager.")
      localityManager.stop
    }
  }

  def shutdownOffsetManager {
    info("Shutting down offset manager.")

    offsetManager.stop
  }

  def shutdownMetrics {
    info("Shutting down metrics reporters.")

    reporters.values.foreach(_.stop)

    if (jvm != null) {
      info("Shutting down JVM metrics.")

      jvm.stop
    }
  }

  def shutdownSecurityManger: Unit = {
    if (securityManager != null) {
      info("Shutting down security manager.")

      securityManager.stop
    }
  }

  def shutdownDiskSpaceMonitor: Unit = {
    if (diskSpaceMonitor != null) {
      info("Shutting down disk space monitor.")
      diskSpaceMonitor.stop()
    }
  }

  def shutdownHostStatisticsMonitor: Unit = {
    if (hostStatisticsMonitor != null) {
      info("Shutting down host statistics monitor.")
      hostStatisticsMonitor.stop()
    }
  }
}

/**
 * Exception thrown when the SamzaContainer tries to transition to an illegal state.
 * {@link SamzaContainerStatus} has more details on the state transitions.
 *
 * @param s String, Message associated with the exception
 * @param t Throwable, Wrapped error/exception thrown, if any.
 */
class IllegalContainerStateException(s: String, t: Throwable) extends SamzaException(s, t) {
  def this(s: String) = this(s, null)
}<|MERGE_RESOLUTION|>--- conflicted
+++ resolved
@@ -672,12 +672,6 @@
       runLoop.run
     } catch {
       case e: Throwable =>
-<<<<<<< HEAD
-        error("Caught exception/error in process loop.", e)
-        throw e
-    } finally {
-      lifeCycleListener.beforeShutdown()
-=======
         if (status.equals(SamzaContainerStatus.STARTED)) {
           error("Caught exception/error in run loop.", e)
         } else {
@@ -687,8 +681,8 @@
         exceptionSeen = e
     }
     try {
->>>>>>> 8bcfded4
       info("Shutting down.")
+      lifeCycleListener.beforeShutdown()
       removeShutdownHook
 
       shutdownConsumers
@@ -702,14 +696,10 @@
       shutdownMetrics
       shutdownSecurityManger
 
-<<<<<<< HEAD
-      lifeCycleListener.afterShutdown()
-=======
       if (!status.equals(SamzaContainerStatus.FAILED)) {
         status = SamzaContainerStatus.STOPPED
       }
 
->>>>>>> 8bcfded4
       info("Shutdown complete.")
     } catch {
       case e: Throwable =>
@@ -719,6 +709,7 @@
         }
         status = SamzaContainerStatus.FAILED
     }
+    lifeCycleListener.afterShutdown()
 
     status match {
       case SamzaContainerStatus.STOPPED =>
