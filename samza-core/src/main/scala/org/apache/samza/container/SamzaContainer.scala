/*
 * Licensed to the Apache Software Foundation (ASF) under one
 * or more contributor license agreements.  See the NOTICE file
 * distributed with this work for additional information
 * regarding copyright ownership.  The ASF licenses this file
 * to you under the Apache License, Version 2.0 (the
 * "License"); you may not use this file except in compliance
 * with the License.  You may obtain a copy of the License at
 *
 *   http://www.apache.org/licenses/LICENSE-2.0
 *
 * Unless required by applicable law or agreed to in writing,
 * software distributed under the License is distributed on an
 * "AS IS" BASIS, WITHOUT WARRANTIES OR CONDITIONS OF ANY
 * KIND, either express or implied.  See the License for the
 * specific language governing permissions and limitations
 * under the License.
 */

package org.apache.samza.container

import java.io.File
import java.lang.management.ManagementFactory
import java.lang.reflect.InvocationTargetException
import java.net.{URL, UnknownHostException}
import java.nio.file.Path
import java.time.Duration
import java.util
import java.util.Base64
import java.util.concurrent.{ExecutorService, Executors, ScheduledExecutorService, TimeUnit}

import com.google.common.annotations.VisibleForTesting
import com.google.common.util.concurrent.ThreadFactoryBuilder
import org.apache.samza.checkpoint.{CheckpointListener, CheckpointManagerFactory, OffsetManager, OffsetManagerMetrics}
import org.apache.samza.config.JobConfig.Config2Job
import org.apache.samza.config.MetricsConfig.Config2Metrics
import org.apache.samza.config.SerializerConfig.Config2Serializer
import org.apache.samza.config.StorageConfig.Config2Storage
import org.apache.samza.config.StreamConfig.Config2Stream
import org.apache.samza.config.SystemConfig.Config2System
import org.apache.samza.config.TaskConfig.Config2Task
import org.apache.samza.config._
import org.apache.samza.container.disk.DiskSpaceMonitor.Listener
import org.apache.samza.container.disk.{DiskQuotaPolicyFactory, DiskSpaceMonitor, NoThrottlingDiskQuotaPolicyFactory, PollingScanDiskSpaceMonitor}
import org.apache.samza.container.host.{StatisticsMonitorImpl, SystemMemoryStatistics, SystemStatisticsMonitor}
import org.apache.samza.context._
import org.apache.samza.job.model.{ContainerModel, JobModel}
import org.apache.samza.metrics.{JmxServer, JvmMetrics, MetricsRegistryMap, MetricsReporter}
import org.apache.samza.serializers._
import org.apache.samza.serializers.model.SamzaObjectMapper
import org.apache.samza.storage._
import org.apache.samza.system._
import org.apache.samza.system.chooser.{DefaultChooser, MessageChooserFactory, RoundRobinChooserFactory}
import org.apache.samza.table.TableManager
import org.apache.samza.table.utils.SerdeUtils
import org.apache.samza.task._
import org.apache.samza.util.{Util, _}
import org.apache.samza.{SamzaContainerStatus, SamzaException}

import scala.collection.JavaConverters._

object SamzaContainer extends Logging {
  val DEFAULT_READ_JOBMODEL_DELAY_MS = 100
  val DISK_POLL_INTERVAL_KEY = "container.disk.poll.interval.ms"

  /**
   * Fetches config, task:SSP assignments, and task:changelog partition
   * assignments, and returns objects to be used for SamzaContainer's
   * constructor.
   */
  def readJobModel(url: String, initialDelayMs: Int = scala.util.Random.nextInt(DEFAULT_READ_JOBMODEL_DELAY_MS) + 1) = {
    info("Fetching configuration from: %s" format url)
    SamzaObjectMapper
      .getObjectMapper
      .readValue(
        HttpUtil.read(
          url = new URL(url),
          retryBackoff = new ExponentialSleepStrategy(initialDelayMs = initialDelayMs)),
        classOf[JobModel])
  }

  // TODO: SAMZA-1701 SamzaContainer should not contain any logic related to store directories
  def getNonLoggedStorageBaseDir(config: Config, defaultStoreBaseDir: File) = {
    config.getNonLoggedStorePath match {
      case Some(nonLoggedStorePath) =>
        new File(nonLoggedStorePath)
      case None =>
        defaultStoreBaseDir
    }
  }

  // TODO: SAMZA-1701 SamzaContainer should not contain any logic related to store directories
  def getLoggedStorageBaseDir(config: Config, defaultStoreBaseDir: File) = {
    val defaultLoggedStorageBaseDir = config.getLoggedStorePath match {
      case Some(durableStorePath) =>
        new File(durableStorePath)
      case None =>
        defaultStoreBaseDir
    }

    var loggedStorageBaseDir:File = null
    if(System.getenv(ShellCommandConfig.ENV_LOGGED_STORE_BASE_DIR) != null) {
      val jobNameAndId = (
        config.getName.getOrElse(throw new ConfigException("Missing required config: job.name")),
        config.getJobId
      )

      loggedStorageBaseDir = new File(System.getenv(ShellCommandConfig.ENV_LOGGED_STORE_BASE_DIR)
        + File.separator + jobNameAndId._1 + "-" + jobNameAndId._2)
    } else {
      if (config.getLoggedStorePath.isEmpty) {
        warn("No override was provided for logged store base directory. This disables local state re-use on " +
          "application restart. If you want to enable this feature, set LOGGED_STORE_BASE_DIR as an environment " +
          "variable in all machines running the Samza container or configure job.logged.store.base.dir for your application")
      }

      loggedStorageBaseDir = defaultLoggedStorageBaseDir
    }

    loggedStorageBaseDir
  }

  def apply(
    containerId: String,
    jobModel: JobModel,
    customReporters: Map[String, MetricsReporter] = Map[String, MetricsReporter](),
    taskFactory: TaskFactory[_],
    jobContext: JobContext,
    applicationContainerContextFactoryOption: Option[ApplicationContainerContextFactory[ApplicationContainerContext]],
    applicationTaskContextFactoryOption: Option[ApplicationTaskContextFactory[ApplicationTaskContext]]
  ) = {
    val config = jobContext.getConfig
    val containerModel = jobModel.getContainers.get(containerId)
    val containerName = "samza-container-%s" format containerId
    val maxChangeLogStreamPartitions = jobModel.maxChangeLogStreamPartitions

    val containerPID = ManagementFactory.getRuntimeMXBean().getName()

    info("Setting up Samza container: %s" format containerName)

    startupLog("Samza container PID: %s" format containerPID)
    println("Container PID: %s" format containerPID)
    startupLog("Using configuration: %s" format config)
    startupLog("Using container model: %s" format containerModel)

    val registry = new MetricsRegistryMap(containerName)
    val samzaContainerMetrics = new SamzaContainerMetrics(containerName, registry)
    val systemProducersMetrics = new SystemProducersMetrics(registry)
    val systemConsumersMetrics = new SystemConsumersMetrics(registry)
    val offsetManagerMetrics = new OffsetManagerMetrics(registry)
    val clock = if (config.getMetricsTimerEnabled) {
      new HighResolutionClock {
        override def nanoTime(): Long = System.nanoTime()
      }
    } else {
      new HighResolutionClock {
        override def nanoTime(): Long = 0L
      }
    }

    val inputSystemStreamPartitions = containerModel
      .getTasks
      .values
      .asScala
      .flatMap(_.getSystemStreamPartitions.asScala)
      .toSet

    val inputSystemStreams = inputSystemStreamPartitions
      .map(_.getSystemStream)
      .toSet

    val inputSystems = inputSystemStreams
      .map(_.getSystem)
      .toSet

    val systemNames = config.getSystemNames

    info("Got system names: %s" format systemNames)

    val serdeStreams = systemNames.foldLeft(Set[SystemStream]())(_ ++ config.getSerdeStreams(_))

    info("Got serde streams: %s" format serdeStreams)

    val systemFactories = systemNames.map(systemName => {
      val systemFactoryClassName = config
        .getSystemFactory(systemName)
        .getOrElse(throw new SamzaException("A stream uses system %s, which is missing from the configuration." format systemName))
      (systemName, Util.getObj(systemFactoryClassName, classOf[SystemFactory]))
    }).toMap
    info("Got system factories: %s" format systemFactories.keys)

    val systemAdmins = new SystemAdmins(config)
    info("Got system admins: %s" format systemAdmins.getSystemNames)

    val streamMetadataCache = new StreamMetadataCache(systemAdmins)
    val inputStreamMetadata = streamMetadataCache.getStreamMetadata(inputSystemStreams)

    info("Got input stream metadata: %s" format inputStreamMetadata)

    val consumers = inputSystems
      .map(systemName => {
        val systemFactory = systemFactories(systemName)

        try {
          (systemName, systemFactory.getConsumer(systemName, config, samzaContainerMetrics.registry))
        } catch {
          case e: Exception =>
            error("Failed to create a consumer for %s, so skipping." format systemName, e)
            (systemName, null)
        }
      })
      .filter(_._2 != null)
      .toMap

    info("Got system consumers: %s" format consumers.keys)

    val producers = systemFactories
      .map {
        case (systemName, systemFactory) =>
          try {
            (systemName, systemFactory.getProducer(systemName, config, samzaContainerMetrics.registry))
          } catch {
            case e: Exception =>
              error("Failed to create a producer for %s, so skipping." format systemName, e)
              (systemName, null)
          }
      }
      .filter(_._2 != null)

    info("Got system producers: %s" format producers.keys)

    val serdesFromFactories = config.getSerdeNames.map(serdeName => {
      val serdeClassName = config
        .getSerdeClass(serdeName)
        .getOrElse(SerializerConfig.getSerdeFactoryName(serdeName))

      val serde = Util.getObj(serdeClassName, classOf[SerdeFactory[Object]])
        .getSerde(serdeName, config)

      (serdeName, serde)
    }).toMap
    info("Got serdes from factories: %s" format serdesFromFactories.keys)

    val serializableSerde = new SerializableSerde[Serde[Object]]()
    val serdesFromSerializedInstances = config.subset(SerializerConfig.SERIALIZER_PREFIX format "").asScala
        .filter { case (key, value) => key.endsWith(SerializerConfig.SERIALIZED_INSTANCE_SUFFIX) }
        .flatMap { case (key, value) =>
          val serdeName = key.replace(SerializerConfig.SERIALIZED_INSTANCE_SUFFIX, "")
          debug(s"Trying to deserialize serde instance for $serdeName")
          try {
            val bytes = Base64.getDecoder.decode(value)
            val serdeInstance = serializableSerde.fromBytes(bytes)
            debug(s"Returning serialized instance for $serdeName")
            Some((serdeName, serdeInstance))
          } catch {
            case e: Exception =>
              warn(s"Ignoring invalid serialized instance for $serdeName: $value", e)
              None
          }
        }
    info("Got serdes from serialized instances: %s" format serdesFromSerializedInstances.keys)

    val serdes = serdesFromFactories ++ serdesFromSerializedInstances

    /*
     * A Helper function to build a Map[String, Serde] (systemName -> Serde) for systems defined
     * in the config. This is useful to build both key and message serde maps.
     */
    val buildSystemSerdeMap = (getSerdeName: (String) => Option[String]) => {
      systemNames
        .filter(systemName => getSerdeName(systemName).isDefined)
        .flatMap(systemName => {
          val serdeName = getSerdeName(systemName).get
          val serde = serdes.getOrElse(serdeName,
            throw new SamzaException("buildSystemSerdeMap: No class defined for serde: %s." format serdeName))

          // this shouldn't happen since system level serdes can't be set programmatically using the high level
          // API, but adding this for safety.
          Option(serde)
            .filter(!_.isInstanceOf[NoOpSerde[Any]])
            .map(serde => (systemName, serde))
        }).toMap
    }

    /*
     * A Helper function to build a Map[SystemStream, Serde] for streams defined in the config.
     * This is useful to build both key and message serde maps.
     */
    val buildSystemStreamSerdeMap = (getSerdeName: (SystemStream) => Option[String]) => {
      (serdeStreams ++ inputSystemStreamPartitions)
        .filter(systemStream => getSerdeName(systemStream).isDefined)
        .flatMap(systemStream => {
          val serdeName = getSerdeName(systemStream).get
          val serde = serdes.getOrElse(serdeName,
            throw new SamzaException("buildSystemStreamSerdeMap: No serde found for name: %s." format serdeName))

          // respect explicitly set no-op serdes in high level API
          Option(serde)
            .filter(!_.isInstanceOf[NoOpSerde[Any]])
            .map(serde => (systemStream, serde))
        }).toMap
    }

    val systemKeySerdes = buildSystemSerdeMap(systemName => config.getSystemKeySerde(systemName))

    debug("Got system key serdes: %s" format systemKeySerdes)

    val systemMessageSerdes = buildSystemSerdeMap(systemName => config.getSystemMsgSerde(systemName))

    debug("Got system message serdes: %s" format systemMessageSerdes)

    val systemStreamKeySerdes = buildSystemStreamSerdeMap(systemStream => config.getStreamKeySerde(systemStream))

    debug("Got system stream key serdes: %s" format systemStreamKeySerdes)

    val systemStreamMessageSerdes = buildSystemStreamSerdeMap(systemStream => config.getStreamMsgSerde(systemStream))

    debug("Got system stream message serdes: %s" format systemStreamMessageSerdes)

    val changeLogSystemStreams = config
      .getStoreNames
      .filter(config.getChangelogStream(_).isDefined)
      .map(name => (name, config.getChangelogStream(name).get)).toMap
      .mapValues(StreamUtil.getSystemStreamFromNames(_))

    info("Got change log system streams: %s" format changeLogSystemStreams)

    /*
     * This keeps track of the changelog SSPs that are associated with the whole container. This is used so that we can
     * prefetch the metadata about the all of the changelog SSPs associated with the container whenever we need the
     * metadata about some of the changelog SSPs.
     * An example use case is when Samza writes offset files for stores ({@link TaskStorageManager}). Each task is
     * responsible for its own offset file, but if we can do prefetching, then most tasks will already have cached
     * metadata by the time they need the offset metadata.
     * Note: By using all changelog streams to build the sspsToPrefetch, any fetches done for persisted stores will
     * include the ssps for non-persisted stores, so this is slightly suboptimal. However, this does not increase the
     * actual number of calls to the {@link SystemAdmin}, and we can decouple this logic from the per-task objects (e.g.
     * {@link TaskStorageManager}).
     */
    val changelogSSPMetadataCache = new SSPMetadataCache(systemAdmins,
      Duration.ofSeconds(5),
      SystemClock.instance,
      getChangelogSSPsForContainer(containerModel, changeLogSystemStreams).asJava)

    val intermediateStreams = config
      .getStreamIds
      .filter(config.getIsIntermediateStream(_))
      .toList

    info("Got intermediate streams: %s" format intermediateStreams)

    val sideInputStoresToSystemStreams = config.getStoreNames
      .map { storeName => (storeName, config.getSideInputs(storeName)) }
      .filter { case (storeName, sideInputs) => sideInputs.nonEmpty }
      .map { case (storeName, sideInputs) => (storeName, sideInputs.map(StreamUtil.getSystemStreamFromNameOrId(config, _))) }
      .toMap

    info("Got side input store system streams: %s" format sideInputStoresToSystemStreams)

    val controlMessageKeySerdes = intermediateStreams
      .flatMap(streamId => {
        val systemStream = config.streamIdToSystemStream(streamId)
        systemStreamKeySerdes.get(systemStream)
                .orElse(systemKeySerdes.get(systemStream.getSystem))
                .map(serde => (systemStream, new StringSerde("UTF-8")))
      }).toMap

    val intermediateStreamMessageSerdes = intermediateStreams
      .flatMap(streamId => {
        val systemStream = config.streamIdToSystemStream(streamId)
        systemStreamMessageSerdes.get(systemStream)
                .orElse(systemMessageSerdes.get(systemStream.getSystem))
                .map(serde => (systemStream, new IntermediateMessageSerde(serde)))
      }).toMap

    val serdeManager = new SerdeManager(
      serdes = serdes,
      systemKeySerdes = systemKeySerdes,
      systemMessageSerdes = systemMessageSerdes,
      systemStreamKeySerdes = systemStreamKeySerdes,
      systemStreamMessageSerdes = systemStreamMessageSerdes,
      changeLogSystemStreams = changeLogSystemStreams.values.toSet,
      controlMessageKeySerdes = controlMessageKeySerdes,
      intermediateMessageSerdes = intermediateStreamMessageSerdes)

    info("Setting up JVM metrics.")

    val jvm = new JvmMetrics(samzaContainerMetrics.registry)

    info("Setting up message chooser.")

    val chooserFactoryClassName = config.getMessageChooserClass.getOrElse(classOf[RoundRobinChooserFactory].getName)

    val chooserFactory = Util.getObj(chooserFactoryClassName, classOf[MessageChooserFactory])

    val chooser = DefaultChooser(inputStreamMetadata, chooserFactory, config, samzaContainerMetrics.registry, systemAdmins)

    info("Setting up metrics reporters.")

    val reporters = MetricsReporterLoader.getMetricsReporters(config, containerName).asScala.toMap ++ customReporters

    info("Got metrics reporters: %s" format reporters.keys)

    val securityManager = config.getSecurityManagerFactory match {
      case Some(securityManagerFactoryClassName) =>
        Util
          .getObj(securityManagerFactoryClassName, classOf[SecurityManagerFactory])
          .getSecurityManager(config)
      case _ => null
    }
    info("Got security manager: %s" format securityManager)

    val checkpointManager = config.getCheckpointManagerFactory()
      .filterNot(_.isEmpty)
      .map(Util.getObj(_, classOf[CheckpointManagerFactory])
        .getCheckpointManager(config, samzaContainerMetrics.registry))
      .orNull
    info("Got checkpoint manager: %s" format checkpointManager)

    // create a map of consumers with callbacks to pass to the OffsetManager
    val checkpointListeners = consumers.filter(_._2.isInstanceOf[CheckpointListener])
      .map { case (system, consumer) => (system, consumer.asInstanceOf[CheckpointListener])}
    info("Got checkpointListeners : %s" format checkpointListeners)

    val offsetManager = OffsetManager(inputStreamMetadata, config, checkpointManager, systemAdmins, checkpointListeners, offsetManagerMetrics)
    info("Got offset manager: %s" format offsetManager)

    val dropDeserializationError = config.getDropDeserialization match {
      case Some(dropError) => dropError.toBoolean
      case _ => false
    }

    val dropSerializationError = config.getDropSerialization match {
      case Some(dropError) => dropError.toBoolean
      case _ => false
    }

    val pollIntervalMs = config
      .getPollIntervalMs
      .getOrElse(SystemConsumers.DEFAULT_POLL_INTERVAL_MS.toString)
      .toInt

    val consumerMultiplexer = new SystemConsumers(
      chooser = chooser,
      consumers = consumers,
      serdeManager = serdeManager,
      metrics = systemConsumersMetrics,
      dropDeserializationError = dropDeserializationError,
      pollIntervalMs = pollIntervalMs,
      clock = () => clock.nanoTime())

    val producerMultiplexer = new SystemProducers(
      producers = producers,
      serdeManager = serdeManager,
      metrics = systemProducersMetrics,
      dropSerializationError = dropSerializationError)

    val storageEngineFactories = config
      .getStoreNames
      .map(storeName => {
        val storageFactoryClassName = config
          .getStorageFactoryClassName(storeName)
          .getOrElse(throw new SamzaException("Missing storage factory for %s." format storeName))
        (storeName, Util.getObj(storageFactoryClassName, classOf[StorageEngineFactory[Object, Object]]))
      }).toMap

    info("Got storage engines: %s" format storageEngineFactories.keys)

    val singleThreadMode = config.getSingleThreadMode
    info("Got single thread mode: " + singleThreadMode)

    val threadPoolSize = config.getThreadPoolSize
    info("Got thread pool size: " + threadPoolSize)


    val taskThreadPool = if (!singleThreadMode && threadPoolSize > 0) {
      Executors.newFixedThreadPool(threadPoolSize,
        new ThreadFactoryBuilder().setNameFormat("Samza Container Thread-%d").build())
    } else {
      null
    }


    val finalTaskFactory = TaskFactoryUtil.finalizeTaskFactory(
      taskFactory,
      singleThreadMode,
      taskThreadPool)

    // Wire up all task-instance-level (unshared) objects.
    val taskNames = containerModel
      .getTasks
      .values
      .asScala
      .map(_.getTaskName)
      .toSet

    val containerContext = new ContainerContextImpl(containerModel, samzaContainerMetrics.registry)
    val applicationContainerContextOption = applicationContainerContextFactoryOption
      .map(_.create(jobContext, containerContext))

    val storeWatchPaths = new util.HashSet[Path]()

    val timerExecutor = Executors.newSingleThreadScheduledExecutor

    val taskInstances: Map[TaskName, TaskInstance] = containerModel.getTasks.values.asScala.map(taskModel => {
      debug("Setting up task instance: %s" format taskModel)

      val taskName = taskModel.getTaskName

      val task = finalTaskFactory match {
        case tf: AsyncStreamTaskFactory => tf.asInstanceOf[AsyncStreamTaskFactory].createInstance()
        case tf: StreamTaskFactory => tf.asInstanceOf[StreamTaskFactory].createInstance()
      }

      val taskInstanceMetrics = new TaskInstanceMetrics("TaskName-%s" format taskName)

      val collector = new TaskInstanceCollector(producerMultiplexer, taskInstanceMetrics)

      val storeConsumers = changeLogSystemStreams
        .map {
          case (storeName, changeLogSystemStream) =>
            val systemConsumer = systemFactories
              .getOrElse(changeLogSystemStream.getSystem,
                throw new SamzaException("Changelog system %s for store %s does not " +
                  "exist in the config." format (changeLogSystemStream, storeName)))
              .getConsumer(changeLogSystemStream.getSystem, config, taskInstanceMetrics.registry)
            samzaContainerMetrics.addStoreRestorationGauge(taskName, storeName)
            (storeName, systemConsumer)
        }

      info("Got store consumers: %s" format storeConsumers)

      val defaultStoreBaseDir = new File(System.getProperty("user.dir"), "state")
      info("Got default storage engine base directory: %s" format defaultStoreBaseDir)

      val nonLoggedStorageBaseDir = getNonLoggedStorageBaseDir(config, defaultStoreBaseDir)
      info("Got base directory for non logged data stores: %s" format nonLoggedStorageBaseDir)

      val loggedStorageBaseDir = getLoggedStorageBaseDir(config, defaultStoreBaseDir)
      info("Got base directory for logged data stores: %s" format loggedStorageBaseDir)

      val taskStores = storageEngineFactories
        .map {
          case (storeName, storageEngineFactory) =>
            val changeLogSystemStreamPartition = if (changeLogSystemStreams.contains(storeName)) {
              new SystemStreamPartition(changeLogSystemStreams(storeName), taskModel.getChangelogPartition)
            } else {
              null
            }

            val keySerde = config.getStorageKeySerde(storeName) match {
              case Some(keySerde) => serdes.getOrElse(keySerde,
                throw new SamzaException("StorageKeySerde: No class defined for serde: %s." format keySerde))
              case _ => null
            }

            val msgSerde = config.getStorageMsgSerde(storeName) match {
              case Some(msgSerde) => serdes.getOrElse(msgSerde,
                throw new SamzaException("StorageMsgSerde: No class defined for serde: %s." format msgSerde))
              case _ => null
            }

            // We use the logged storage base directory for change logged and side input stores since side input stores
            // dont have changelog configured.
            val storeDir = if (changeLogSystemStreamPartition != null || sideInputStoresToSystemStreams.contains(storeName)) {
              TaskStorageManager.getStorePartitionDir(loggedStorageBaseDir, storeName, taskName)
            } else {
              TaskStorageManager.getStorePartitionDir(nonLoggedStorageBaseDir, storeName, taskName)
            }

            storeWatchPaths.add(storeDir.toPath)

            val storageEngine = storageEngineFactory.getStorageEngine(
              storeName,
              storeDir,
              keySerde,
              msgSerde,
              collector,
              taskInstanceMetrics.registry,
              changeLogSystemStreamPartition,
              jobContext,
              containerContext)
            (storeName, storageEngine)
        }

      info("Got task stores: %s" format taskStores)

      val taskSSPs = taskModel.getSystemStreamPartitions.asScala.toSet
      info("Got task SSPs: %s" format taskSSPs)

      val (sideInputStores, nonSideInputStores) =
        taskStores.partition { case (storeName, _) => sideInputStoresToSystemStreams.contains(storeName)}

      val sideInputStoresToSSPs = sideInputStoresToSystemStreams.mapValues(sideInputSystemStreams =>
        taskSSPs.filter(ssp => sideInputSystemStreams.contains(ssp.getSystemStream)).asJava)

      val taskSideInputSSPs = sideInputStoresToSSPs.values.flatMap(_.asScala).toSet

      info ("Got task side input SSPs: %s" format taskSideInputSSPs)

      val sideInputStoresToProcessor = sideInputStores.keys.map(storeName => {
          // serialized instances takes precedence over the factory configuration.
          config.getSideInputsProcessorSerializedInstance(storeName).map(serializedInstance =>
              (storeName, SerdeUtils.deserialize("Side Inputs Processor", serializedInstance)))
            .orElse(config.getSideInputsProcessorFactory(storeName).map(factoryClassName =>
              (storeName, Util.getObj(factoryClassName, classOf[SideInputsProcessorFactory])
                .getSideInputsProcessor(config, taskInstanceMetrics.registry))))
            .get
        }).toMap

      val storageManager = new TaskStorageManager(
        taskName = taskName,
        taskStores = nonSideInputStores,
        storeConsumers = storeConsumers,
        changeLogSystemStreams = changeLogSystemStreams,
        maxChangeLogStreamPartitions,
        streamMetadataCache = streamMetadataCache,
        sspMetadataCache = changelogSSPMetadataCache,
        nonLoggedStoreBaseDir = nonLoggedStorageBaseDir,
        loggedStoreBaseDir = loggedStorageBaseDir,
        partition = taskModel.getChangelogPartition,
        systemAdmins = systemAdmins,
        new StorageConfig(config).getChangeLogDeleteRetentionsInMs,
        new SystemClock)

      var sideInputStorageManager: TaskSideInputStorageManager = null
      if (sideInputStores.nonEmpty) {
        sideInputStorageManager = new TaskSideInputStorageManager(
          taskName,
          streamMetadataCache,
          loggedStorageBaseDir.getPath,
          sideInputStores.asJava,
          sideInputStoresToProcessor.asJava,
          sideInputStoresToSSPs.asJava,
          systemAdmins,
          config,
          new SystemClock)
      }

      val tableManager = new TableManager(config, serdes.asJava)

      info("Got table manager")

      def createTaskInstance(task: Any): TaskInstance = new TaskInstance(
          task = task,
          taskModel = taskModel,
          metrics = taskInstanceMetrics,
          systemAdmins = systemAdmins,
          consumerMultiplexer = consumerMultiplexer,
          collector = collector,
          offsetManager = offsetManager,
          storageManager = storageManager,
          tableManager = tableManager,
          reporters = reporters,
          systemStreamPartitions = taskSSPs,
          exceptionHandler = TaskInstanceExceptionHandler(taskInstanceMetrics, config),
          jobModel = jobModel,
          streamMetadataCache = streamMetadataCache,
          timerExecutor = timerExecutor,
          sideInputSSPs = taskSideInputSSPs,
          sideInputStorageManager = sideInputStorageManager,
          jobContext = jobContext,
          containerContext = containerContext,
          applicationContainerContextOption = applicationContainerContextOption,
          applicationTaskContextFactoryOption = applicationTaskContextFactoryOption)

      val taskInstance = createTaskInstance(task)

      (taskName, taskInstance)
    }).toMap

    val maxThrottlingDelayMs = config.getLong("container.disk.quota.delay.max.ms", TimeUnit.SECONDS.toMillis(1))

    val runLoop = RunLoopFactory.createRunLoop(
      taskInstances,
      consumerMultiplexer,
      taskThreadPool,
      maxThrottlingDelayMs,
      samzaContainerMetrics,
      config,
      clock)

    val memoryStatisticsMonitor : SystemStatisticsMonitor = new StatisticsMonitorImpl()
    memoryStatisticsMonitor.registerListener(new SystemStatisticsMonitor.Listener {
      override def onUpdate(sample: SystemMemoryStatistics): Unit = {
        val physicalMemoryBytes : Long = sample.getPhysicalMemoryBytes
        val physicalMemoryMb : Double = physicalMemoryBytes / (1024.0 * 1024.0)
        logger.debug("Container physical memory utilization (mb): " + physicalMemoryMb)
        samzaContainerMetrics.physicalMemoryMb.set(physicalMemoryMb)
      }
    })

    val diskQuotaBytes = config.getLong("container.disk.quota.bytes", Long.MaxValue)
    samzaContainerMetrics.diskQuotaBytes.set(diskQuotaBytes)

    val diskQuotaPolicyFactoryString = config.get("container.disk.quota.policy.factory",
      classOf[NoThrottlingDiskQuotaPolicyFactory].getName)
    val diskQuotaPolicyFactory = Util.getObj(diskQuotaPolicyFactoryString, classOf[DiskQuotaPolicyFactory])
    val diskQuotaPolicy = diskQuotaPolicyFactory.create(config)

    var diskSpaceMonitor: DiskSpaceMonitor = null
    val diskPollMillis = config.getInt(DISK_POLL_INTERVAL_KEY, 0)
    if (diskPollMillis != 0) {
      diskSpaceMonitor = new PollingScanDiskSpaceMonitor(storeWatchPaths, diskPollMillis)
      diskSpaceMonitor.registerListener(new Listener {
        override def onUpdate(diskUsageBytes: Long): Unit = {
          val newWorkRate = diskQuotaPolicy.apply(1.0 - (diskUsageBytes.toDouble / diskQuotaBytes))
          runLoop.asInstanceOf[Throttleable].setWorkFactor(newWorkRate)
          samzaContainerMetrics.executorWorkFactor.set(runLoop.asInstanceOf[Throttleable].getWorkFactor)
          samzaContainerMetrics.diskUsageBytes.set(diskUsageBytes)
        }
      })

      info("Initialized disk space monitor watch paths to: %s" format storeWatchPaths)
    } else {
      info(s"Disk quotas disabled because polling interval is not set ($DISK_POLL_INTERVAL_KEY)")
    }

    val lifeCycleListener = config.getContainerLifeCycleListener match {
      case Some(className) => Class.forName(className).newInstance.asInstanceOf[SamzaContainerLifeCycleListener]
      case _ => new DefaultLifeCycleListener
    }

    info("Samza container setup complete.")

    new SamzaContainer(
      config = config,
      taskInstances = taskInstances,
      runLoop = runLoop,
      systemAdmins = systemAdmins,
      consumerMultiplexer = consumerMultiplexer,
      producerMultiplexer = producerMultiplexer,
      offsetManager = offsetManager,
      securityManager = securityManager,
      metrics = samzaContainerMetrics,
      reporters = reporters,
      jvm = jvm,
      diskSpaceMonitor = diskSpaceMonitor,
      hostStatisticsMonitor = memoryStatisticsMonitor,
      taskThreadPool = taskThreadPool,
      timerExecutor = timerExecutor,
      containerContext = containerContext,
      applicationContainerContextOption = applicationContainerContextOption,
      lifeCycleListener = lifeCycleListener)
  }

  /**
    * Builds the set of SSPs for all changelogs on this container.
    */
  @VisibleForTesting
  private[container] def getChangelogSSPsForContainer(containerModel: ContainerModel,
    changeLogSystemStreams: Map[String, SystemStream]): Set[SystemStreamPartition] = {
    containerModel.getTasks.values().asScala
      .map(taskModel => taskModel.getChangelogPartition)
      .flatMap(changelogPartition => changeLogSystemStreams.map { case (_, systemStream) =>
        new SystemStreamPartition(systemStream, changelogPartition) })
      .toSet
  }
}

class SamzaContainer(
  config: Config,
  taskInstances: Map[TaskName, TaskInstance],
  runLoop: Runnable,
  systemAdmins: SystemAdmins,
  consumerMultiplexer: SystemConsumers,
  producerMultiplexer: SystemProducers,
  metrics: SamzaContainerMetrics,
  diskSpaceMonitor: DiskSpaceMonitor = null,
  hostStatisticsMonitor: SystemStatisticsMonitor = null,
  offsetManager: OffsetManager = new OffsetManager,
  localityManager: LocalityManager = null,
  securityManager: SecurityManager = null,
  reporters: Map[String, MetricsReporter] = Map(),
  jvm: JvmMetrics = null,
  taskThreadPool: ExecutorService = null,
  timerExecutor: ScheduledExecutorService = Executors.newSingleThreadScheduledExecutor,
  containerContext: ContainerContext,
  applicationContainerContextOption: Option[ApplicationContainerContext],
  lifeCycleListener: SamzaContainerLifeCycleListener = new DefaultLifeCycleListener) extends Runnable with Logging {

  val shutdownMs = config.getShutdownMs.getOrElse(TaskConfigJava.DEFAULT_TASK_SHUTDOWN_MS)
  var shutdownHookThread: Thread = null
  var jmxServer: JmxServer = null
  val isAutoCommitEnabled = config.isAutoCommitEnabled

  @volatile private var status = SamzaContainerStatus.NOT_STARTED
  private var exceptionSeen: Throwable = null
  private var containerListener: SamzaContainerListener = null

  def getStatus(): SamzaContainerStatus = status

  def getTaskInstances() = taskInstances

  def setContainerListener(listener: SamzaContainerListener): Unit = {
    containerListener = listener
  }

  def hasStopped(): Boolean = status == SamzaContainerStatus.STOPPED || status == SamzaContainerStatus.FAILED

  def run {
    try {
      info("Starting container.")
      lifeCycleListener.beforeStart(config)

      if (containerListener != null) {
        containerListener.beforeStart()
      }

      val startTime = System.nanoTime()
      status = SamzaContainerStatus.STARTING
      if (config.getJMXEnabled) {
        jmxServer = new JmxServer()
      }
      applicationContainerContextOption.foreach(_.start)

      startMetrics
      startDiagnostics
      startAdmins
      startOffsetManager
      storeContainerLocality
      startStores
      startTableManager
      startDiskSpaceMonitor
      startHostStatisticsMonitor
      startProducers
      startTask
      startConsumers
      startSecurityManger

      lifeCycleListener.afterStart()
      addShutdownHook
      info("Entering run loop.")
      status = SamzaContainerStatus.STARTED
      if (containerListener != null) {
        containerListener.afterStart()
      }
      metrics.containerStartupTime.update(System.nanoTime() - startTime)
      runLoop.run
    } catch {
      case e: Throwable =>
        if (status.equals(SamzaContainerStatus.STARTED)) {
          error("Caught exception/error in run loop.", e)
        } else {
          error("Caught exception/error while initializing container.", e)
        }
        status = SamzaContainerStatus.FAILED
        exceptionSeen = e
    }

    try {
      info("Shutting down SamzaContainer.")
      lifeCycleListener.beforeShutdown()
      removeShutdownHook
<<<<<<< HEAD
      jmxServer.stop
=======
      if (jmxServer != null) {
        jmxServer.stop
      }
>>>>>>> a8a8dc78

      shutdownConsumers
      shutdownTask
      shutdownTableManager
      shutdownStores
      shutdownDiskSpaceMonitor
      shutdownHostStatisticsMonitor
      shutdownProducers
      shutdownOffsetManager
      shutdownMetrics
      shutdownSecurityManger
      shutdownAdmins

      applicationContainerContextOption.foreach(_.stop)

      if (!status.equals(SamzaContainerStatus.FAILED)) {
        status = SamzaContainerStatus.STOPPED
      }

      info("Shutdown complete.")
    } catch {
      case e: Throwable =>
        error("Caught exception/error while shutting down container.", e)
        if (exceptionSeen == null) {
          exceptionSeen = e
        }
        status = SamzaContainerStatus.FAILED
    }
    lifeCycleListener.afterShutdown()

    status match {
      case SamzaContainerStatus.STOPPED =>
        if (containerListener != null) {
          containerListener.afterStop()
        }
      case SamzaContainerStatus.FAILED =>
        if (containerListener != null) {
          containerListener.afterFailure(exceptionSeen)
        }
    }
  }

  /**
   * <p>
   *   Asynchronously shuts down this [[SamzaContainer]]
   * </p>
   * <br>
   * <b>Implementation</b>: Stops the [[RunLoop]], which will eventually transition the container from
   * [[SamzaContainerStatus.STARTED]] to either [[SamzaContainerStatus.STOPPED]] or [[SamzaContainerStatus.FAILED]]].
   * Based on the final `status`, [[SamzaContainerListener#afterStop()]] or
    * [[SamzaContainerListener#afterFailure(Throwable]] will be invoked respectively.
   *
   * @throws SamzaException, Thrown when the container has already been stopped or failed
   */
  def shutdown(): Unit = {
    if (status == SamzaContainerStatus.FAILED || status == SamzaContainerStatus.STOPPED) {
      warn("Shutdown is no-op since the container is already in state: " + status)
      return
    }

    shutdownRunLoop()
  }

  // Shutdown Runloop
  def shutdownRunLoop() = {
    runLoop match {
      case runLoop: RunLoop => runLoop.shutdown
      case asyncRunLoop: AsyncRunLoop => asyncRunLoop.shutdown()
    }
  }

  def startDiskSpaceMonitor: Unit = {
    if (diskSpaceMonitor != null) {
      info("Starting disk space monitor")
      diskSpaceMonitor.start()
    }
  }

  def startHostStatisticsMonitor: Unit = {
    if (hostStatisticsMonitor != null) {
      info("Starting host statistics monitor")
      hostStatisticsMonitor.start()
    }
  }

  def startMetrics {
    info("Registering task instances with metrics.")

    taskInstances.values.foreach(_.registerMetrics)

    info("Starting JVM metrics.")

    if (jvm != null) {
      jvm.start
    }

    info("Starting metrics reporters.")

    reporters.values.foreach(reporter => {
      reporter.register(metrics.source, metrics.registry)
      reporter.start
    })
  }

  def startDiagnostics {
    if (config.getDiagnosticsEnabled) {
      info("Starting diagnostics.")

      try {
        val diagnosticsAppender = Class.forName(config.getDiagnosticsAppenderClass).
          getDeclaredConstructor(classOf[SamzaContainerMetrics]).newInstance(this.metrics);
      }
      catch {
        case e@(_: ClassNotFoundException | _: InstantiationException | _: InvocationTargetException) => {
          error("Failed to instantiate diagnostic appender", e)
          throw new ConfigException("Failed to instantiate diagnostic appender class " +
            config.getDiagnosticsAppenderClass, e)
        }
      }
    }
  }

  def startOffsetManager {
    info("Registering task instances with offsets.")

    taskInstances.values.foreach(_.registerOffsets)

    info("Starting offset manager.")

    offsetManager.start
  }

  def storeContainerLocality {
    val isHostAffinityEnabled: Boolean = new ClusterManagerConfig(config).getHostAffinityEnabled
    if (isHostAffinityEnabled) {
      val localityManager: LocalityManager = new LocalityManager(config, containerContext.getContainerMetricsRegistry)
      val containerId = containerContext.getContainerModel.getId
      val containerName = "SamzaContainer-" + containerId
      info("Registering %s with metadata store" format containerName)
      try {
        val hostInet = Util.getLocalHost
        val jmxUrl = if (jmxServer != null) jmxServer.getJmxUrl else ""
        val jmxTunnelingUrl = if (jmxServer != null) jmxServer.getTunnelingJmxUrl else ""
        info("Writing container locality and JMX address to metadata store")
        localityManager.writeContainerToHostMapping(containerId, hostInet.getHostName)
      } catch {
        case uhe: UnknownHostException =>
          warn("Received UnknownHostException when persisting locality info for container %s: " +
            "%s" format (containerId, uhe.getMessage))  //No-op
        case unknownException: Throwable =>
          warn("Received an exception when persisting locality info for container %s: " +
            "%s" format (containerId, unknownException.getMessage))
      } finally {
        info("Shutting down locality manager.")
        localityManager.close()
      }
    }
  }

  def startStores {
    taskInstances.values.foreach(taskInstance => {
      val startTime = System.currentTimeMillis()
      info("Starting stores in task instance %s" format taskInstance.taskName)
      taskInstance.startStores
      // Measuring the time to restore the stores
      val timeToRestore = System.currentTimeMillis() - startTime
      val taskGauge = metrics.taskStoreRestorationMetrics.asScala.getOrElse(taskInstance.taskName, null)
      if (taskGauge != null) {
        taskGauge.set(timeToRestore)
      }
    })
  }

  def startTableManager: Unit = {
    taskInstances.values.foreach(taskInstance => {
      info("Starting table manager in task instance %s" format taskInstance.taskName)
      taskInstance.startTableManager
    })
  }

  def startTask {
    info("Initializing stream tasks.")

    taskInstances.values.foreach(_.initTask)
  }

  def startAdmins {
    info("Starting admin multiplexer.")

    systemAdmins.start
  }

  def startProducers {
    info("Registering task instances with producers.")

    taskInstances.values.foreach(_.registerProducers)

    info("Starting producer multiplexer.")

    producerMultiplexer.start
  }

  def startConsumers {
    info("Registering task instances with consumers.")

    taskInstances.values.foreach(_.registerConsumers)

    info("Starting consumer multiplexer.")

    consumerMultiplexer.start
  }

  def startSecurityManger {
    if (securityManager != null) {
      info("Starting security manager.")

      securityManager.start
    }
  }

  def addShutdownHook {
    val runLoopThread = Thread.currentThread()
    shutdownHookThread = new Thread("Samza Container Shutdown Hook Thread") {
      override def run() = {
        info("Shutting down, will wait up to %s ms." format shutdownMs)
        shutdownRunLoop()  //TODO: Pull out shutdown hook to LocalContainerRunner or SP
        try {
          runLoopThread.join(shutdownMs)
        } catch {
          case e: Throwable => // Ignore to avoid deadlock with uncaughtExceptionHandler. See SAMZA-1220
            error("Did not shut down within %s ms, exiting." format shutdownMs, e)
        }
        if (!runLoopThread.isAlive) {
          info("Shutdown complete")
        } else {
          error("Did not shut down within %s ms, exiting." format shutdownMs)
          Util.logThreadDump("Thread dump from Samza Container Shutdown Hook.")
        }
      }
    }
    Runtime.getRuntime().addShutdownHook(shutdownHookThread)
  }

  def removeShutdownHook = {
    try {
      if (shutdownHookThread != null) {
        Runtime.getRuntime.removeShutdownHook(shutdownHookThread)
      }
    } catch {
      case e: IllegalStateException => {
        // Thrown when then JVM is already shutting down, so safe to ignore.
      }
    }
  }

  def shutdownConsumers {
    info("Shutting down consumer multiplexer.")

    consumerMultiplexer.stop
  }

  def shutdownAdmins {
    info("Shutting down admin multiplexer.")

    systemAdmins.stop
  }

  def shutdownProducers {
    info("Shutting down producer multiplexer.")

    producerMultiplexer.stop
  }

  def shutdownTask {
    info("Shutting down task instance stream tasks.")

    if (taskThreadPool != null) {
      info("Shutting down task thread pool")
      try {
        taskThreadPool.shutdown()
        if(taskThreadPool.awaitTermination(shutdownMs, TimeUnit.MILLISECONDS)) {
          taskThreadPool.shutdownNow()
        }
      } catch {
        case e: Exception => error(e.getMessage, e)
      }
    }

    if (timerExecutor != null) {
      info("Shutting down timer executor")
      try {
        timerExecutor.shutdown()
        if (timerExecutor.awaitTermination(shutdownMs, TimeUnit.MILLISECONDS)) {
          timerExecutor.shutdownNow()
        }
      } catch {
        case e: Exception => error("Ignoring exception shutting down timer executor", e)
      }
    }

    if (isAutoCommitEnabled) {
      info("Committing offsets for all task instances")
      taskInstances.values.foreach(_.commit)
    }

    taskInstances.values.foreach(_.shutdownTask)
  }

  def shutdownStores {
    info("Shutting down task instance stores.")

    taskInstances.values.foreach(_.shutdownStores)
  }

  def shutdownTableManager: Unit = {
    info("Shutting down task instance table manager.")

    taskInstances.values.foreach(_.shutdownTableManager)
  }

  def shutdownOffsetManager {
    info("Shutting down offset manager.")

    offsetManager.stop
  }

  def shutdownMetrics {
    info("Shutting down metrics reporters.")

    reporters.values.foreach(_.stop)

    if (jvm != null) {
      info("Shutting down JVM metrics.")

      jvm.stop
    }
  }

  def shutdownSecurityManger: Unit = {
    if (securityManager != null) {
      info("Shutting down security manager.")

      securityManager.stop
    }
  }

  def shutdownDiskSpaceMonitor: Unit = {
    if (diskSpaceMonitor != null) {
      info("Shutting down disk space monitor.")
      diskSpaceMonitor.stop()
    }
  }

  def shutdownHostStatisticsMonitor: Unit = {
    if (hostStatisticsMonitor != null) {
      info("Shutting down host statistics monitor.")
      hostStatisticsMonitor.stop()
    }
  }
}<|MERGE_RESOLUTION|>--- conflicted
+++ resolved
@@ -852,13 +852,9 @@
       info("Shutting down SamzaContainer.")
       lifeCycleListener.beforeShutdown()
       removeShutdownHook
-<<<<<<< HEAD
-      jmxServer.stop
-=======
       if (jmxServer != null) {
         jmxServer.stop
       }
->>>>>>> a8a8dc78
 
       shutdownConsumers
       shutdownTask
