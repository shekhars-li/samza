--- conflicted
+++ resolved
@@ -706,15 +706,11 @@
 
   private val jobConfig = new JobConfig(config)
   private val taskConfig = new TaskConfig(config)
-<<<<<<< HEAD
 
   // Linkedin-specific shutdownMs due to SAMZA-2198; switch back to TaskConfig.getShutdownMs once that is fixed
   val shutdownMs: Long = taskConfig.getLong(TaskConfig.TASK_SHUTDOWN_MS, 5000)
 
   var shutdownHookThread: Thread = null
-=======
-  val shutdownMs: Long = taskConfig.getShutdownMs
->>>>>>> e6fe169b
   var jmxServer: JmxServer = null
 
   @volatile private var status = SamzaContainerStatus.NOT_STARTED
