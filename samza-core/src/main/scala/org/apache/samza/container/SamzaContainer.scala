/*
 * Licensed to the Apache Software Foundation (ASF) under one
 * or more contributor license agreements.  See the NOTICE file
 * distributed with this work for additional information
 * regarding copyright ownership.  The ASF licenses this file
 * to you under the Apache License, Version 2.0 (the
 * "License"); you may not use this file except in compliance
 * with the License.  You may obtain a copy of the License at
 *
 *   http://www.apache.org/licenses/LICENSE-2.0
 *
 * Unless required by applicable law or agreed to in writing,
 * software distributed under the License is distributed on an
 * "AS IS" BASIS, WITHOUT WARRANTIES OR CONDITIONS OF ANY
 * KIND, either express or implied.  See the License for the
 * specific language governing permissions and limitations
 * under the License.
 */

package org.apache.samza.container

import java.io.File
import java.net.{URL, UnknownHostException}
import java.nio.file.Path
import java.util
import java.util.Base64
import java.util.concurrent.{ScheduledExecutorService, ExecutorService, Executors, TimeUnit}

import com.google.common.util.concurrent.ThreadFactoryBuilder
import org.apache.samza.checkpoint.{CheckpointListener, CheckpointManagerFactory, OffsetManager, OffsetManagerMetrics}
import org.apache.samza.config.JobConfig.Config2Job
import org.apache.samza.config.MetricsConfig.Config2Metrics
import org.apache.samza.config.SerializerConfig.Config2Serializer
import org.apache.samza.config.StorageConfig.Config2Storage
import org.apache.samza.config.StreamConfig.Config2Stream
import org.apache.samza.config.SystemConfig.Config2System
import org.apache.samza.config.TaskConfig.Config2Task
import org.apache.samza.config._
import org.apache.samza.container.disk.DiskSpaceMonitor.Listener
import org.apache.samza.container.disk.{DiskQuotaPolicyFactory, DiskSpaceMonitor, NoThrottlingDiskQuotaPolicyFactory, PollingScanDiskSpaceMonitor}
import org.apache.samza.container.host.{StatisticsMonitorImpl, SystemMemoryStatistics, SystemStatisticsMonitor}
import org.apache.samza.coordinator.stream.{CoordinatorStreamManager, CoordinatorStreamSystemProducer}
import org.apache.samza.job.model.JobModel
import org.apache.samza.metrics.{JmxServer, JvmMetrics, MetricsRegistryMap, MetricsReporter}
import org.apache.samza.serializers._
import org.apache.samza.serializers.model.SamzaObjectMapper
import org.apache.samza.storage.{StorageEngineFactory, TaskStorageManager}
import org.apache.samza.system._
import org.apache.samza.system.chooser.{DefaultChooser, MessageChooserFactory, RoundRobinChooserFactory}
import org.apache.samza.table.TableManager
import org.apache.samza.task._
import org.apache.samza.util.Util.asScalaClock
import org.apache.samza.util._
import org.apache.samza.{SamzaContainerStatus, SamzaException}

import scala.collection.JavaConverters._

object SamzaContainer extends Logging {
  val DEFAULT_READ_JOBMODEL_DELAY_MS = 100
  val DISK_POLL_INTERVAL_KEY = "container.disk.poll.interval.ms"

  /**
   * Fetches config, task:SSP assignments, and task:changelog partition
   * assignments, and returns objects to be used for SamzaContainer's
   * constructor.
   */
  def readJobModel(url: String, initialDelayMs: Int = scala.util.Random.nextInt(DEFAULT_READ_JOBMODEL_DELAY_MS) + 1) = {
    info("Fetching configuration from: %s" format url)
    SamzaObjectMapper
      .getObjectMapper
      .readValue(
        Util.read(
          url = new URL(url),
          retryBackoff = new ExponentialSleepStrategy(initialDelayMs = initialDelayMs)),
        classOf[JobModel])
  }

  def apply(
    containerId: String,
    jobModel: JobModel,
    config: Config,
    customReporters: Map[String, MetricsReporter] = Map[String, MetricsReporter](),
    taskFactory: Object) = {
    val containerModel = jobModel.getContainers.get(containerId)
    val containerName = "samza-container-%s" format containerId
    val maxChangeLogStreamPartitions = jobModel.maxChangeLogStreamPartitions

    var coordinatorStreamManager: CoordinatorStreamManager = null
    var localityManager: LocalityManager = null
    if (new ClusterManagerConfig(config).getHostAffinityEnabled()) {
      val registryMap = new MetricsRegistryMap(containerName)
      val coordinatorStreamSystemProducer = new CoordinatorStreamSystemProducer(config, new SamzaContainerMetrics(containerName, registryMap).registry)
      coordinatorStreamManager = new CoordinatorStreamManager(coordinatorStreamSystemProducer)
      localityManager = new LocalityManager(coordinatorStreamManager)
    }

    val containerPID = Util.getContainerPID

    info("Setting up Samza container: %s" format containerName)

    startupLog("Samza container PID: %s" format containerPID)
    println("Container PID: %s" format containerPID)
    startupLog("Using configuration: %s" format config)
    startupLog("Using container model: %s" format containerModel)

    val registry = new MetricsRegistryMap(containerName)
    val samzaContainerMetrics = new SamzaContainerMetrics(containerName, registry)
    val systemProducersMetrics = new SystemProducersMetrics(registry)
    val systemConsumersMetrics = new SystemConsumersMetrics(registry)
    val offsetManagerMetrics = new OffsetManagerMetrics(registry)
    val clock = if (config.getMetricsTimerEnabled) {
      new HighResolutionClock {
        override def nanoTime(): Long = System.nanoTime()
      }
    } else {
      new HighResolutionClock {
        override def nanoTime(): Long = 0L
      }
    }

    val inputSystemStreamPartitions = containerModel
      .getTasks
      .values
      .asScala
      .flatMap(_.getSystemStreamPartitions.asScala)
      .toSet

    val inputSystemStreams = inputSystemStreamPartitions
      .map(_.getSystemStream)
      .toSet

    val inputSystems = inputSystemStreams
      .map(_.getSystem)
      .toSet

    val systemNames = config.getSystemNames

    info("Got system names: %s" format systemNames)

    val serdeStreams = systemNames.foldLeft(Set[SystemStream]())(_ ++ config.getSerdeStreams(_))

    info("Got serde streams: %s" format serdeStreams)

    val systemFactories = systemNames.map(systemName => {
      val systemFactoryClassName = config
        .getSystemFactory(systemName)
        .getOrElse(throw new SamzaException("A stream uses system %s, which is missing from the configuration." format systemName))
      (systemName, Util.getObj[SystemFactory](systemFactoryClassName))
    }).toMap
    info("Got system factories: %s" format systemFactories.keys)

    val systemAdmins = new SystemAdmins(config)
    info("Got system admins: %s" format systemAdmins.getSystemAdminsMap().keySet())

    val streamMetadataCache = new StreamMetadataCache(systemAdmins)
    val inputStreamMetadata = streamMetadataCache.getStreamMetadata(inputSystemStreams)

    info("Got input stream metadata: %s" format inputStreamMetadata)

    val consumers = inputSystems
      .map(systemName => {
        val systemFactory = systemFactories(systemName)

        try {
          (systemName, systemFactory.getConsumer(systemName, config, samzaContainerMetrics.registry))
        } catch {
          case e: Exception =>
            error("Failed to create a consumer for %s, so skipping." format systemName, e)
            (systemName, null)
        }
      })
      .filter(_._2 != null)
      .toMap

    info("Got system consumers: %s" format consumers.keys)

    val producers = systemFactories
      .map {
        case (systemName, systemFactory) =>
          try {
            (systemName, systemFactory.getProducer(systemName, config, samzaContainerMetrics.registry))
          } catch {
            case e: Exception =>
              error("Failed to create a producer for %s, so skipping." format systemName, e)
              (systemName, null)
          }
      }
      .filter(_._2 != null)

    info("Got system producers: %s" format producers.keys)

    val serdesFromFactories = config.getSerdeNames.map(serdeName => {
      val serdeClassName = config
        .getSerdeClass(serdeName)
        .getOrElse(Util.defaultSerdeFactoryFromSerdeName(serdeName))

      val serde = Util.getObj[SerdeFactory[Object]](serdeClassName)
        .getSerde(serdeName, config)

      (serdeName, serde)
    }).toMap
    info("Got serdes from factories: %s" format serdesFromFactories.keys)

    val serializableSerde = new SerializableSerde[Serde[Object]]()
    val serdesFromSerializedInstances = config.subset(SerializerConfig.SERIALIZER_PREFIX format "").asScala
        .filter { case (key, value) => key.endsWith(SerializerConfig.SERIALIZED_INSTANCE_SUFFIX) }
        .flatMap { case (key, value) =>
          val serdeName = key.replace(SerializerConfig.SERIALIZED_INSTANCE_SUFFIX, "")
          debug(s"Trying to deserialize serde instance for $serdeName")
          try {
            val bytes = Base64.getDecoder.decode(value)
            val serdeInstance = serializableSerde.fromBytes(bytes)
            debug(s"Returning serialized instance for $serdeName")
            Some((serdeName, serdeInstance))
          } catch {
            case e: Exception =>
              warn(s"Ignoring invalid serialized instance for $serdeName: $value", e)
              None
          }
        }
    info("Got serdes from serialized instances: %s" format serdesFromSerializedInstances.keys)

    val serdes = serdesFromFactories ++ serdesFromSerializedInstances

    /*
     * A Helper function to build a Map[String, Serde] (systemName -> Serde) for systems defined
     * in the config. This is useful to build both key and message serde maps.
     */
    val buildSystemSerdeMap = (getSerdeName: (String) => Option[String]) => {
      systemNames
        .filter(systemName => getSerdeName(systemName).isDefined)
        .flatMap(systemName => {
          val serdeName = getSerdeName(systemName).get
          val serde = serdes.getOrElse(serdeName,
            throw new SamzaException("buildSystemSerdeMap: No class defined for serde: %s." format serdeName))

          // this shouldn't happen since system level serdes can't be set programmatically using the high level
          // API, but adding this for safety.
          Option(serde)
            .filter(!_.isInstanceOf[NoOpSerde[Any]])
            .map(serde => (systemName, serde))
        }).toMap
    }

    /*
     * A Helper function to build a Map[SystemStream, Serde] for streams defined in the config.
     * This is useful to build both key and message serde maps.
     */
    val buildSystemStreamSerdeMap = (getSerdeName: (SystemStream) => Option[String]) => {
      (serdeStreams ++ inputSystemStreamPartitions)
        .filter(systemStream => getSerdeName(systemStream).isDefined)
        .flatMap(systemStream => {
          val serdeName = getSerdeName(systemStream).get
          val serde = serdes.getOrElse(serdeName,
            throw new SamzaException("buildSystemStreamSerdeMap: No serde found for name: %s." format serdeName))

          // respect explicitly set no-op serdes in high level API
          Option(serde)
            .filter(!_.isInstanceOf[NoOpSerde[Any]])
            .map(serde => (systemStream, serde))
        }).toMap
    }

    val systemKeySerdes = buildSystemSerdeMap(systemName => config.getSystemKeySerde(systemName))

    debug("Got system key serdes: %s" format systemKeySerdes)

    val systemMessageSerdes = buildSystemSerdeMap(systemName => config.getSystemMsgSerde(systemName))

    debug("Got system message serdes: %s" format systemMessageSerdes)

    val systemStreamKeySerdes = buildSystemStreamSerdeMap(systemStream => config.getStreamKeySerde(systemStream))

    debug("Got system stream key serdes: %s" format systemStreamKeySerdes)

    val systemStreamMessageSerdes = buildSystemStreamSerdeMap(systemStream => config.getStreamMsgSerde(systemStream))

    debug("Got system stream message serdes: %s" format systemStreamMessageSerdes)

    val changeLogSystemStreams = config
      .getStoreNames
      .filter(config.getChangelogStream(_).isDefined)
      .map(name => (name, config.getChangelogStream(name).get)).toMap
      .mapValues(Util.getSystemStreamFromNames(_))

    info("Got change log system streams: %s" format changeLogSystemStreams)

    val intermediateStreams = config
      .getStreamIds
      .filter(config.getIsIntermediate(_))
      .toList

    info("Got intermediate streams: %s" format intermediateStreams)

    val controlMessageKeySerdes = intermediateStreams
      .flatMap(streamId => {
        val systemStream = config.streamIdToSystemStream(streamId)
        systemStreamKeySerdes.get(systemStream)
                .orElse(systemKeySerdes.get(systemStream.getSystem))
                .map(serde => (systemStream, new StringSerde("UTF-8")))
      }).toMap

    val intermediateStreamMessageSerdes = intermediateStreams
      .flatMap(streamId => {
        val systemStream = config.streamIdToSystemStream(streamId)
        systemStreamMessageSerdes.get(systemStream)
                .orElse(systemMessageSerdes.get(systemStream.getSystem))
                .map(serde => (systemStream, new IntermediateMessageSerde(serde)))
      }).toMap

    val serdeManager = new SerdeManager(
      serdes = serdes,
      systemKeySerdes = systemKeySerdes,
      systemMessageSerdes = systemMessageSerdes,
      systemStreamKeySerdes = systemStreamKeySerdes,
      systemStreamMessageSerdes = systemStreamMessageSerdes,
      changeLogSystemStreams = changeLogSystemStreams.values.toSet,
      controlMessageKeySerdes = controlMessageKeySerdes,
      intermediateMessageSerdes = intermediateStreamMessageSerdes)

    info("Setting up JVM metrics.")

    val jvm = new JvmMetrics(samzaContainerMetrics.registry)

    info("Setting up message chooser.")

    val chooserFactoryClassName = config.getMessageChooserClass.getOrElse(classOf[RoundRobinChooserFactory].getName)

    val chooserFactory = Util.getObj[MessageChooserFactory](chooserFactoryClassName)

    val chooser = DefaultChooser(inputStreamMetadata, chooserFactory, config, samzaContainerMetrics.registry, systemAdmins)

    info("Setting up metrics reporters.")

    val reporters = MetricsReporterLoader.getMetricsReporters(config, containerName).asScala.toMap ++ customReporters

    info("Got metrics reporters: %s" format reporters.keys)

    val securityManager = config.getSecurityManagerFactory match {
      case Some(securityManagerFactoryClassName) =>
        Util
          .getObj[SecurityManagerFactory](securityManagerFactoryClassName)
          .getSecurityManager(config)
      case _ => null
    }
    info("Got security manager: %s" format securityManager)

    val checkpointManager = config.getCheckpointManagerFactory()
      .filterNot(_.isEmpty)
      .map(Util.getObj[CheckpointManagerFactory](_).getCheckpointManager(config, samzaContainerMetrics.registry))
      .orNull
    info("Got checkpoint manager: %s" format checkpointManager)

    // create a map of consumers with callbacks to pass to the OffsetManager
    val checkpointListeners = consumers.filter(_._2.isInstanceOf[CheckpointListener])
      .map { case (system, consumer) => (system, consumer.asInstanceOf[CheckpointListener])}
    info("Got checkpointListeners : %s" format checkpointListeners)

    val offsetManager = OffsetManager(inputStreamMetadata, config, checkpointManager, systemAdmins, checkpointListeners, offsetManagerMetrics)
    info("Got offset manager: %s" format offsetManager)

    val dropDeserializationError = config.getDropDeserialization match {
      case Some(dropError) => dropError.toBoolean
      case _ => false
    }

    val dropSerializationError = config.getDropSerialization match {
      case Some(dropError) => dropError.toBoolean
      case _ => false
    }

    val pollIntervalMs = config
      .getPollIntervalMs
      .getOrElse(SystemConsumers.DEFAULT_POLL_INTERVAL_MS.toString)
      .toInt

    val consumerMultiplexer = new SystemConsumers(
      chooser = chooser,
      consumers = consumers,
      serdeManager = serdeManager,
      metrics = systemConsumersMetrics,
      dropDeserializationError = dropDeserializationError,
      pollIntervalMs = pollIntervalMs,
      clock = clock)

    val producerMultiplexer = new SystemProducers(
      producers = producers,
      serdeManager = serdeManager,
      metrics = systemProducersMetrics,
      dropSerializationError = dropSerializationError)

    val storageEngineFactories = config
      .getStoreNames
      .map(storeName => {
        val storageFactoryClassName = config
          .getStorageFactoryClassName(storeName)
          .getOrElse(throw new SamzaException("Missing storage factory for %s." format storeName))
        (storeName, Util.getObj[StorageEngineFactory[Object, Object]](storageFactoryClassName))
      }).toMap

    info("Got storage engines: %s" format storageEngineFactories.keys)

    val singleThreadMode = config.getSingleThreadMode
    info("Got single thread mode: " + singleThreadMode)

    val threadPoolSize = config.getThreadPoolSize
    info("Got thread pool size: " + threadPoolSize)


    val taskThreadPool = if (!singleThreadMode && threadPoolSize > 0) {
      Executors.newFixedThreadPool(threadPoolSize,
        new ThreadFactoryBuilder().setNameFormat("Samza Container Thread-%d").build())
    } else {
      null
    }


    val finalTaskFactory = TaskFactoryUtil.finalizeTaskFactory(
      taskFactory,
      singleThreadMode,
      taskThreadPool)

    // Wire up all task-instance-level (unshared) objects.
    val taskNames = containerModel
      .getTasks
      .values
      .asScala
      .map(_.getTaskName)
      .toSet
    val containerContext = new SamzaContainerContext(containerId, config, taskNames.asJava, samzaContainerMetrics.registry)

    // TODO not sure how we should make this config based, or not. Kind of
    // strange, since it has some dynamic directories when used with YARN.
    val defaultStoreBaseDir = new File(System.getProperty("user.dir"), "state")
    info("Got default storage engine base directory: %s" format defaultStoreBaseDir)

    val storeWatchPaths = new util.HashSet[Path]()

    val timerExecutor = Executors.newSingleThreadScheduledExecutor

    val taskInstances: Map[TaskName, TaskInstance] = containerModel.getTasks.values.asScala.map(taskModel => {
      debug("Setting up task instance: %s" format taskModel)

      val taskName = taskModel.getTaskName

      val task = finalTaskFactory match {
        case tf: AsyncStreamTaskFactory => tf.asInstanceOf[AsyncStreamTaskFactory].createInstance()
        case tf: StreamTaskFactory => tf.asInstanceOf[StreamTaskFactory].createInstance()
      }

      val taskInstanceMetrics = new TaskInstanceMetrics("TaskName-%s" format taskName)

      val collector = new TaskInstanceCollector(producerMultiplexer, taskInstanceMetrics)

      val storeConsumers = changeLogSystemStreams
        .map {
          case (storeName, changeLogSystemStream) =>
            val systemConsumer = systemFactories
              .getOrElse(changeLogSystemStream.getSystem,
                throw new SamzaException("Changelog system %s for store %s does not " +
                  "exist in the config." format (changeLogSystemStream, storeName)))
              .getConsumer(changeLogSystemStream.getSystem, config, taskInstanceMetrics.registry)
            samzaContainerMetrics.addStoreRestorationGauge(taskName, storeName)
            (storeName, systemConsumer)
        }

      info("Got store consumers: %s" format storeConsumers)

      var loggedStorageBaseDir: File = null
      if(System.getenv(ShellCommandConfig.ENV_LOGGED_STORE_BASE_DIR) != null) {
        val jobNameAndId = Util.getJobNameAndId(config)
        loggedStorageBaseDir = new File(System.getenv(ShellCommandConfig.ENV_LOGGED_STORE_BASE_DIR)
          + File.separator + jobNameAndId._1 + "-" + jobNameAndId._2)
      } else {
        warn("No override was provided for logged store base directory. This disables local state re-use on " +
          "application restart. If you want to enable this feature, set LOGGED_STORE_BASE_DIR as an environment " +
          "variable in all machines running the Samza container")
        loggedStorageBaseDir = defaultStoreBaseDir
      }

      info("Got base directory for logged data stores: %s" format loggedStorageBaseDir)

      val taskStores = storageEngineFactories
        .map {
          case (storeName, storageEngineFactory) =>
            val changeLogSystemStreamPartition = if (changeLogSystemStreams.contains(storeName)) {
              new SystemStreamPartition(changeLogSystemStreams(storeName), taskModel.getChangelogPartition)
            } else {
              null
            }

            val keySerde = config.getStorageKeySerde(storeName) match {
              case Some(keySerde) => serdes.getOrElse(keySerde,
                throw new SamzaException("StorageKeySerde: No class defined for serde: %s." format keySerde))
              case _ => null
            }

            val msgSerde = config.getStorageMsgSerde(storeName) match {
              case Some(msgSerde) => serdes.getOrElse(msgSerde,
                throw new SamzaException("StorageMsgSerde: No class defined for serde: %s." format msgSerde))
              case _ => null
            }

            val storeDir = if (changeLogSystemStreamPartition != null) {
              TaskStorageManager.getStorePartitionDir(loggedStorageBaseDir, storeName, taskName)
            } else {
              TaskStorageManager.getStorePartitionDir(defaultStoreBaseDir, storeName, taskName)
            }

            storeWatchPaths.add(storeDir.toPath)

            val storageEngine = storageEngineFactory.getStorageEngine(
              storeName,
              storeDir,
              keySerde,
              msgSerde,
              collector,
              taskInstanceMetrics.registry,
              changeLogSystemStreamPartition,
              containerContext)
            (storeName, storageEngine)
        }

      info("Got task stores: %s" format taskStores)

      val storageManager = new TaskStorageManager(
        taskName = taskName,
        taskStores = taskStores,
        storeConsumers = storeConsumers,
        changeLogSystemStreams = changeLogSystemStreams,
        maxChangeLogStreamPartitions,
        streamMetadataCache = streamMetadataCache,
        storeBaseDir = defaultStoreBaseDir,
        loggedStoreBaseDir = loggedStorageBaseDir,
        partition = taskModel.getChangelogPartition,
        systemAdmins = systemAdmins,
        new StorageConfig(config).getChangeLogDeleteRetentionsInMs,
        new SystemClock)

      val tableManager = new TableManager(config, serdes.asJava)
      tableManager.initLocalTables(taskStores.asJava)

      info("Got table manager");

      val systemStreamPartitions = taskModel
        .getSystemStreamPartitions
        .asScala
        .toSet

      info("Retrieved SystemStreamPartitions " + systemStreamPartitions + " for " + taskName)

      def createTaskInstance(task: Any): TaskInstance = new TaskInstance(
          task = task,
          taskName = taskName,
          config = config,
          metrics = taskInstanceMetrics,
          systemAdmins = systemAdmins,
          consumerMultiplexer = consumerMultiplexer,
          collector = collector,
          containerContext = containerContext,
          offsetManager = offsetManager,
          storageManager = storageManager,
          tableManager = tableManager,
          reporters = reporters,
          systemStreamPartitions = systemStreamPartitions,
          exceptionHandler = TaskInstanceExceptionHandler(taskInstanceMetrics, config),
          jobModel = jobModel,
          streamMetadataCache = streamMetadataCache,
          timerExecutor = timerExecutor)

      val taskInstance = createTaskInstance(task)

      (taskName, taskInstance)
    }).toMap

    val maxThrottlingDelayMs = config.getLong("container.disk.quota.delay.max.ms", TimeUnit.SECONDS.toMillis(1))

    val runLoop = RunLoopFactory.createRunLoop(
      taskInstances,
      consumerMultiplexer,
      taskThreadPool,
      maxThrottlingDelayMs,
      samzaContainerMetrics,
      config,
      clock)

    val memoryStatisticsMonitor : SystemStatisticsMonitor = new StatisticsMonitorImpl()
    memoryStatisticsMonitor.registerListener(new SystemStatisticsMonitor.Listener {
      override def onUpdate(sample: SystemMemoryStatistics): Unit = {
        val physicalMemoryBytes : Long = sample.getPhysicalMemoryBytes
        val physicalMemoryMb : Double = physicalMemoryBytes / (1024.0 * 1024.0)
        logger.debug("Container physical memory utilization (mb): " + physicalMemoryMb)
        samzaContainerMetrics.physicalMemoryMb.set(physicalMemoryMb)
      }
    })

    val diskQuotaBytes = config.getLong("container.disk.quota.bytes", Long.MaxValue)
    samzaContainerMetrics.diskQuotaBytes.set(diskQuotaBytes)

    val diskQuotaPolicyFactoryString = config.get("container.disk.quota.policy.factory",
      classOf[NoThrottlingDiskQuotaPolicyFactory].getName)
    val diskQuotaPolicyFactory = Util.getObj[DiskQuotaPolicyFactory](diskQuotaPolicyFactoryString)
    val diskQuotaPolicy = diskQuotaPolicyFactory.create(config)

    var diskSpaceMonitor: DiskSpaceMonitor = null
    val diskPollMillis = config.getInt(DISK_POLL_INTERVAL_KEY, 0)
    if (diskPollMillis != 0) {
      diskSpaceMonitor = new PollingScanDiskSpaceMonitor(storeWatchPaths, diskPollMillis)
      diskSpaceMonitor.registerListener(new Listener {
        override def onUpdate(diskUsageBytes: Long): Unit = {
          val newWorkRate = diskQuotaPolicy.apply(1.0 - (diskUsageBytes.toDouble / diskQuotaBytes))
          runLoop.asInstanceOf[Throttleable].setWorkFactor(newWorkRate)
          samzaContainerMetrics.executorWorkFactor.set(runLoop.asInstanceOf[Throttleable].getWorkFactor)
          samzaContainerMetrics.diskUsageBytes.set(diskUsageBytes)
        }
      })

      info("Initialized disk space monitor watch paths to: %s" format storeWatchPaths)
    } else {
      info(s"Disk quotas disabled because polling interval is not set ($DISK_POLL_INTERVAL_KEY)")
    }

    val lifeCycleListener = config.getContainerLifeCycleListener match {
      case Some(className) => Class.forName(className).newInstance.asInstanceOf[SamzaContainerLifeCycleListener]
      case _ => new DefaultLifeCycleListener
    }

    info("Samza container setup complete.")
    new SamzaContainer(
      containerContext = containerContext,
      taskInstances = taskInstances,
      runLoop = runLoop,
      systemAdmins = systemAdmins,
      consumerMultiplexer = consumerMultiplexer,
      producerMultiplexer = producerMultiplexer,
      offsetManager = offsetManager,
      coordinatorStreamManager = coordinatorStreamManager,
      localityManager = localityManager,
      securityManager = securityManager,
      metrics = samzaContainerMetrics,
      reporters = reporters,
      jvm = jvm,
      diskSpaceMonitor = diskSpaceMonitor,
      hostStatisticsMonitor = memoryStatisticsMonitor,
      taskThreadPool = taskThreadPool,
<<<<<<< HEAD
      lifeCycleListener = lifeCycleListener)
=======
      timerExecutor = timerExecutor)
>>>>>>> aa058655
  }
}

class SamzaContainer(
  containerContext: SamzaContainerContext,
  taskInstances: Map[TaskName, TaskInstance],
  runLoop: Runnable,
  systemAdmins: SystemAdmins,
  consumerMultiplexer: SystemConsumers,
  producerMultiplexer: SystemProducers,
  metrics: SamzaContainerMetrics,
  diskSpaceMonitor: DiskSpaceMonitor = null,
  hostStatisticsMonitor: SystemStatisticsMonitor = null,
  offsetManager: OffsetManager = new OffsetManager,
  coordinatorStreamManager: CoordinatorStreamManager = null,
  localityManager: LocalityManager = null,
  securityManager: SecurityManager = null,
  reporters: Map[String, MetricsReporter] = Map(),
  jvm: JvmMetrics = null,
  taskThreadPool: ExecutorService = null,
<<<<<<< HEAD
  lifeCycleListener: SamzaContainerLifeCycleListener = new DefaultLifeCycleListener) extends Runnable with Logging {
=======
  timerExecutor: ScheduledExecutorService = Executors.newSingleThreadScheduledExecutor) extends Runnable with Logging {
>>>>>>> aa058655

  val shutdownMs = containerContext.config.getShutdownMs.getOrElse(TaskConfigJava.DEFAULT_TASK_SHUTDOWN_MS)
  var shutdownHookThread: Thread = null
  var jmxServer: JmxServer = null
  val isAutoCommitEnabled = containerContext.config.isAutoCommitEnabled

  @volatile private var status = SamzaContainerStatus.NOT_STARTED
  private var exceptionSeen: Throwable = null
  private var paused: Boolean = false
  private var containerListener: SamzaContainerListener = null

  def getStatus(): SamzaContainerStatus = status

  def getTaskInstances() = taskInstances

  def setContainerListener(listener: SamzaContainerListener): Unit = {
    containerListener = listener
  }

  def run {
    try {
      info("Starting container.")
      lifeCycleListener.beforeStart(containerContext)

      val startTime = System.nanoTime()
      status = SamzaContainerStatus.STARTING

      jmxServer = new JmxServer()

      startMetrics
      startAdmins
      startOffsetManager
      startLocalityManager
      startStores
      startTableManager
      startDiskSpaceMonitor
      startHostStatisticsMonitor
      startProducers
      startTask
      startConsumers
      startSecurityManger

      lifeCycleListener.afterStart()
      addShutdownHook
      info("Entering run loop.")
      status = SamzaContainerStatus.STARTED
      if (containerListener != null) {
        containerListener.onContainerStart()
      }
      metrics.containerStartupTime.update(System.nanoTime() - startTime)
      runLoop.run
    } catch {
      case e: Throwable =>
        if (status.equals(SamzaContainerStatus.STARTED)) {
          error("Caught exception/error in run loop.", e)
        } else {
          error("Caught exception/error while initializing container.", e)
        }
        status = SamzaContainerStatus.FAILED
        exceptionSeen = e
    }

    try {
      info("Shutting down.")
      lifeCycleListener.beforeShutdown()
      removeShutdownHook

      jmxServer.stop

      shutdownConsumers
      shutdownTask
      shutdownTableManager
      shutdownStores
      shutdownDiskSpaceMonitor
      shutdownHostStatisticsMonitor
      shutdownProducers
      shutdownLocalityManager
      shutdownOffsetManager
      shutdownMetrics
      shutdownSecurityManger
      shutdownAdmins

      if (!status.equals(SamzaContainerStatus.FAILED)) {
        status = SamzaContainerStatus.STOPPED
      }

      info("Shutdown complete.")
    } catch {
      case e: Throwable =>
        error("Caught exception/error while shutting down container.", e)
        if (exceptionSeen == null) {
          exceptionSeen = e
        }
        status = SamzaContainerStatus.FAILED
    }
    lifeCycleListener.afterShutdown()

    status match {
      case SamzaContainerStatus.STOPPED =>
        if (containerListener != null) {
          containerListener.onContainerStop(paused)
        }
      case SamzaContainerStatus.FAILED =>
        if (containerListener != null) {
          containerListener.onContainerFailed(exceptionSeen)
        }
    }
  }

  // TODO: We want to introduce a "PAUSED" state for SamzaContainer in the future so that StreamProcessor can pause and
  // unpause the container when the jobmodel changes.
  /**
   * Marks the [[SamzaContainer]] as being paused by the called due to a change in [[JobModel]] and then, asynchronously
   * shuts down this [[SamzaContainer]]
   */
  def pause(): Unit = {
    paused = true
    shutdown()
  }

  /**
   * <p>
   *   Asynchronously shuts down this [[SamzaContainer]]
   * </p>
   * <br>
   * <b>Implementation</b>: Stops the [[RunLoop]], which will eventually transition the container from
   * [[SamzaContainerStatus.STARTED]] to either [[SamzaContainerStatus.STOPPED]] or [[SamzaContainerStatus.FAILED]]].
   * Based on the final `status`, [[SamzaContainerListener#onContainerStop(boolean)]] or
   * [[SamzaContainerListener#onContainerFailed(Throwable)]] will be invoked respectively.
   *
   * @throws SamzaException, Thrown when the container has already been stopped or failed
   */
  def shutdown(): Unit = {
    if (status == SamzaContainerStatus.STOPPED || status == SamzaContainerStatus.FAILED) {
      throw new IllegalContainerStateException("Cannot shutdown a container with status " + status)
    }
    shutdownRunLoop()
  }

  // Shutdown Runloop
  def shutdownRunLoop() = {
    runLoop match {
      case runLoop: RunLoop => runLoop.shutdown
      case asyncRunLoop: AsyncRunLoop => asyncRunLoop.shutdown()
    }
  }

  def startDiskSpaceMonitor: Unit = {
    if (diskSpaceMonitor != null) {
      info("Starting disk space monitor")
      diskSpaceMonitor.start()
    }
  }

  def startHostStatisticsMonitor: Unit = {
    if (hostStatisticsMonitor != null) {
      info("Starting host statistics monitor")
      hostStatisticsMonitor.start()
    }
  }

  def startMetrics {
    info("Registering task instances with metrics.")

    taskInstances.values.foreach(_.registerMetrics)

    info("Starting JVM metrics.")

    if (jvm != null) {
      jvm.start
    }

    info("Starting metrics reporters.")

    reporters.values.foreach(reporter => {
      reporter.register(metrics.source, metrics.registry)
      reporter.start
    })
  }

  def startOffsetManager {
    info("Registering task instances with offsets.")

    taskInstances.values.foreach(_.registerOffsets)

    info("Starting offset manager.")

    offsetManager.start
  }

  def startLocalityManager {
    if(localityManager != null) {
      if(coordinatorStreamManager == null) {
        // This should never happen.
        throw new IllegalStateException("Cannot start LocalityManager without a CoordinatorStreamManager")
      }

      val containerName = "SamzaContainer-" + String.valueOf(containerContext.id)
      info("Registering %s with the coordinator stream manager." format containerName)
      coordinatorStreamManager.start
      coordinatorStreamManager.register(containerName)

      info("Writing container locality and JMX address to Coordinator Stream")
      try {
        val hostInet = Util.getLocalHost
        val jmxUrl = if (jmxServer != null) jmxServer.getJmxUrl else ""
        val jmxTunnelingUrl = if (jmxServer != null) jmxServer.getTunnelingJmxUrl else ""
        localityManager.writeContainerToHostMapping(containerContext.id, hostInet.getHostName, jmxUrl, jmxTunnelingUrl)
      } catch {
        case uhe: UnknownHostException =>
          warn("Received UnknownHostException when persisting locality info for container %s: " +
            "%s" format (containerContext.id, uhe.getMessage))  //No-op
        case unknownException: Throwable =>
          warn("Received an exception when persisting locality info for container %s: " +
            "%s" format (containerContext.id, unknownException.getMessage))
      }
    }
  }

  def startStores {
    taskInstances.values.foreach(taskInstance => {
      val startTime = System.currentTimeMillis()
      info("Starting stores in task instance %s" format taskInstance.taskName)
      taskInstance.startStores
      // Measuring the time to restore the stores
      val timeToRestore = System.currentTimeMillis() - startTime
      val taskGauge = metrics.taskStoreRestorationMetrics.asScala.getOrElse(taskInstance.taskName, null)
      if (taskGauge != null) {
        taskGauge.set(timeToRestore)
      }
    })
  }

  def startTableManager: Unit = {
    taskInstances.values.foreach(taskInstance => {
      info("Starting table manager in task instance %s" format taskInstance.taskName)
      taskInstance.startTableManager
    })
  }

  def startTask {
    info("Initializing stream tasks.")

    taskInstances.values.foreach(_.initTask)
  }

  def startAdmins {
    info("Starting admin multiplexer.")

    systemAdmins.start
  }


  def startProducers {
    info("Registering task instances with producers.")

    taskInstances.values.foreach(_.registerProducers)

    info("Starting producer multiplexer.")

    producerMultiplexer.start
  }

  def startConsumers {
    info("Registering task instances with consumers.")

    taskInstances.values.foreach(_.registerConsumers)

    info("Starting consumer multiplexer.")

    consumerMultiplexer.start
  }

  def startSecurityManger {
    if (securityManager != null) {
      info("Starting security manager.")

      securityManager.start
    }
  }

  def addShutdownHook {
    val runLoopThread = Thread.currentThread()
    shutdownHookThread = new Thread("CONTAINER-SHUTDOWN-HOOK") {
      override def run() = {
        info("Shutting down, will wait up to %s ms." format shutdownMs)
        shutdownRunLoop()  //TODO: Pull out shutdown hook to LocalContainerRunner or SP
        try {
          runLoopThread.join(shutdownMs)
        } catch {
          case e: Throwable => // Ignore to avoid deadlock with uncaughtExceptionHandler. See SAMZA-1220
            error("Did not shut down within %s ms, exiting." format shutdownMs, e)
        }
        if (!runLoopThread.isAlive) {
          info("Shutdown complete")
        } else {
          error("Did not shut down within %s ms, exiting." format shutdownMs)
        }
      }
    }
    Runtime.getRuntime().addShutdownHook(shutdownHookThread)
  }

  def removeShutdownHook = {
    try {
      if (shutdownHookThread != null) {
        Runtime.getRuntime.removeShutdownHook(shutdownHookThread)
      }
    } catch {
      case e: IllegalStateException => {
        // Thrown when then JVM is already shutting down, so safe to ignore.
      }
    }
  }

  def shutdownConsumers {
    info("Shutting down consumer multiplexer.")

    consumerMultiplexer.stop
  }

  def shutdownAdmins {
    info("Shutting down admin multiplexer.")

    systemAdmins.stop
  }


  def shutdownProducers {
    info("Shutting down producer multiplexer.")

    producerMultiplexer.stop
  }

  def shutdownTask {
    info("Shutting down task instance stream tasks.")


    if (taskThreadPool != null) {
      info("Shutting down task thread pool")
      try {
        taskThreadPool.shutdown()
        if(taskThreadPool.awaitTermination(shutdownMs, TimeUnit.MILLISECONDS)) {
          taskThreadPool.shutdownNow()
        }
      } catch {
        case e: Exception => error(e.getMessage, e)
      }
    }

    if (timerExecutor != null) {
      info("Shutting down timer executor")
      try {
        timerExecutor.shutdown()
        if (timerExecutor.awaitTermination(shutdownMs, TimeUnit.MILLISECONDS)) {
          timerExecutor.shutdownNow()
        }
      } catch {
        case e: Exception => error("Ignoring exception shutting down timer executor", e)
      }
    }

    if (isAutoCommitEnabled) {
      info("Committing offsets for all task instances")
      taskInstances.values.foreach(_.commit)
    }

    taskInstances.values.foreach(_.shutdownTask)
  }

  def shutdownStores {
    info("Shutting down task instance stores.")

    taskInstances.values.foreach(_.shutdownStores)
  }

  def shutdownTableManager: Unit = {
    info("Shutting down task instance table manager.")

    taskInstances.values.foreach(_.shutdownTableManager)
  }

  def shutdownLocalityManager {
    if(coordinatorStreamManager != null) {
      info("Shutting down coordinator stream manager used by locality manager.")
      coordinatorStreamManager.stop
    }
  }

  def shutdownOffsetManager {
    info("Shutting down offset manager.")

    offsetManager.stop
  }

  def shutdownMetrics {
    info("Shutting down metrics reporters.")

    reporters.values.foreach(_.stop)

    if (jvm != null) {
      info("Shutting down JVM metrics.")

      jvm.stop
    }
  }

  def shutdownSecurityManger: Unit = {
    if (securityManager != null) {
      info("Shutting down security manager.")

      securityManager.stop
    }
  }

  def shutdownDiskSpaceMonitor: Unit = {
    if (diskSpaceMonitor != null) {
      info("Shutting down disk space monitor.")
      diskSpaceMonitor.stop()
    }
  }

  def shutdownHostStatisticsMonitor: Unit = {
    if (hostStatisticsMonitor != null) {
      info("Shutting down host statistics monitor.")
      hostStatisticsMonitor.stop()
    }
  }
}

/**
 * Exception thrown when the SamzaContainer tries to transition to an illegal state.
 * {@link SamzaContainerStatus} has more details on the state transitions.
 *
 * @param s String, Message associated with the exception
 * @param t Throwable, Wrapped error/exception thrown, if any.
 */
class IllegalContainerStateException(s: String, t: Throwable) extends SamzaException(s, t) {
  def this(s: String) = this(s, null)
}<|MERGE_RESOLUTION|>--- conflicted
+++ resolved
@@ -643,11 +643,8 @@
       diskSpaceMonitor = diskSpaceMonitor,
       hostStatisticsMonitor = memoryStatisticsMonitor,
       taskThreadPool = taskThreadPool,
-<<<<<<< HEAD
+      timerExecutor = timerExecutor,
       lifeCycleListener = lifeCycleListener)
-=======
-      timerExecutor = timerExecutor)
->>>>>>> aa058655
   }
 }
 
@@ -668,11 +665,8 @@
   reporters: Map[String, MetricsReporter] = Map(),
   jvm: JvmMetrics = null,
   taskThreadPool: ExecutorService = null,
-<<<<<<< HEAD
+  timerExecutor: ScheduledExecutorService = Executors.newSingleThreadScheduledExecutor,
   lifeCycleListener: SamzaContainerLifeCycleListener = new DefaultLifeCycleListener) extends Runnable with Logging {
-=======
-  timerExecutor: ScheduledExecutorService = Executors.newSingleThreadScheduledExecutor) extends Runnable with Logging {
->>>>>>> aa058655
 
   val shutdownMs = containerContext.config.getShutdownMs.getOrElse(TaskConfigJava.DEFAULT_TASK_SHUTDOWN_MS)
   var shutdownHookThread: Thread = null
