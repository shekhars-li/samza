/*
 * Licensed to the Apache Software Foundation (ASF) under one
 * or more contributor license agreements.  See the NOTICE file
 * distributed with this work for additional information
 * regarding copyright ownership.  The ASF licenses this file
 * to you under the Apache License, Version 2.0 (the
 * "License"); you may not use this file except in compliance
 * with the License.  You may obtain a copy of the License at
 *
 *   http://www.apache.org/licenses/LICENSE-2.0
 *
 * Unless required by applicable law or agreed to in writing,
 * software distributed under the License is distributed on an
 * "AS IS" BASIS, WITHOUT WARRANTIES OR CONDITIONS OF ANY
 * KIND, either express or implied.  See the License for the
 * specific language governing permissions and limitations
 * under the License.
 */

package org.apache.samza.clustermanager;

import java.io.IOException;
import java.util.ArrayList;
import java.util.HashMap;
import java.util.Map;

import com.linkedin.samza.generator.internal.ProcessGeneratorHolder;
import org.apache.samza.Partition;
import org.apache.samza.SamzaException;
import org.apache.samza.config.Config;
import org.apache.samza.config.JobConfig;
import org.apache.samza.config.MapConfig;
import org.apache.samza.coordinator.StreamPartitionCountMonitor;
import org.apache.samza.coordinator.stream.CoordinatorStreamSystemProducer;
import org.apache.samza.coordinator.stream.MockCoordinatorStreamSystemFactory;
import org.apache.samza.metrics.MetricsRegistry;
import org.apache.samza.startpoint.StartpointManager;
import org.apache.samza.system.MockSystemFactory;
import org.apache.samza.system.SystemStream;
import org.apache.samza.system.SystemStreamPartition;
import org.apache.samza.util.CoordinatorStreamUtil;
import org.junit.After;
import org.junit.Before;
import org.junit.Test;
import org.junit.runner.RunWith;
import org.mockito.Mockito;
import org.mockito.exceptions.base.MockitoException;
import org.powermock.api.mockito.PowerMockito;
import org.powermock.core.classloader.annotations.PrepareForTest;
import org.powermock.modules.junit4.PowerMockRunner;

import static org.junit.Assert.assertArrayEquals;
import static org.junit.Assert.assertEquals;
import static org.junit.Assert.fail;
import static org.mockito.AdditionalMatchers.aryEq;
import static org.mockito.Matchers.anyObject;
import static org.mockito.Mockito.any;
import static org.mockito.Mockito.doReturn;
import static org.mockito.Mockito.doThrow;
<<<<<<< HEAD
import static org.mockito.Mockito.mock;
import static org.mockito.Mockito.times;
=======
>>>>>>> 3832bf86
import static org.mockito.Mockito.verify;
import static org.mockito.Mockito.when;
import static org.powermock.api.mockito.PowerMockito.mock;
import static org.powermock.api.mockito.PowerMockito.verifyPrivate;


/**
 * Tests for {@link ClusterBasedJobCoordinator}
 */
@RunWith(PowerMockRunner.class)
<<<<<<< HEAD
@PrepareForTest({CoordinatorStreamUtil.class, ProcessGeneratorHolder.class})
=======
@PrepareForTest({CoordinatorStreamUtil.class, ClusterBasedJobCoordinator.class})
>>>>>>> 3832bf86
public class TestClusterBasedJobCoordinator {

  Map<String, String> configMap;
  /**
   * Linkedin-only test variable
   */
  private ProcessGeneratorHolder processGeneratorHolder;

  @Before
  public void setUp() {
    configMap = new HashMap<>();
    configMap.put("job.name", "test-job");
    configMap.put("job.coordinator.system", "kafka");
    configMap.put("task.inputs", "kafka.topic1");
    configMap.put("systems.kafka.samza.factory", "org.apache.samza.system.MockSystemFactory");
    configMap.put("samza.cluster-manager.factory", "org.apache.samza.clustermanager.MockClusterResourceManagerFactory");
    configMap.put("job.coordinator.monitor-partition-change.frequency.ms", "1");

    MockSystemFactory.MSG_QUEUES.put(new SystemStreamPartition("kafka", "topic1", new Partition(0)), new ArrayList<>());
    MockSystemFactory.MSG_QUEUES.put(new SystemStreamPartition("kafka", "__samza_coordinator_test-job_1", new Partition(0)), new ArrayList<>());
    MockCoordinatorStreamSystemFactory.enableMockConsumerCache();
    PowerMockito.mockStatic(CoordinatorStreamUtil.class);
    when(CoordinatorStreamUtil.getCoordinatorSystemFactory(anyObject())).thenReturn(
        new MockCoordinatorStreamSystemFactory());
    when(CoordinatorStreamUtil.getCoordinatorSystemStream(anyObject())).thenReturn(new SystemStream("kafka", "test"));
    when(CoordinatorStreamUtil.getCoordinatorStreamName(anyObject(), anyObject())).thenReturn("test");

    /*
     * Linkedin-only test setup for ProcessGeneratorHolder
     * Unfortunately, we need powermock due to how ProcessGeneratorHolder needs to be set up in the constructor. Since
     * the ProcessGeneratorHolder usage is in the constructor, we can't use spy to mock it out, since we don't have an
     * object to spy while still in the constructor.
     */
    processGeneratorHolder = mock(ProcessGeneratorHolder.class);
    PowerMockito.mockStatic(ProcessGeneratorHolder.class);
    when(ProcessGeneratorHolder.getInstance()).thenReturn(processGeneratorHolder);
  }

  @After
  public void tearDown() {
    MockSystemFactory.MSG_QUEUES.clear();
  }

  @Test
  public void testPartitionCountMonitorWithDurableStates() {
    configMap.put("stores.mystore.changelog", "mychangelog");
    configMap.put(JobConfig.JOB_CONTAINER_COUNT, "1");
    when(CoordinatorStreamUtil.readConfigFromCoordinatorStream(anyObject())).thenReturn(new MapConfig(configMap));
    Config config = new MapConfig(configMap);

    // mimic job runner code to write the config to coordinator stream
    CoordinatorStreamSystemProducer producer = new CoordinatorStreamSystemProducer(config, mock(MetricsRegistry.class));
    producer.writeConfig("test-job", config);

    ClusterBasedJobCoordinator clusterCoordinator = new ClusterBasedJobCoordinator(config);

    // change the input system stream metadata
    MockSystemFactory.MSG_QUEUES.put(new SystemStreamPartition("kafka", "topic1", new Partition(1)), new ArrayList<>());

    StreamPartitionCountMonitor monitor = clusterCoordinator.getPartitionMonitor();
    monitor.updatePartitionCountMetric();
    assertEquals(clusterCoordinator.getAppStatus(), SamzaApplicationState.SamzaAppStatus.FAILED);
  }

  @Test
  public void testPartitionCountMonitorWithoutDurableStates() {
    configMap.put(JobConfig.JOB_CONTAINER_COUNT, "1");
    when(CoordinatorStreamUtil.readConfigFromCoordinatorStream(anyObject())).thenReturn(new MapConfig(configMap));
    Config config = new MapConfig(configMap);

    // mimic job runner code to write the config to coordinator stream
    CoordinatorStreamSystemProducer producer = new CoordinatorStreamSystemProducer(config, mock(MetricsRegistry.class));
    producer.writeConfig("test-job", config);

    ClusterBasedJobCoordinator clusterCoordinator = new ClusterBasedJobCoordinator(config);

    // change the input system stream metadata
    MockSystemFactory.MSG_QUEUES.put(new SystemStreamPartition("kafka", "topic1", new Partition(1)), new ArrayList<>());

    StreamPartitionCountMonitor monitor = clusterCoordinator.getPartitionMonitor();
    monitor.updatePartitionCountMetric();
    assertEquals(clusterCoordinator.getAppStatus(), SamzaApplicationState.SamzaAppStatus.UNDEFINED);
  }

  @Test
  public void testVerifyStartpointManagerFanOut() throws IOException {
    configMap.put(JobConfig.JOB_CONTAINER_COUNT, "1");
    configMap.put("job.jmx.enabled", "false");
    when(CoordinatorStreamUtil.readConfigFromCoordinatorStream(anyObject())).thenReturn(new MapConfig(configMap));
    Config config = new MapConfig(configMap);
    MockitoException stopException = new MockitoException("Stop");

    ClusterBasedJobCoordinator clusterCoordinator = Mockito.spy(new ClusterBasedJobCoordinator(config));
    ContainerProcessManager mockContainerProcessManager = mock(ContainerProcessManager.class);
    doReturn(true).when(mockContainerProcessManager).shouldShutdown();
    StartpointManager mockStartpointManager = mock(StartpointManager.class);

    // Stop ClusterBasedJobCoordinator#run after stop() method by throwing an exception to stop the run loop.
    // ClusterBasedJobCoordinator will need to be refactored for better mock support.
    doThrow(stopException).when(mockStartpointManager).stop();

    doReturn(mockContainerProcessManager).when(clusterCoordinator).createContainerProcessManager();
    doReturn(mockStartpointManager).when(clusterCoordinator).createStartpointManager();
    try {
      clusterCoordinator.run();
    } catch (SamzaException ex) {
      assertEquals(stopException, ex.getCause());
      verify(mockStartpointManager).start();
      verify(mockStartpointManager).fanOut(any());
      verify(mockStartpointManager).stop();
      return;
    }
    fail("Expected run() method to stop after StartpointManager#stop()");
  }

<<<<<<< HEAD
  /**
   * Linkedin-only test for ProcessGeneratorHolder setup
   */
  @Test
  public void testProcessGeneratorHolderSetup() {
    configMap.put(JobConfig.JOB_CONTAINER_COUNT, "1");
    when(CoordinatorStreamUtil.readConfigFromCoordinatorStream(anyObject())).thenReturn(new MapConfig(configMap));
    Config config = new MapConfig(configMap);

    // mimic job runner code to write the config to coordinator stream
    CoordinatorStreamSystemProducer producer = new CoordinatorStreamSystemProducer(config, mock(MetricsRegistry.class));
    producer.writeConfig("test-job", config);

    new ClusterBasedJobCoordinator(config);
    // make sure it gets the config in the coordinator stream
    verify(processGeneratorHolder, times(2)).createGenerator(config);
    verify(processGeneratorHolder, times(2)).start();
=======
  @Test
  public void testRunWithClassLoader() throws Exception {
    // partially mock ClusterBasedJobCoordinator (mock runClusterBasedJobCoordinator method only)
    PowerMockito.spy(ClusterBasedJobCoordinator.class);
    // save the context classloader to make sure that it gets set properly once the test is finished
    ClassLoader previousContextClassLoader = Thread.currentThread().getContextClassLoader();
    ClassLoader classLoader = mock(ClassLoader.class);
    String[] args = new String[]{"arg0", "arg1"};
    doReturn(ClusterBasedJobCoordinator.class).when(classLoader).loadClass(ClusterBasedJobCoordinator.class.getName());

    // stub the private static method which is called by reflection
    PowerMockito.doAnswer(invocation -> {
        // make sure the only calls to this method has the expected arguments
        assertArrayEquals(args, invocation.getArgumentAt(0, String[].class));
        // checks that the context classloader is set correctly
        assertEquals(classLoader, Thread.currentThread().getContextClassLoader());
        return null;
      }).when(ClusterBasedJobCoordinator.class, "runClusterBasedJobCoordinator", any());

    try {
      ClusterBasedJobCoordinator.runWithClassLoader(classLoader, args);
      assertEquals(previousContextClassLoader, Thread.currentThread().getContextClassLoader());
    } finally {
      // reset it explicitly just in case runWithClassLoader throws an exception
      Thread.currentThread().setContextClassLoader(previousContextClassLoader);
    }
    // make sure that the classloader got used
    verify(classLoader).loadClass(ClusterBasedJobCoordinator.class.getName());
    // make sure runClusterBasedJobCoordinator only got called once
    verifyPrivate(ClusterBasedJobCoordinator.class).invoke("runClusterBasedJobCoordinator", new Object[]{aryEq(args)});
>>>>>>> 3832bf86
  }
}<|MERGE_RESOLUTION|>--- conflicted
+++ resolved
@@ -57,11 +57,7 @@
 import static org.mockito.Mockito.any;
 import static org.mockito.Mockito.doReturn;
 import static org.mockito.Mockito.doThrow;
-<<<<<<< HEAD
-import static org.mockito.Mockito.mock;
 import static org.mockito.Mockito.times;
-=======
->>>>>>> 3832bf86
 import static org.mockito.Mockito.verify;
 import static org.mockito.Mockito.when;
 import static org.powermock.api.mockito.PowerMockito.mock;
@@ -72,11 +68,7 @@
  * Tests for {@link ClusterBasedJobCoordinator}
  */
 @RunWith(PowerMockRunner.class)
-<<<<<<< HEAD
-@PrepareForTest({CoordinatorStreamUtil.class, ProcessGeneratorHolder.class})
-=======
-@PrepareForTest({CoordinatorStreamUtil.class, ClusterBasedJobCoordinator.class})
->>>>>>> 3832bf86
+@PrepareForTest({CoordinatorStreamUtil.class, ProcessGeneratorHolder.class, ClusterBasedJobCoordinator.class})
 public class TestClusterBasedJobCoordinator {
 
   Map<String, String> configMap;
@@ -192,7 +184,6 @@
     fail("Expected run() method to stop after StartpointManager#stop()");
   }
 
-<<<<<<< HEAD
   /**
    * Linkedin-only test for ProcessGeneratorHolder setup
    */
@@ -210,7 +201,8 @@
     // make sure it gets the config in the coordinator stream
     verify(processGeneratorHolder, times(2)).createGenerator(config);
     verify(processGeneratorHolder, times(2)).start();
-=======
+  }  
+
   @Test
   public void testRunWithClassLoader() throws Exception {
     // partially mock ClusterBasedJobCoordinator (mock runClusterBasedJobCoordinator method only)
@@ -241,6 +233,5 @@
     verify(classLoader).loadClass(ClusterBasedJobCoordinator.class.getName());
     // make sure runClusterBasedJobCoordinator only got called once
     verifyPrivate(ClusterBasedJobCoordinator.class).invoke("runClusterBasedJobCoordinator", new Object[]{aryEq(args)});
->>>>>>> 3832bf86
   }
 }