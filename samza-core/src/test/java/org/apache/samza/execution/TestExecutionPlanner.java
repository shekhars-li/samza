--- conflicted
+++ resolved
@@ -34,12 +34,8 @@
 import org.apache.samza.config.TaskConfig;
 import org.apache.samza.operators.KV;
 import org.apache.samza.operators.MessageStream;
+import org.apache.samza.operators.OutputStream;
 import org.apache.samza.operators.StreamGraphSpec;
-import org.apache.samza.operators.OutputStream;
-<<<<<<< HEAD
-=======
-import org.apache.samza.operators.StreamGraphSpec;
->>>>>>> 6197f9c0
 import org.apache.samza.operators.functions.JoinFunction;
 import org.apache.samza.operators.windows.Windows;
 import org.apache.samza.runtime.ApplicationRunner;
@@ -181,11 +177,13 @@
 
     messageStream1.map(m -> m)
         .filter(m->true)
-        .window(Windows.keyedTumblingWindow(m -> m, Duration.ofMillis(8), mock(Serde.class), mock(Serde.class)), "w1");
+        .window(Windows.<KV<Object, Object>, Object>keyedTumblingWindow(m -> m, Duration.ofMillis(8),
+            mock(Serde.class), mock(Serde.class)), "w1");
 
     messageStream2.map(m -> m)
         .filter(m->true)
-        .window(Windows.keyedTumblingWindow(m -> m, Duration.ofMillis(16), mock(Serde.class), mock(Serde.class)), "w2");
+        .window(Windows.<KV<Object, Object>, Object>keyedTumblingWindow(m -> m, Duration.ofMillis(16),
+            mock(Serde.class), mock(Serde.class)), "w2");
 
     messageStream1
         .join(messageStream2,
