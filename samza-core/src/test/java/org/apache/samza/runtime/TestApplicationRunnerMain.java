--- conflicted
+++ resolved
@@ -20,15 +20,10 @@
 
 import com.google.common.collect.ImmutableMap;
 import java.time.Duration;
-<<<<<<< HEAD
-
 import com.linkedin.samza.generator.internal.ProcessGeneratorHolder;
 import org.apache.samza.application.SamzaApplication;
-=======
 import joptsimple.OptionSet;
->>>>>>> ca641dcf
 import org.apache.samza.application.MockStreamApplication;
-import org.apache.samza.application.SamzaApplication;
 import org.apache.samza.config.ApplicationConfig;
 import org.apache.samza.config.Config;
 import org.apache.samza.config.ConfigLoaderFactory;
@@ -118,24 +113,22 @@
     assertEquals(1, TestApplicationRunnerInvocationCounts.statusCount);
   }
 
-<<<<<<< HEAD
   /**
    * Linkedin-only test for ProcessGeneratorHolder lifecycle
    */
   @Test
   public void testProcessGeneratorHolderLifecycle() throws Exception{
-    ApplicationRunnerMain.main(new String[]{
-        "--config-factory",
-        "org.apache.samza.config.factories.PropertiesConfigFactory",
-        "--config-path",
-        getClass().getResource("/test.properties").getPath(),
-        "-config", String.format("%s=%s", ApplicationConfig.APP_CLASS, MockStreamApplication.class.getName()),
-        "-config", String.format("app.runner.class=%s", MockEmptyApplicationRunner.class.getName()),
-    });
+    ApplicationRunnerMain.main(
+        new String[]{
+            "--config-loader-factory", "org.apache.samza.config.factories.PropertiesConfigFactory",
+            "--config-loader-properties", "path=" + getClass().getResource("/test.properties").getPath(),
+            "-config", String.format("%s=%s", ApplicationConfig.APP_CLASS, MockStreamApplication.class.getName()),
+            "-config", String.format("app.runner.class=%s", MockEmptyApplicationRunner.class.getName()),});
     verify(processGeneratorHolder).createGenerator(any());
     verify(processGeneratorHolder).start();
     verify(processGeneratorHolder).stop();
-=======
+  }
+
   @Test
   public void TestLoadConfig() {
     ApplicationRunnerMain.ApplicationRunnerCommandLine cmdLine = new ApplicationRunnerMain.ApplicationRunnerCommandLine();
@@ -156,7 +149,6 @@
         "app.runner.class", TestApplicationRunnerInvocationCounts.class.getName()));
 
     assertEquals(expected, actual);
->>>>>>> ca641dcf
   }
 
   public static class TestApplicationRunnerInvocationCounts implements ApplicationRunner {
