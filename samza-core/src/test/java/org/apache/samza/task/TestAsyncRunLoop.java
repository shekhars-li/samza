--- conflicted
+++ resolved
@@ -31,7 +31,6 @@
 import java.util.concurrent.Executors;
 import java.util.concurrent.TimeUnit;
 import java.util.concurrent.atomic.AtomicInteger;
-
 import org.apache.samza.Partition;
 import org.apache.samza.checkpoint.OffsetManager;
 import org.apache.samza.config.Config;
@@ -47,7 +46,6 @@
 import org.apache.samza.system.SystemConsumers;
 import org.apache.samza.system.SystemStreamPartition;
 import org.apache.samza.system.TestSystemConsumers;
-
 import org.junit.Before;
 import org.junit.Ignore;
 import org.junit.Test;
@@ -396,7 +394,7 @@
     assertEquals(2L, containerMetrics.processes().getCount());
   }
 
-//  @Test
+  @Test
   public void testEndOfStreamWithOutOfOrderProcess() throws Exception {
     maxMessagesInFlight = 2;
     task0 = new TestTask(true, true, false);
@@ -526,13 +524,8 @@
   public void testCommitBehaviourWhenAsyncCommitIsEnabled() throws InterruptedException {
     commitRequest = TaskCoordinator.RequestScope.CURRENT_TASK;
     maxMessagesInFlight = 2;
-<<<<<<< HEAD
-    TestTask task0 = new TestTask(true, true, false);
-    TestTask task1 = new TestTask(true, false, false);
-=======
     task0 = new TestTask(true, true, false);
     task1 = new TestTask(true, false, false);
->>>>>>> 9d52e996
 
     IncomingMessageEnvelope firstMsg = new IncomingMessageEnvelope(ssp0, "0", "key0", "value0");
     IncomingMessageEnvelope secondMsg = new IncomingMessageEnvelope(ssp0, "1", "key1", "value1");
@@ -591,10 +584,7 @@
   }
 
   @Test
-<<<<<<< HEAD
-=======
   @Ignore
->>>>>>> 9d52e996
   public void testProcessBehaviourWhenAsyncCommitIsEnabled() throws InterruptedException {
     TestTask task0 = new TestTask(true, true, false);
 
