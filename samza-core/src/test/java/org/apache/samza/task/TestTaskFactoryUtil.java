--- conflicted
+++ resolved
@@ -83,11 +83,7 @@
     assertNotNull(streamApp);
     StreamGraphSpec graph = new StreamGraphSpec(mockRunner, config);
     streamApp.init(graph, config);
-<<<<<<< HEAD
-    Object retFactory = TaskFactoryUtil.createTaskFactory(graph.getOperatorSpecGraph(), null);
-=======
     Object retFactory = TaskFactoryUtil.createTaskFactory(graph.getOperatorSpecGraph(), null, config);
->>>>>>> 6197f9c0
     assertTrue(retFactory instanceof StreamTaskFactory);
     assertTrue(((StreamTaskFactory) retFactory).createInstance() instanceof StreamOperatorTask);
 
