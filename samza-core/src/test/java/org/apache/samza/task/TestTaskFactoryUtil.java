/*
 * Licensed to the Apache Software Foundation (ASF) under one
 * or more contributor license agreements.  See the NOTICE file
 * distributed with this work for additional information
 * regarding copyright ownership.  The ASF licenses this file
 * to you under the Apache License, Version 2.0 (the
 * "License"); you may not use this file except in compliance
 * with the License.  You may obtain a copy of the License at
 *
 *   http://www.apache.org/licenses/LICENSE-2.0
 *
 * Unless required by applicable law or agreed to in writing,
 * software distributed under the License is distributed on an
 * "AS IS" BASIS, WITHOUT WARRANTIES OR CONDITIONS OF ANY
 * KIND, either express or implied.  See the License for the
 * specific language governing permissions and limitations
 * under the License.
 */
package org.apache.samza.task;

import java.lang.reflect.Field;
import java.util.concurrent.ExecutorService;
import org.apache.samza.SamzaException;
import org.apache.samza.application.ApplicationDescriptorImpl;
import org.apache.samza.application.StreamApplicationDescriptorImpl;
import org.apache.samza.application.TaskApplicationDescriptorImpl;
import org.apache.samza.config.ConfigException;
import org.apache.samza.operators.OperatorSpecGraph;
import org.junit.Test;

import static org.junit.Assert.assertEquals;
import static org.junit.Assert.assertTrue;
import static org.junit.Assert.fail;
import static org.mockito.Mockito.mock;
import static org.mockito.Mockito.verify;
import static org.mockito.Mockito.when;


/**
 * Test methods to create {@link StreamTaskFactory} or {@link AsyncStreamTaskFactory} based on task class configuration
 */
public class TestTaskFactoryUtil {

  @Test
  public void testStreamTaskClass() {
    TaskFactory retFactory = TaskFactoryUtil.getTaskFactory(MockStreamTask.class.getName());
    assertTrue(retFactory instanceof StreamTaskFactory);
    assertTrue(((StreamTaskFactory) retFactory).createInstance() instanceof MockStreamTask);

    try {
      TaskFactoryUtil.getTaskFactory("no.such.class");
      fail("Should have failed w/ no.such.class");
    } catch (ConfigException cfe) {
      // expected
    }
  }

  @Test
<<<<<<< HEAD
  public void testCreateStreamApplication() throws Exception {
    Config config = new MapConfig(new HashMap<String, String>() {
      {
        this.put(ApplicationConfig.APP_CLASS, "org.apache.samza.testUtils.TestStreamApplication");
      }
    });
    StreamApplication streamApp = TaskFactoryUtil.createStreamApplication(config);
    assertNotNull(streamApp);
    StreamGraphSpec graph = new StreamGraphSpec(config);
    streamApp.init(graph, config);
    Object retFactory = TaskFactoryUtil.createTaskFactory(graph.getOperatorSpecGraph(), null, config);
    assertTrue(retFactory instanceof StreamTaskFactory);
    assertTrue(((StreamTaskFactory) retFactory).createInstance() instanceof StreamOperatorTask);

    config = new MapConfig(new HashMap<String, String>() {
      {
        this.put(ApplicationConfig.APP_CLASS, "org.apache.samza.testUtils.InvalidStreamApplication");
      }
    });
    try {
      TaskFactoryUtil.createStreamApplication(config);
      fail("Should have failed w/ no.such.class");
    } catch (ConfigException ce) {
      // expected
    }

    config = new MapConfig(new HashMap<String, String>() {
      {
        this.put(ApplicationConfig.APP_CLASS, "no.such.class");
      }
    });
    try {
      TaskFactoryUtil.createStreamApplication(config);
      fail("Should have failed w/ no.such.class");
    } catch (ConfigException ce) {
      // expected
    }

    config = new MapConfig(new HashMap<String, String>() {
      {
        this.put(ApplicationConfig.APP_CLASS, "");
      }
    });
    streamApp = TaskFactoryUtil.createStreamApplication(config);
    assertNull(streamApp);

    config = new MapConfig(new HashMap<>());
    streamApp = TaskFactoryUtil.createStreamApplication(config);
    assertNull(streamApp);
  }

  @Test
  public void testCreateStreamApplicationWithTaskClass() throws Exception {
    Config config = new MapConfig(new HashMap<String, String>() {
      {
        this.put(ApplicationConfig.APP_CLASS, "org.apache.samza.testUtils.TestStreamApplication");
      }
    });
    StreamApplication streamApp = TaskFactoryUtil.createStreamApplication(config);
    assertNotNull(streamApp);

    config = new MapConfig(new HashMap<String, String>() {
      {
        this.put("task.class", "org.apache.samza.testUtils.TestAsyncStreamTask");
        this.put(ApplicationConfig.APP_CLASS, "org.apache.samza.testUtils.TestStreamApplication");
      }
    });
    try {
      TaskFactoryUtil.createStreamApplication(config);
      fail("should have failed with invalid config");
    } catch (ConfigException ce) {
      // expected
    }

    config = new MapConfig(new HashMap<String, String>() {
      {
        this.put("task.class", "no.such.class");
        this.put(ApplicationConfig.APP_CLASS, "org.apache.samza.testUtils.TestStreamApplication");
      }
    });
    try {
      TaskFactoryUtil.createStreamApplication(config);
      fail("should have failed with invalid config");
    } catch (ConfigException ce) {
      // expected
    }


    config = new MapConfig(new HashMap<String, String>() {
      {
        this.put("task.class", "");
        this.put(ApplicationConfig.APP_CLASS, "org.apache.samza.testUtils.TestStreamApplication");
      }
    });
    streamApp = TaskFactoryUtil.createStreamApplication(config);
    assertNotNull(streamApp);

  }

  @Test
  public void testStreamTaskClassWithInvalidStreamApplication() throws Exception {

    Config config = new MapConfig(new HashMap<String, String>() {
      {
        this.put(ApplicationConfig.APP_CLASS, "org.apache.samza.testUtils.InvalidStreamApplication");
      }
    });
    try {
      TaskFactoryUtil.createStreamApplication(config);
      fail("Should have failed w/ no.such.class");
    } catch (ConfigException ce) {
      // expected
    }

  }

  @Test
=======
>>>>>>> e4719b44
  public void testAsyncStreamTask() {
    TaskFactory retFactory = TaskFactoryUtil.getTaskFactory(MockAsyncStreamTask.class.getName());
    assertTrue(retFactory instanceof AsyncStreamTaskFactory);
    assertTrue(((AsyncStreamTaskFactory) retFactory).createInstance() instanceof MockAsyncStreamTask);

    try {
      TaskFactoryUtil.getTaskFactory("no.such.class");
      fail("Should have failed w/ no.such.class");
    } catch (ConfigException cfe) {
      // expected
    }
  }

  @Test
  public void testFinalizeTaskFactory() throws NoSuchFieldException, IllegalAccessException {
    TaskFactory mockFactory = mock(TaskFactory.class);
    try {
      TaskFactoryUtil.finalizeTaskFactory(mockFactory, true, null);
      fail("Should have failed with validation");
    } catch (SamzaException se) {
      // expected
    }
    StreamTaskFactory mockStreamFactory = mock(StreamTaskFactory.class);
    Object retFactory = TaskFactoryUtil.finalizeTaskFactory(mockStreamFactory, true, null);
    assertEquals(retFactory, mockStreamFactory);

    ExecutorService mockThreadPool = mock(ExecutorService.class);
    retFactory = TaskFactoryUtil.finalizeTaskFactory(mockStreamFactory, false, mockThreadPool);
    assertTrue(retFactory instanceof AsyncStreamTaskFactory);
    assertTrue(((AsyncStreamTaskFactory) retFactory).createInstance() instanceof AsyncStreamTaskAdapter);
    AsyncStreamTaskAdapter taskAdapter = (AsyncStreamTaskAdapter) ((AsyncStreamTaskFactory) retFactory).createInstance();
    Field executorSrvFld = AsyncStreamTaskAdapter.class.getDeclaredField("executor");
    executorSrvFld.setAccessible(true);
    ExecutorService executor = (ExecutorService) executorSrvFld.get(taskAdapter);
    assertEquals(executor, mockThreadPool);

    AsyncStreamTaskFactory mockAsyncStreamFactory = mock(AsyncStreamTaskFactory.class);
    try {
      TaskFactoryUtil.finalizeTaskFactory(mockAsyncStreamFactory, true, null);
      fail("Should have failed");
    } catch (SamzaException se) {
      // expected
    }

    retFactory = TaskFactoryUtil.finalizeTaskFactory(mockAsyncStreamFactory, false, null);
    assertEquals(retFactory, mockAsyncStreamFactory);
  }

  // test getTaskFactory with StreamApplicationDescriptor
  @Test
  public void testGetTaskFactoryWithStreamAppDescriptor() {
    StreamApplicationDescriptorImpl mockStreamApp = mock(StreamApplicationDescriptorImpl.class);
    OperatorSpecGraph mockSpecGraph = mock(OperatorSpecGraph.class);
    when(mockStreamApp.getOperatorSpecGraph()).thenReturn(mockSpecGraph);
    TaskFactory streamTaskFactory = TaskFactoryUtil.getTaskFactory(mockStreamApp);
    assertTrue(streamTaskFactory instanceof StreamTaskFactory);
    StreamTask streamTask = ((StreamTaskFactory) streamTaskFactory).createInstance();
    assertTrue(streamTask instanceof StreamOperatorTask);
    verify(mockSpecGraph).clone();
  }

  // test getTaskFactory with TaskApplicationDescriptor
  @Test
  public void testGetTaskFactoryWithTaskAppDescriptor() {
    TaskApplicationDescriptorImpl mockTaskApp = mock(TaskApplicationDescriptorImpl.class);
    TaskFactory mockTaskFactory = mock(TaskFactory.class);
    when(mockTaskApp.getTaskFactory()).thenReturn(mockTaskFactory);
    TaskFactory taskFactory = TaskFactoryUtil.getTaskFactory(mockTaskApp);
    assertEquals(mockTaskFactory, taskFactory);
  }

  // test getTaskFactory with invalid ApplicationDescriptorImpl
  @Test(expected = IllegalArgumentException.class)
  public void testGetTaskFactoryWithInvalidAddDescriptorImpl() {
    ApplicationDescriptorImpl mockInvalidApp = mock(ApplicationDescriptorImpl.class);
    TaskFactoryUtil.getTaskFactory(mockInvalidApp);
  }
}<|MERGE_RESOLUTION|>--- conflicted
+++ resolved
@@ -56,126 +56,6 @@
   }
 
   @Test
-<<<<<<< HEAD
-  public void testCreateStreamApplication() throws Exception {
-    Config config = new MapConfig(new HashMap<String, String>() {
-      {
-        this.put(ApplicationConfig.APP_CLASS, "org.apache.samza.testUtils.TestStreamApplication");
-      }
-    });
-    StreamApplication streamApp = TaskFactoryUtil.createStreamApplication(config);
-    assertNotNull(streamApp);
-    StreamGraphSpec graph = new StreamGraphSpec(config);
-    streamApp.init(graph, config);
-    Object retFactory = TaskFactoryUtil.createTaskFactory(graph.getOperatorSpecGraph(), null, config);
-    assertTrue(retFactory instanceof StreamTaskFactory);
-    assertTrue(((StreamTaskFactory) retFactory).createInstance() instanceof StreamOperatorTask);
-
-    config = new MapConfig(new HashMap<String, String>() {
-      {
-        this.put(ApplicationConfig.APP_CLASS, "org.apache.samza.testUtils.InvalidStreamApplication");
-      }
-    });
-    try {
-      TaskFactoryUtil.createStreamApplication(config);
-      fail("Should have failed w/ no.such.class");
-    } catch (ConfigException ce) {
-      // expected
-    }
-
-    config = new MapConfig(new HashMap<String, String>() {
-      {
-        this.put(ApplicationConfig.APP_CLASS, "no.such.class");
-      }
-    });
-    try {
-      TaskFactoryUtil.createStreamApplication(config);
-      fail("Should have failed w/ no.such.class");
-    } catch (ConfigException ce) {
-      // expected
-    }
-
-    config = new MapConfig(new HashMap<String, String>() {
-      {
-        this.put(ApplicationConfig.APP_CLASS, "");
-      }
-    });
-    streamApp = TaskFactoryUtil.createStreamApplication(config);
-    assertNull(streamApp);
-
-    config = new MapConfig(new HashMap<>());
-    streamApp = TaskFactoryUtil.createStreamApplication(config);
-    assertNull(streamApp);
-  }
-
-  @Test
-  public void testCreateStreamApplicationWithTaskClass() throws Exception {
-    Config config = new MapConfig(new HashMap<String, String>() {
-      {
-        this.put(ApplicationConfig.APP_CLASS, "org.apache.samza.testUtils.TestStreamApplication");
-      }
-    });
-    StreamApplication streamApp = TaskFactoryUtil.createStreamApplication(config);
-    assertNotNull(streamApp);
-
-    config = new MapConfig(new HashMap<String, String>() {
-      {
-        this.put("task.class", "org.apache.samza.testUtils.TestAsyncStreamTask");
-        this.put(ApplicationConfig.APP_CLASS, "org.apache.samza.testUtils.TestStreamApplication");
-      }
-    });
-    try {
-      TaskFactoryUtil.createStreamApplication(config);
-      fail("should have failed with invalid config");
-    } catch (ConfigException ce) {
-      // expected
-    }
-
-    config = new MapConfig(new HashMap<String, String>() {
-      {
-        this.put("task.class", "no.such.class");
-        this.put(ApplicationConfig.APP_CLASS, "org.apache.samza.testUtils.TestStreamApplication");
-      }
-    });
-    try {
-      TaskFactoryUtil.createStreamApplication(config);
-      fail("should have failed with invalid config");
-    } catch (ConfigException ce) {
-      // expected
-    }
-
-
-    config = new MapConfig(new HashMap<String, String>() {
-      {
-        this.put("task.class", "");
-        this.put(ApplicationConfig.APP_CLASS, "org.apache.samza.testUtils.TestStreamApplication");
-      }
-    });
-    streamApp = TaskFactoryUtil.createStreamApplication(config);
-    assertNotNull(streamApp);
-
-  }
-
-  @Test
-  public void testStreamTaskClassWithInvalidStreamApplication() throws Exception {
-
-    Config config = new MapConfig(new HashMap<String, String>() {
-      {
-        this.put(ApplicationConfig.APP_CLASS, "org.apache.samza.testUtils.InvalidStreamApplication");
-      }
-    });
-    try {
-      TaskFactoryUtil.createStreamApplication(config);
-      fail("Should have failed w/ no.such.class");
-    } catch (ConfigException ce) {
-      // expected
-    }
-
-  }
-
-  @Test
-=======
->>>>>>> e4719b44
   public void testAsyncStreamTask() {
     TaskFactory retFactory = TaskFactoryUtil.getTaskFactory(MockAsyncStreamTask.class.getName());
     assertTrue(retFactory instanceof AsyncStreamTaskFactory);
