--- conflicted
+++ resolved
@@ -100,9 +100,6 @@
     assertEquals(retFactory, mockAsyncStreamFactory);
   }
 
-<<<<<<< HEAD
-  // test getTaskFactory with StreamApplicationDescriptor with Linkedin task wrapper enabled
-=======
   @Test
   public void testFinalizeTaskFactoryForStreamOperatorTask() {
     TaskFactory mockFactory = mock(StreamOperatorTaskFactory.class);
@@ -116,8 +113,7 @@
     verify(mockStreamOperatorTask, times(1)).setTaskThreadPool(eq(mockThreadPool));
   }
 
-  // test getTaskFactory with StreamApplicationDescriptor
->>>>>>> 43819f47
+  // test getTaskFactory with StreamApplicationDescriptor with Linkedin task wrapper enabled
   @Test
   public void testGetTaskFactoryWithStreamAppDescriptor() {
     StreamApplicationDescriptorImpl mockStreamApp = mock(StreamApplicationDescriptorImpl.class);
@@ -140,8 +136,8 @@
     OperatorSpecGraph mockSpecGraph = mock(OperatorSpecGraph.class);
     when(mockStreamApp.getOperatorSpecGraph()).thenReturn(mockSpecGraph);
     TaskFactory streamTaskFactory = TaskFactoryUtil.getTaskFactory(mockStreamApp);
-    assertTrue(streamTaskFactory instanceof StreamOperatorTaskFactory);
-    AsyncStreamTask streamTask = ((StreamOperatorTaskFactory) streamTaskFactory).createInstance();
+    assertTrue(streamTaskFactory instanceof AsyncStreamTaskFactory);
+    AsyncStreamTask streamTask = ((AsyncStreamTaskFactory) streamTaskFactory).createInstance();
     assertTrue(streamTask instanceof StreamOperatorTask);
     verify(mockSpecGraph).clone();
   }
