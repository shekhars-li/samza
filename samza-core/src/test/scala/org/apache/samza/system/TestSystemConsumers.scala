/*
 * Licensed to the Apache Software Foundation (ASF) under one
 * or more contributor license agreements.  See the NOTICE file
 * distributed with this work for additional information
 * regarding copyright ownership.  The ASF licenses this file
 * to you under the Apache License, Version 2.0 (the
 * "License"); you may not use this file except in compliance
 * with the License.  You may obtain a copy of the License at
 *
 *   http://www.apache.org/licenses/LICENSE-2.0
 *
 * Unless required by applicable law or agreed to in writing,
 * software distributed under the License is distributed on an
 * "AS IS" BASIS, WITHOUT WARRANTIES OR CONDITIONS OF ANY
 * KIND, either express or implied.  See the License for the
 * specific language governing permissions and limitations
 * under the License.
 */

package org.apache.samza.system

import org.junit.Assert._
import org.junit.Test
import org.apache.samza.Partition
import org.apache.samza.serializers._
import org.apache.samza.system.chooser.MessageChooser
import org.apache.samza.system.chooser.DefaultChooser
import org.apache.samza.system.chooser.MockMessageChooser
import org.apache.samza.util.BlockingEnvelopeMap

import scala.collection.JavaConversions._

class TestSystemConsumers {
  def testPollIntervalMs {
    val numEnvelopes = 1000
    val system = "test-system"
    val systemStreamPartition0 = new SystemStreamPartition(system, "some-stream", new Partition(0))
    val systemStreamPartition1 = new SystemStreamPartition(system, "some-stream", new Partition(1))
    val envelope = new IncomingMessageEnvelope(systemStreamPartition0, "1", "k", "v")
    val consumer = new CustomPollResponseSystemConsumer(envelope)
    var now = 0L
<<<<<<< HEAD
    val consumers = new SystemConsumers(new MockMessageChooser, Map(system -> consumer))
=======
    val consumers = new SystemConsumers(new MockMessageChooser, Map(system -> consumer),
                                        new SerdeManager, new SystemConsumersMetrics,
                                        SystemConsumers.DEFAULT_NO_NEW_MESSAGES_TIMEOUT,
                                        SystemConsumers.DEFAULT_DROP_SERIALIZATION_ERROR,
                                        SystemConsumers.DEFAULT_POLL_INTERVAL_MS, clock = () => now)
>>>>>>> 9f7abf53

    consumers.register(systemStreamPartition0, "0")
    consumers.register(systemStreamPartition1, "1234")
    consumers.start

    // Tell the consumer to respond with 1000 messages for SSP0, and no
    // messages for SSP1.
    consumer.setResponseSizes(numEnvelopes)

    // Choose to trigger a refresh with data.
    assertNull(consumers.choose)
    // 2: First on start, second on choose.
    assertEquals(2, consumer.polls)
    assertEquals(2, consumer.lastPoll.size)
    assertTrue(consumer.lastPoll.contains(systemStreamPartition0))
    assertTrue(consumer.lastPoll.contains(systemStreamPartition1))
    assertEquals(envelope, consumers.choose)
    assertEquals(envelope, consumers.choose)
    // We aren't polling because we're getting non-null envelopes.
    assertEquals(2, consumer.polls)

    // Advance the clock to trigger a new poll even though there are still
    // messages.
    now = SystemConsumers.DEFAULT_POLL_INTERVAL_MS

    assertEquals(envelope, consumers.choose)

    // We polled even though there are still 997 messages in the unprocessed
    // message buffer.
    assertEquals(3, consumer.polls)
    assertEquals(1, consumer.lastPoll.size)

    // Only SSP1 was polled because we still have messages for SSP2.
    assertTrue(consumer.lastPoll.contains(systemStreamPartition1))

    // Now drain all messages for SSP0. There should be exactly 997 messages,
    // since we have chosen 3 already, and we started with 1000.
    (0 until (numEnvelopes - 3)).foreach { i =>
      assertEquals(envelope, consumers.choose)
    }

    // Nothing left. Should trigger a poll here.
    assertNull(consumers.choose)
    assertEquals(4, consumer.polls)
    assertEquals(2, consumer.lastPoll.size)

    // Now we ask for messages from both again.
    assertTrue(consumer.lastPoll.contains(systemStreamPartition0))
    assertTrue(consumer.lastPoll.contains(systemStreamPartition1))
  }

  def testBasicSystemConsumersFunctionality {
    val system = "test-system"
    val systemStreamPartition = new SystemStreamPartition(system, "some-stream", new Partition(1))
    val envelope = new IncomingMessageEnvelope(systemStreamPartition, "1", "k", "v")
    val consumer = new CustomPollResponseSystemConsumer(envelope)
    var now = 0
<<<<<<< HEAD
    val consumers = new SystemConsumers(new MockMessageChooser, Map(system -> consumer))
=======
    val consumers = new SystemConsumers(new MockMessageChooser, Map(system -> consumer),
                                        new SerdeManager, new SystemConsumersMetrics,
                                        SystemConsumers.DEFAULT_NO_NEW_MESSAGES_TIMEOUT,
                                        SystemConsumers.DEFAULT_DROP_SERIALIZATION_ERROR,
                                        SystemConsumers.DEFAULT_POLL_INTERVAL_MS, clock = () => now)
>>>>>>> 9f7abf53

    consumers.register(systemStreamPartition, "0")
    consumers.start

    // Start should trigger a poll to the consumer.
    assertEquals(1, consumer.polls)

    // Tell the consumer to start returning messages when polled.
    consumer.setResponseSizes(1)

    // Choose to trigger a refresh with data.
    assertNull(consumers.choose)

    // Choose should have triggered a second poll, since no messages are available.
    assertEquals(2, consumer.polls)

    // Choose a few times. This time there is no data.
    assertEquals(envelope, consumers.choose)
    assertNull(consumers.choose)
    assertNull(consumers.choose)

    // Return more than one message this time.
    consumer.setResponseSizes(2)

    // Choose to trigger a refresh with data.
    assertNull(consumers.choose)

    // Increase clock interval.
    now = SystemConsumers.DEFAULT_POLL_INTERVAL_MS

    // We get two messages now.
    assertEquals(envelope, consumers.choose)
    // Should not poll even though clock interval increases past interval threshold.
    assertEquals(2, consumer.polls)
    assertEquals(envelope, consumers.choose)
    assertNull(consumers.choose)
  }

  @Test
  def testSystemConumersShouldRegisterStartAndStopChooser {
    val system = "test-system"
    val systemStreamPartition = new SystemStreamPartition(system, "some-stream", new Partition(1))
    var consumerStarted = 0
    var consumerStopped = 0
    var consumerRegistered = Map[SystemStreamPartition, String]()
    var chooserStarted = 0
    var chooserStopped = 0
    var chooserRegistered = Map[SystemStreamPartition, String]()

    val consumer = Map(system -> new SystemConsumer {
      def start = consumerStarted += 1
      def stop = consumerStopped += 1
      def register(systemStreamPartition: SystemStreamPartition, offset: String) = consumerRegistered += systemStreamPartition -> offset
      def poll(systemStreamPartitions: java.util.Set[SystemStreamPartition], timeout: Long) = Map[SystemStreamPartition, java.util.List[IncomingMessageEnvelope]]()
    })

    val consumers = new SystemConsumers(new MessageChooser {
      def update(envelope: IncomingMessageEnvelope) = Unit
      def choose = null
      def start = chooserStarted += 1
      def stop = chooserStopped += 1
      def register(systemStreamPartition: SystemStreamPartition, offset: String) = chooserRegistered += systemStreamPartition -> offset
    }, consumer, null)

    consumers.register(systemStreamPartition, "0")
    consumers.start
    consumers.stop

    assertEquals(1, chooserStarted)
    assertEquals(1, chooserStopped)
    assertEquals(1, chooserRegistered.size)
    assertEquals("0", chooserRegistered(systemStreamPartition))

    assertEquals(1, consumerStarted)
    assertEquals(1, consumerStopped)
    assertEquals(1, consumerRegistered.size)
    assertEquals("0", consumerRegistered(systemStreamPartition))
  }

  @Test
  def testThrowSystemConsumersExceptionWhenTheSystemDoesNotHaveConsumer() {
    val system = "test-system"
    val system2 = "test-system2"
    val systemStreamPartition = new SystemStreamPartition(system, "some-stream", new Partition(1))
    val systemStreamPartition2 = new SystemStreamPartition(system2, "some-stream", new Partition(1))
    var started = 0
    var stopped = 0
    var registered = Map[SystemStreamPartition, String]()

    val consumer = Map(system -> new SystemConsumer {
      def start {}
      def stop {}
      def register(systemStreamPartition: SystemStreamPartition, offset: String) {}
      def poll(systemStreamPartitions: java.util.Set[SystemStreamPartition], timeout: Long) = Map[SystemStreamPartition, java.util.List[IncomingMessageEnvelope]]()
    })
    val consumers = new SystemConsumers(new MessageChooser {
      def update(envelope: IncomingMessageEnvelope) = Unit
      def choose = null
      def start = started += 1
      def stop = stopped += 1
      def register(systemStreamPartition: SystemStreamPartition, offset: String) = registered += systemStreamPartition -> offset
    }, consumer, null)

    // it should throw a SystemConsumersException because system2 does not have a consumer
    var caughtRightException = false
    try {
      consumers.register(systemStreamPartition2, "0")
    } catch {
      case e: SystemConsumersException => caughtRightException = true
      case _: Throwable => caughtRightException = false
    }
    assertTrue("suppose to throw SystemConsumersException, but apparently it did not", caughtRightException)
  }

  @Test
  def testDroppingMsgOrThrowExceptionWhenSerdeFails() {
    val system = "test-system"
    val systemStreamPartition = new SystemStreamPartition(system, "some-stream", new Partition(1))
    val msgChooser = new DefaultChooser
    val consumer = Map(system -> new SerializingConsumer)
    val systemMessageSerdes = Map(system -> (new StringSerde("UTF-8")).asInstanceOf[Serde[Object]]);
    val serdeManager = new SerdeManager(systemMessageSerdes = systemMessageSerdes)

    // throw exceptions when the deserialization has error
    val consumers = new SystemConsumers(msgChooser, consumer, serdeManager, dropDeserializationError = false)
    consumers.register(systemStreamPartition, "0")
    consumer(system).putBytesMessage
    consumer(system).putStringMessage
    consumers.start

    var caughtRightException = false
    try {
      consumers.choose
    } catch {
      case e: SystemConsumersException => caughtRightException = true
      case _: Throwable => caughtRightException = false
    }
    assertTrue("suppose to throw SystemConsumersException", caughtRightException);
    consumers.stop

    // it should not throw exceptions when deserializaion fails if dropDeserializationError is set to true
    val consumers2 = new SystemConsumers(msgChooser, consumer, serdeManager, dropDeserializationError = true)
    consumers2.register(systemStreamPartition, "0")
    consumer(system).putBytesMessage
    consumer(system).putStringMessage
    consumer(system).putBytesMessage
    consumers2.start

    var notThrowException = true;
    try {
      consumers2.choose
    } catch {
      case e: Throwable => notThrowException = false
    }
    assertTrue("it should not throw any exception", notThrowException)

    var msgEnvelope = Some(consumers2.choose)
    assertTrue("Consumer did not succeed in receiving the second message after Serde exception in choose", msgEnvelope.get != null)
    consumers2.stop

    // ensure that the system consumer will continue after poll() method ignored a Serde exception
    consumer(system).putStringMessage
    consumer(system).putBytesMessage

    notThrowException = true;
    try {
      consumers2.start
    } catch {
      case e: Throwable => notThrowException = false
    }
    assertTrue("SystemConsumer start should not throw any Serde exception", notThrowException)

    msgEnvelope = null
    msgEnvelope = Some(consumers2.choose)
    assertTrue("Consumer did not succeed in receiving the second message after Serde exception in poll", msgEnvelope.get != null)
    consumers2.stop

  }

  /**
   * A simple MockSystemConsumer that keeps track of what was polled, and lets
   * you define how many envelopes to return in the poll response. You can
   * supply the envelope to use for poll responses through the constructor.
   */
  private class CustomPollResponseSystemConsumer(envelope: IncomingMessageEnvelope) extends SystemConsumer {
    var polls = 0
    var pollResponse = Map[SystemStreamPartition, java.util.List[IncomingMessageEnvelope]]()
    var lastPoll: java.util.Set[SystemStreamPartition] = null
    def start {}
    def stop {}
    def register(systemStreamPartition: SystemStreamPartition, offset: String) {}
    def poll(systemStreamPartitions: java.util.Set[SystemStreamPartition], timeout: Long) = {
      polls += 1
      lastPoll = systemStreamPartitions
      pollResponse
    }
    def setResponseSizes(numEnvelopes: Int) {
      val q = new java.util.ArrayList[IncomingMessageEnvelope]()
      (0 until numEnvelopes).foreach { i => q.add(envelope) }
      pollResponse = Map(envelope.getSystemStreamPartition -> q)
      pollResponse = Map[SystemStreamPartition, java.util.List[IncomingMessageEnvelope]]()
    }
  }

  /**
   * A simple consumer that provides two extra methods: one is to put bytes
   * format message and the other to put string format message.
   */
  private class SerializingConsumer extends BlockingEnvelopeMap {
    val systemStreamPartition = new SystemStreamPartition("test-system", "some-stream", new Partition(1))
    def putBytesMessage {
      put(systemStreamPartition, new IncomingMessageEnvelope(systemStreamPartition, "0", "0", "test".getBytes()))
    }
    def putStringMessage {
      put(systemStreamPartition, new IncomingMessageEnvelope(systemStreamPartition, "0", "1", "test"))
    }
    def start {}
    def stop {}
    def register { super.register(systemStreamPartition, "0") }
  }
}<|MERGE_RESOLUTION|>--- conflicted
+++ resolved
@@ -39,15 +39,11 @@
     val envelope = new IncomingMessageEnvelope(systemStreamPartition0, "1", "k", "v")
     val consumer = new CustomPollResponseSystemConsumer(envelope)
     var now = 0L
-<<<<<<< HEAD
-    val consumers = new SystemConsumers(new MockMessageChooser, Map(system -> consumer))
-=======
-    val consumers = new SystemConsumers(new MockMessageChooser, Map(system -> consumer),
+    val consumers = new SystemConsumers(new MockMessageChooser, Map(system -> consumer), clock = () => now)
                                         new SerdeManager, new SystemConsumersMetrics,
                                         SystemConsumers.DEFAULT_NO_NEW_MESSAGES_TIMEOUT,
                                         SystemConsumers.DEFAULT_DROP_SERIALIZATION_ERROR,
                                         SystemConsumers.DEFAULT_POLL_INTERVAL_MS, clock = () => now)
->>>>>>> 9f7abf53
 
     consumers.register(systemStreamPartition0, "0")
     consumers.register(systemStreamPartition1, "1234")
@@ -105,15 +101,11 @@
     val envelope = new IncomingMessageEnvelope(systemStreamPartition, "1", "k", "v")
     val consumer = new CustomPollResponseSystemConsumer(envelope)
     var now = 0
-<<<<<<< HEAD
-    val consumers = new SystemConsumers(new MockMessageChooser, Map(system -> consumer))
-=======
-    val consumers = new SystemConsumers(new MockMessageChooser, Map(system -> consumer),
+    val consumers = new SystemConsumers(new MockMessageChooser, Map(system -> consumer), clock = () => now)
                                         new SerdeManager, new SystemConsumersMetrics,
                                         SystemConsumers.DEFAULT_NO_NEW_MESSAGES_TIMEOUT,
                                         SystemConsumers.DEFAULT_DROP_SERIALIZATION_ERROR,
                                         SystemConsumers.DEFAULT_POLL_INTERVAL_MS, clock = () => now)
->>>>>>> 9f7abf53
 
     consumers.register(systemStreamPartition, "0")
     consumers.start
