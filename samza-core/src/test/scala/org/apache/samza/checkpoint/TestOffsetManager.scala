--- conflicted
+++ resolved
@@ -22,7 +22,8 @@
 import java.util
 import java.util.function.BiConsumer
 
-import org.apache.samza.Partition
+import org.apache.samza.{Partition, SamzaException}
+import org.apache.samza.config.MapConfig
 import org.apache.samza.container.TaskName
 import org.apache.samza.metadatastore.InMemoryMetadataStoreFactory
 import org.apache.samza.startpoint.{StartpointManager, StartpointOldest, StartpointUpcoming}
@@ -31,18 +32,11 @@
 import org.apache.samza.util.NoOpMetricsRegistry
 import org.junit.Assert._
 import org.junit.Test
-<<<<<<< HEAD
-import org.apache.samza.SamzaException
-import org.apache.samza.config.MapConfig
-import org.mockito.Matchers.any
-import org.mockito.Mockito.{mock, when, spy, verify, times}
-=======
-import org.mockito.Matchers._
+import org.mockito.Matchers
+import org.mockito.Matchers.anyString
 import org.mockito.Mockito.{mock, when}
 import org.mockito.invocation.InvocationOnMock
 import org.mockito.stubbing.Answer
-import org.mockito.{Matchers, Mockito}
->>>>>>> 18ebfce3
 import org.scalatest.Assertions.intercept
 
 import scala.collection.JavaConverters._
@@ -462,7 +456,7 @@
     val checkpointListeners = Map(system1 -> checkpointListener)
 
     val system1Admin = mock(classOf[SystemAdmin])
-    Mockito.when(system1Admin.offsetComparator(anyString(), anyString()))
+    when(system1Admin.offsetComparator(anyString(), anyString()))
       .thenAnswer(new Answer[Integer] {
           override def answer(invocation: InvocationOnMock): Integer = {
             val offset1 = invocation.getArguments.apply(0).asInstanceOf[String]
@@ -531,81 +525,6 @@
     }
   }
 
-  /**
-    * Verify that OffsetManager uses the concept of Kafka "safe offsets" for checkpoints while writing them. This is needed for large message support with Kafka.
-    */
-  @Test
-  def testGetSafeOffsetUsage: Unit = {
-    val taskName = new TaskName("c")
-    val systemStream = new SystemStream("test-system", "test-stream")
-    val partition = new Partition(0)
-    val systemStreamPartition = new SystemStreamPartition(systemStream, partition)
-    val testStreamMetadata = new SystemStreamMetadata(systemStream.getStream, Map(partition -> new SystemStreamPartitionMetadata("0", "1", "2")).asJava)
-    val systemStreamMetadata = Map(systemStream -> testStreamMetadata)
-    val config = new MapConfig
-    val checkpointManager = getCheckpointManager(systemStreamPartition, taskName)
-    val systemAdmins = mock(classOf[SystemAdmins])
-    when(systemAdmins.getSystemAdmin("test-system")).thenReturn(getSystemAdmin)
-    val offsetManager = OffsetManager(systemStreamMetadata, config, checkpointManager, getStartpointManager(), systemAdmins, Map(), new OffsetManagerMetrics)
-    offsetManager.register(taskName, Set(systemStreamPartition))
-    offsetManager.start
-
-    val spyOffsetManager = spy(offsetManager)
-    spyOffsetManager.buildCheckpoint(taskName)
-    verify(spyOffsetManager, times(1)).getSafeOffset(any(), any())
-  }
-
-  // mock OffsetManager class
-  class SafeOffsetOffsetManager(
-      startingOffsets1: Map[TaskName, Map[SystemStreamPartition, String]],
-      override val systemAdmins: SystemAdmins
-    ) extends OffsetManager {
-
-    startingOffsets = startingOffsets1
-  }
-
-  @Test
-  // some systems may provide notion of safeOffset (for checkpointing).
-  // this is to test getSafeOffset
-  def testGetSafeOffset() = {
-    val taskName = new TaskName("task")
-    val systemName = "system"
-    val ssp = new SystemStreamPartition(systemName, "stream", new Partition(1))
-    val ssp1 = new SystemStreamPartition(systemName, "stream1", new Partition(1))
-    val ssp2 = new SystemStreamPartition(systemName, "stream1", new Partition(2))
-    val ssp3 = new SystemStreamPartition(systemName, "stream1", new Partition(3))
-
-    // this system/systemAdmin supports SafeOffset, it makes the offset "safe" by adding 5.
-    val systemAdminsWithSafeCheckpoint = mock(classOf[SystemAdmins])
-    when(systemAdminsWithSafeCheckpoint.getSystemAdmin(systemName)).thenReturn(getSystemAdminWithSafeOffset)
-
-    val systemAdminsNoSafeCheckpoint = mock(classOf[SystemAdmins])
-    when(systemAdminsNoSafeCheckpoint.getSystemAdmin(systemName)).thenReturn(getSystemAdmin)
-
-    // starting offsets are (checkpointed_offset + 1)
-    val startingOffsets  = Map(taskName -> Map(ssp -> "11", ssp1 -> "19", ssp2 -> null))  // 11 actually means 10 was read from checkpoint
-
-    // "mock" class for OffsetManager; doesn't implement full functionality, only the part that is needed by getSafeOffset
-    val offsetManagerWithSafeCheckpoint = new SafeOffsetOffsetManager(startingOffsets, systemAdminsWithSafeCheckpoint)
-
-    val offsetsToCheckpoint = Map(ssp->"10", ssp1->"20", ssp2->"30", ssp3->"40")
-    val safeOffsetsWithSafeCheckpoint = offsetManagerWithSafeCheckpoint.getSafeOffset(taskName, offsetsToCheckpoint)
-    assertEquals(safeOffsetsWithSafeCheckpoint(ssp), "10")  // since it matches the starting offset it shouldn't be changed
-    assertEquals(safeOffsetsWithSafeCheckpoint(ssp1), "25") // for test purposes safe offset - is given offset + 5
-    assertEquals(safeOffsetsWithSafeCheckpoint(ssp2), "35") // starting offset is invalid - should just get safe offset
-    assertEquals(safeOffsetsWithSafeCheckpoint(ssp3), "45") // there is no valid starting offset - should just get safe offset
-
-    // now same tests with a system that doesn't support safeCheckpoint
-    val offsetManagerNoSafeCheckpoint = new SafeOffsetOffsetManager(startingOffsets, systemAdminsNoSafeCheckpoint)
-    val safeOffsetsNoSafeCheckpoint = offsetManagerNoSafeCheckpoint.getSafeOffset(taskName, offsetsToCheckpoint)
-
-    // since safeCheckpoint is not enabled - there should be no change
-    assertEquals(safeOffsetsNoSafeCheckpoint(ssp), "10")  // no change
-    assertEquals(safeOffsetsNoSafeCheckpoint(ssp1), "20") // no change
-    assertEquals(safeOffsetsNoSafeCheckpoint(ssp2), "30") // no change
-    assertEquals(safeOffsetsNoSafeCheckpoint(ssp3), "40") // no change
-  }
-
   private def getStartpointManager() = {
     val startpointManager = new StartpointManager(new InMemoryMetadataStoreFactory, new MapConfig, new NoOpMetricsRegistry)
     startpointManager.start
