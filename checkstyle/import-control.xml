--- conflicted
+++ resolved
@@ -147,14 +147,10 @@
         <allow pkg="org.apache.samza.util" />
         <allow pkg="junit.framework" />
         <allow class="org.apache.samza.coordinator.stream.AbstractCoordinatorStreamManager" />
-<<<<<<< HEAD
-
-=======
         <allow class="org.apache.samza.SamzaException" />
         <allow pkg="org.apache.samza.system" />
         <allow pkg="org.apache.samza.task" />
         <allow pkg="org.apache.samza.util" />
->>>>>>> e5f31c57
         <subpackage name="grouper">
             <subpackage name="stream">
                 <allow pkg="org.apache.samza.system" />
