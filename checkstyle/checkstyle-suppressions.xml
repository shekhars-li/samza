--- conflicted
+++ resolved
@@ -40,7 +40,7 @@
 
   <!-- suppress avro schema classes since they are based on auto-generated code -->
   <suppress files="samza-sql/src/test/java/org/apache/samza/sql/avro/schemas" checks=".*" />
-<<<<<<< HEAD
+  <suppress files="samza-tools/src/main/java/org/apache/samza/tools/schemas" checks=".*" />
 
   <!--
     Linkedin-specific suppressions
@@ -84,8 +84,4 @@
 
   <!-- don't require FQDNs to be used in descriptor javadocs -->
   <suppress files="samza-li-kafka/src/main/java/com/linkedin/samza/system/kafka/descriptors" id="preventJavadocUnusedImports" />
-</suppressions>
-=======
-  <suppress files="samza-tools/src/main/java/org/apache/samza/tools/schemas" checks=".*" />
-</suppressions>
->>>>>>> f665824c
+</suppressions>