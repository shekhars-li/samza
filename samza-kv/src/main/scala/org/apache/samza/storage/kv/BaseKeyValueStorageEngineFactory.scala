/*
 * Licensed to the Apache Software Foundation (ASF) under one
 * or more contributor license agreements.  See the NOTICE file
 * distributed with this work for additional information
 * regarding copyright ownership.  The ASF licenses this file
 * to you under the Apache License, Version 2.0 (the
 * "License"); you may not use this file except in compliance
 * with the License.  You may obtain a copy of the License at
 *
 *   http://www.apache.org/licenses/LICENSE-2.0
 *
 * Unless required by applicable law or agreed to in writing,
 * software distributed under the License is distributed on an
 * "AS IS" BASIS, WITHOUT WARRANTIES OR CONDITIONS OF ANY
 * KIND, either express or implied.  See the License for the
 * specific language governing permissions and limitations
 * under the License.
 */

package org.apache.samza.storage.kv

import java.io.File

import org.apache.samza.SamzaException
import org.apache.samza.container.SamzaContainerContext
import org.apache.samza.metrics.MetricsRegistry
import org.apache.samza.serializers.Serde
import org.apache.samza.storage.{StoreProperties, StorageEngine, StorageEngineFactory}
import org.apache.samza.system.SystemStreamPartition
import org.apache.samza.task.MessageCollector
import org.apache.samza.config.MetricsConfig.Config2Metrics
<<<<<<< HEAD
=======
import org.apache.samza.util.HighResolutionClock
>>>>>>> 1e5f30f3
import org.apache.samza.util.Util.asScalaClock

/**
 * A key value storage engine factory implementation
 *
 * This trait encapsulates all the steps needed to create a key value storage engine. It is meant to be extended
 * by the specific key value store factory implementations which will in turn override the getKVStore method.
 */
trait BaseKeyValueStorageEngineFactory[K, V] extends StorageEngineFactory[K, V] {

  private val INMEMORY_KV_STORAGE_ENGINE_FACTORY =
    "org.apache.samza.storage.kv.inmemory.InMemoryKeyValueStorageEngineFactory"
  /**
   * Return a KeyValueStore instance for the given store name,
   * which will be used as the underlying raw store
   *
   * @param storeName Name of the store
   * @param storeDir The directory of the store
   * @param registry MetricsRegistry to which to publish store specific metrics.
   * @param changeLogSystemStreamPartition Samza stream partition from which to receive the changelog.
   * @param containerContext Information about the container in which the task is executing.
   * @return A valid KeyValueStore instance
   */
  def getKVStore( storeName: String,
                  storeDir: File,
                  registry: MetricsRegistry,
                  changeLogSystemStreamPartition: SystemStreamPartition,
                  containerContext: SamzaContainerContext): KeyValueStore[Array[Byte], Array[Byte]]

  /**
   * Constructs a key-value StorageEngine and returns it to the caller
   *
   * @param storeName The name of the storage engine.
   * @param storeDir The directory of the storage engine.
   * @param keySerde The serializer to use for serializing keys when reading or writing to the store.
   * @param msgSerde The serializer to use for serializing messages when reading or writing to the store.
   * @param collector MessageCollector the storage engine uses to persist changes.
   * @param registry MetricsRegistry to which to publish storage-engine specific metrics.
   * @param changeLogSystemStreamPartition Samza stream partition from which to receive the changelog.
   * @param containerContext Information about the container in which the task is executing.
   **/
  def getStorageEngine( storeName: String,
                        storeDir: File,
                        keySerde: Serde[K],
                        msgSerde: Serde[V],
                        collector: MessageCollector,
                        registry: MetricsRegistry,
                        changeLogSystemStreamPartition: SystemStreamPartition,
                        containerContext: SamzaContainerContext): StorageEngine = {
    val storageConfig = containerContext.config.subset("stores." + storeName + ".", true)
    val storeFactory = storageConfig.get("factory")
    var storePropertiesBuilder = new StoreProperties.StorePropertiesBuilder()

    if (storeFactory == null) {
      throw new SamzaException("Store factory not defined. Cannot proceed with KV store creation!")
    }
    if (!storeFactory.equals(INMEMORY_KV_STORAGE_ENGINE_FACTORY)) {
      storePropertiesBuilder = storePropertiesBuilder.setPersistedToDisk(true)
    }

    val batchSize = storageConfig.getInt("write.batch.size", 500)
    val cacheSize = storageConfig.getInt("object.cache.size", math.max(batchSize, 1000))
    val enableCache = cacheSize > 0

    if (cacheSize > 0 && cacheSize < batchSize) {
      throw new SamzaException("A store's cache.size cannot be less than batch.size as batched values reside in cache.")
    }

    if (keySerde == null) {
      throw new SamzaException("Must define a key serde when using key value storage.")
    }

    if (msgSerde == null) {
      throw new SamzaException("Must define a message serde when using key value storage.")
    }

    val rawStore = getKVStore(storeName, storeDir, registry, changeLogSystemStreamPartition, containerContext)

    // maybe wrap with logging
    val maybeLoggedStore = if (changeLogSystemStreamPartition == null) {
      rawStore
    } else {
      val loggedStoreMetrics = new LoggedStoreMetrics(storeName, registry)
      storePropertiesBuilder = storePropertiesBuilder.setLoggedStore(true)
      new LoggedStore(rawStore, changeLogSystemStreamPartition, collector, loggedStoreMetrics)
    }

    // wrap with serialization
    val serializedMetrics = new SerializedKeyValueStoreMetrics(storeName, registry)
    val serialized = new SerializedKeyValueStore[K, V](maybeLoggedStore, keySerde, msgSerde, serializedMetrics)

    // maybe wrap with caching
    val maybeCachedStore = if (enableCache) {
      val cachedStoreMetrics = new CachedStoreMetrics(storeName, registry)
      new CachedStore(serialized, cacheSize, batchSize, cachedStoreMetrics)
    } else {
      serialized
    }

    // wrap with null value checking
    val nullSafeStore = new NullSafeKeyValueStore(maybeCachedStore)

    // create the storage engine and return
    // TODO: Decide if we should use raw bytes when restoring
    val keyValueStorageEngineMetrics = new KeyValueStorageEngineMetrics(storeName, registry)
<<<<<<< HEAD
    val clock = containerContext.config.getMetricsTimerClock
=======
    val clock = if (containerContext.config.getMetricsTimerEnabled) {
      new HighResolutionClock {
        override def nanoTime(): Long = System.nanoTime()
      }
    } else {
      new HighResolutionClock {
        override def nanoTime(): Long = 0L
      }
    }

>>>>>>> 1e5f30f3
    new KeyValueStorageEngine(storePropertiesBuilder.build(), nullSafeStore, rawStore, keyValueStorageEngineMetrics, batchSize, clock)
  }

}<|MERGE_RESOLUTION|>--- conflicted
+++ resolved
@@ -29,10 +29,7 @@
 import org.apache.samza.system.SystemStreamPartition
 import org.apache.samza.task.MessageCollector
 import org.apache.samza.config.MetricsConfig.Config2Metrics
-<<<<<<< HEAD
-=======
 import org.apache.samza.util.HighResolutionClock
->>>>>>> 1e5f30f3
 import org.apache.samza.util.Util.asScalaClock
 
 /**
@@ -138,9 +135,6 @@
     // create the storage engine and return
     // TODO: Decide if we should use raw bytes when restoring
     val keyValueStorageEngineMetrics = new KeyValueStorageEngineMetrics(storeName, registry)
-<<<<<<< HEAD
-    val clock = containerContext.config.getMetricsTimerClock
-=======
     val clock = if (containerContext.config.getMetricsTimerEnabled) {
       new HighResolutionClock {
         override def nanoTime(): Long = System.nanoTime()
@@ -151,7 +145,6 @@
       }
     }
 
->>>>>>> 1e5f30f3
     new KeyValueStorageEngine(storePropertiesBuilder.build(), nullSafeStore, rawStore, keyValueStorageEngineMetrics, batchSize, clock)
   }
 
