--- conflicted
+++ resolved
@@ -20,11 +20,6 @@
 -->
 
 [Samza Tutorial](samza.html)
-<<<<<<< HEAD
-[Samza SQL Tutorial](samza-sql.html)
-=======
-
 [Samza SQL Tutorial](samza-sql.html)
 
-[Beam on Samza Tutorial](beam.html)
->>>>>>> 6711a9f9
+[Beam on Samza Tutorial](beam.html)