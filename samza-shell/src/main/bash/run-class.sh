#!/bin/bash
# Licensed to the Apache Software Foundation (ASF) under one
# or more contributor license agreements.  See the NOTICE file
# distributed with this work for additional information
# regarding copyright ownership.  The ASF licenses this file
# to you under the Apache License, Version 2.0 (the
# "License"); you may not use this file except in compliance
# with the License.  You may obtain a copy of the License at
#
#   http://www.apache.org/licenses/LICENSE-2.0
#
# Unless required by applicable law or agreed to in writing,
# software distributed under the License is distributed on an
# "AS IS" BASIS, WITHOUT WARRANTIES OR CONDITIONS OF ANY
# KIND, either express or implied.  See the License for the
# specific language governing permissions and limitations
# under the License.

if [ $# -lt 1 ];
then
  echo "USAGE: $0 classname [opts]"
  exit 1
fi

home_dir=`pwd`
base_dir=$(dirname $0)/..
cd $base_dir
base_dir=`pwd`
cd $home_dir

echo home_dir=$home_dir
echo "framework base (location of this script). base_dir=$base_dir"

if [ ! -d "$base_dir/lib" ]; then
  echo "Unable to find $base_dir/lib, which is required to run."
  exit 1
fi

HADOOP_YARN_HOME="${HADOOP_YARN_HOME:-$HOME/.samza}"
HADOOP_CONF_DIR="${HADOOP_CONF_DIR:-$HADOOP_YARN_HOME/conf}"
GC_LOG_ROTATION_OPTS="-XX:+UseGCLogFileRotation -XX:NumberOfGCLogFiles=10 -XX:GCLogFileSize=10241024"
DEFAULT_LOG4J_FILE=$base_dir/lib/log4j.xml
DEFAULT_LOG4J2_FILE=$base_dir/lib/log4j2.xml
BASE_LIB_DIR="$base_dir/lib"

echo BASE_LIB_DIR=$BASE_LIB_DIR

CLASSPATH=""
<<<<<<< HEAD

# This is LinkedIn Hadoop cluster specific dependency! The jar file is needed
# for the Samza job to run on LinkedIn's Hadoop YARN cluster.
# There is no clean way to include this dependency anywhere else, so we just
# manually include it here.
# Long term fix: make Hadoop YARN cluster officially support Samza job and prepare
# runtime dependency for us.
#
if [ -e /export/apps/hadoop/site/lib/grid-topology-1.0.jar ]; then
  CLASSPATH=$CLASSPATH" /export/apps/hadoop/site/lib/grid-topology-1.0.jar \n"
fi

if [ -d "$JOB_LIB_DIR" ] && [ "$JOB_LIB_DIR" != "$BASE_LIB_DIR" ]; then
  # build a common classpath
  # this class path will contain all the jars from the framework and the job's libs.
  # in case of different version of the same lib - we pick the highest

  #all jars from the fwk
  base_jars=`ls $BASE_LIB_DIR/*.[jw]ar`
  #all jars from the job
  job_jars=`for file in $JOB_LIB_DIR/*.[jw]ar; do name=\`basename $file\`; if [[ $base_jars != *"$name"* ]]; then echo "$file"; fi; done`
  # get all lib jars and reverse sort it by versions
  all_jars=`for file in $base_jars $job_jars; do echo \`basename $file|sed 's/.*[-]\([0-9]\+\..*\)[jw]ar$/\1/'\` $file; done|sort -t. -k 1,1nr -k 2,2nr -k 3,3nr -k 4,4nr|awk '{print $2}'`
  # generate the class path based on the sorted result, all the jars need to be appended on newlines
  # to ensure java argument length of 72 bytes is not violated
  for jar in $all_jars; do CLASSPATH=$CLASSPATH" $jar \n"; done

  # for debug only
  echo base_jars=$base_jars
  echo job_jars=$job_jars
  echo all_jars=$all_jars
  echo generated combined CLASSPATH=$CLASSPATH
else
  # default behavior, all the jars need to be appended on newlines
  # to ensure line argument length of 72 bytes is not violated
  for file in $BASE_LIB_DIR/*.[jw]ar;
  do
    CLASSPATH=$CLASSPATH" $file \n"
  done
  echo generated from BASE_LIB_DIR CLASSPATH=$CLASSPATH
fi
=======
# all the jars need to be appended on newlines to ensure line argument length of 72 bytes is not violated
for file in $BASE_LIB_DIR/*.[jw]ar;
do
  CLASSPATH=$CLASSPATH" $file \n"
done
echo generated from BASE_LIB_DIR CLASSPATH=$CLASSPATH
>>>>>>> cb78a614

# In some cases (AWS) $JAVA_HOME/bin doesn't contain jar.
if [ -z "$JAVA_HOME" ] || [ ! -e "$JAVA_HOME/bin/jar" ]; then
  JAR="jar"
else
  JAR="$JAVA_HOME/bin/jar"
fi

# Newlines and spaces are intended to ensure proper parsing of manifest in pathing jar
printf "Class-Path: \n $CLASSPATH \n" > manifest.txt
# Creates a new archive and adds custom manifest information to pathing.jar
eval "$JAR -cvmf manifest.txt pathing.jar"

if [ -z "$JAVA_HOME" ]; then
  JAVA="java"
else
  JAVA="$JAVA_HOME/bin/java"
fi

if [ -z "$SAMZA_LOG_DIR" ]; then
  SAMZA_LOG_DIR="$base_dir"
fi

# add usercache directory
mkdir -p $base_dir/tmp
JAVA_TEMP_DIR=$base_dir/tmp

# Check whether the JVM supports GC Log rotation, and enable it if so.
function check_and_enable_gc_log_rotation {
  `$JAVA -Xloggc:/dev/null $GC_LOG_ROTATION_OPTS -version 2> /dev/null`
  if [ $? -eq 0 ] ; then
    JAVA_OPTS="$JAVA_OPTS $GC_LOG_ROTATION_OPTS"
  fi
}

# Try and use 64-bit mode if available in JVM_OPTS
function check_and_enable_64_bit_mode {
  `$JAVA -d64 -version`
  if [ $? -eq 0 ] ; then
    JAVA_OPTS="$JAVA_OPTS -d64"
  fi
}

### Inherit JVM_OPTS from task.opts configuration, and initialize defaults ###

# Make the MDC inheritable to child threads by setting the system property to true if config not explicitly specified
[[ $JAVA_OPTS != *-DisThreadContextMapInheritable* ]] && JAVA_OPTS="$JAVA_OPTS -DisThreadContextMapInheritable=true"

# Check if log4j configuration is specified. If not - set to lib/log4j.xml
if [[ -n $(find "$base_dir/lib" -regex ".*samza-log4j2.*.jar*") ]]; then
    [[ $JAVA_OPTS != *-Dlog4j.configurationFile* ]] && export JAVA_OPTS="$JAVA_OPTS -Dlog4j.configurationFile=file:$DEFAULT_LOG4J2_FILE"
    # LI-ONLY CONFIG: Used to set log4j2 configurations for util-log (xeril) to be printed to the same .log file
    [[ $JAVA_OPTS != *-Dlog4j2.configuration* ]] && export JAVA_OPTS="$JAVA_OPTS -Dlog4j2.configuration=file:$DEFAULT_LOG4J2_FILE"
elif [[ -n $(find "$base_dir/lib" -regex ".*samza-log4j.*.jar*") ]]; then
    [[ $JAVA_OPTS != *-Dlog4j.configuration* ]] && export JAVA_OPTS="$JAVA_OPTS -Dlog4j.configuration=file:$DEFAULT_LOG4J_FILE"
fi

# Check if samza.log.dir is specified. If not - set to environment variable if it is set
[[ $JAVA_OPTS != *-Dsamza.log.dir* && ! -z "$SAMZA_LOG_DIR" ]] && JAVA_OPTS="$JAVA_OPTS -Dsamza.log.dir=$SAMZA_LOG_DIR"

# Check if java.io.tmpdir is specified. If not - set to tmp in the base_dir
[[ $JAVA_OPTS != *-Djava.io.tmpdir* ]] && JAVA_OPTS="$JAVA_OPTS -Djava.io.tmpdir=$JAVA_TEMP_DIR"

# Check if a max-heap size is specified. If not - set a 768M heap
[[ $JAVA_OPTS != *-Xmx* ]] && JAVA_OPTS="$JAVA_OPTS -Xmx768M"

# Check if the GC related flags are specified. If not - add the respective flags to JVM_OPTS.
[[ $JAVA_OPTS != *PrintGCDateStamps* && $JAVA_OPTS != *-Xloggc* ]] && JAVA_OPTS="$JAVA_OPTS -XX:+PrintGCDateStamps -Xloggc:$SAMZA_LOG_DIR/gc.log"

# Check if GC log rotation is already enabled. If not - add the respective flags to JVM_OPTS
[[ $JAVA_OPTS != *UseGCLogFileRotation* ]] && check_and_enable_gc_log_rotation

# Check if 64 bit is set. If not - try and set it if it's supported
[[ $JAVA_OPTS != *-d64* ]] && check_and_enable_64_bit_mode

# Add JVM option to guarantee exit on OOM
JAVA_OPTS="${JAVA_OPTS} -XX:+ExitOnOutOfMemoryError"

# HADOOP_CONF_DIR should be supplied to classpath explicitly for Yarn to parse configs
# Adding option to invoke script on OOM here because adding it in JAVA_OPTS causes encoding issues https://stackoverflow.com/questions/12532051/xxonoutofmemoryerror-cmd-arg-gives-error-could-not-find-or-load-main-c
echo $JAVA $JAVA_OPTS -XX:OnOutOfMemoryError="$BASE_LIB_DIR/../bin/handle-oom.sh $SAMZA_LOG_DIR" -cp $HADOOP_CONF_DIR:pathing.jar "$@"
exec $JAVA $JAVA_OPTS -XX:OnOutOfMemoryError="$BASE_LIB_DIR/../bin/handle-oom.sh $SAMZA_LOG_DIR" -cp $HADOOP_CONF_DIR:pathing.jar "$@"<|MERGE_RESOLUTION|>--- conflicted
+++ resolved
@@ -46,7 +46,6 @@
 echo BASE_LIB_DIR=$BASE_LIB_DIR
 
 CLASSPATH=""
-<<<<<<< HEAD
 
 # This is LinkedIn Hadoop cluster specific dependency! The jar file is needed
 # for the Samza job to run on LinkedIn's Hadoop YARN cluster.
@@ -88,14 +87,6 @@
   done
   echo generated from BASE_LIB_DIR CLASSPATH=$CLASSPATH
 fi
-=======
-# all the jars need to be appended on newlines to ensure line argument length of 72 bytes is not violated
-for file in $BASE_LIB_DIR/*.[jw]ar;
-do
-  CLASSPATH=$CLASSPATH" $file \n"
-done
-echo generated from BASE_LIB_DIR CLASSPATH=$CLASSPATH
->>>>>>> cb78a614
 
 # In some cases (AWS) $JAVA_HOME/bin doesn't contain jar.
 if [ -z "$JAVA_HOME" ] || [ ! -e "$JAVA_HOME/bin/jar" ]; then
