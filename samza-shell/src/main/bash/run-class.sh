#!/bin/bash
# Licensed to the Apache Software Foundation (ASF) under one
# or more contributor license agreements.  See the NOTICE file
# distributed with this work for additional information
# regarding copyright ownership.  The ASF licenses this file
# to you under the Apache License, Version 2.0 (the
# "License"); you may not use this file except in compliance
# with the License.  You may obtain a copy of the License at
#
#   http://www.apache.org/licenses/LICENSE-2.0
#
# Unless required by applicable law or agreed to in writing,
# software distributed under the License is distributed on an
# "AS IS" BASIS, WITHOUT WARRANTIES OR CONDITIONS OF ANY
# KIND, either express or implied.  See the License for the
# specific language governing permissions and limitations
# under the License.

if [ $# -lt 1 ];
then
  echo "USAGE: $0 classname [opts]"
  exit 1
fi

home_dir=`pwd`
base_dir=$(dirname $0)/..
cd $base_dir
base_dir=`pwd`
cd $home_dir

echo home_dir=$home_dir
echo "framework base (location of this script). base_dir=$base_dir"

if [ ! -d "$base_dir/lib" ]; then
  echo "Unable to find $base_dir/lib, which is required to run."
  exit 1
fi

HADOOP_YARN_HOME="${HADOOP_YARN_HOME:-$HOME/.samza}"
HADOOP_CONF_DIR="${HADOOP_CONF_DIR:-$HADOOP_YARN_HOME/conf}"
GC_LOG_ROTATION_OPTS="-XX:+UseGCLogFileRotation -XX:NumberOfGCLogFiles=10 -XX:GCLogFileSize=10241024"
DEFAULT_LOG4J_FILE=$base_dir/lib/log4j.xml
DEFAULT_LOG4J2_FILE=$base_dir/lib/log4j2.xml
BASE_LIB_DIR="$base_dir/lib"

echo BASE_LIB_DIR=$BASE_LIB_DIR

CLASSPATH=""

# This is LinkedIn Hadoop cluster specific dependency! The jar file is needed
# for the Samza job to run on LinkedIn's Hadoop YARN cluster.
# There is no clean way to include this dependency anywhere else, so we just
# manually include it here.
# Long term fix: make Hadoop YARN cluster officially support Samza job and prepare
# runtime dependency for us.
#
if [ -e /export/apps/hadoop/site/lib/grid-topology-1.0.jar ]; then
  CLASSPATH=$CLASSPATH" /export/apps/hadoop/site/lib/grid-topology-1.0.jar \n"
fi

if [ -d "$JOB_LIB_DIR" ] && [ "$JOB_LIB_DIR" != "$BASE_LIB_DIR" ]; then
  # build a common classpath
  # this class path will contain all the jars from the framework and the job's libs.
  # in case of different version of the same lib - we pick the highest

  #all jars from the fwk
  base_jars=`ls $BASE_LIB_DIR/*.[jw]ar`
  #all jars from the job
  job_jars=`for file in $JOB_LIB_DIR/*.[jw]ar; do name=\`basename $file\`; if [[ $base_jars != *"$name"* ]]; then echo "$file"; fi; done`
  # get all lib jars and reverse sort it by versions
  all_jars=`for file in $base_jars $job_jars; do echo \`basename $file|sed 's/.*[-]\([0-9]\+\..*\)[jw]ar$/\1/'\` $file; done|sort -t. -k 1,1nr -k 2,2nr -k 3,3nr -k 4,4nr|awk '{print $2}'`
  # generate the class path based on the sorted result, all the jars need to be appended on newlines
  # to ensure java argument length of 72 bytes is not violated
  for jar in $all_jars; do CLASSPATH=$CLASSPATH" $jar \n"; done

  # for debug only
  echo base_jars=$base_jars
  echo job_jars=$job_jars
  echo all_jars=$all_jars
  echo generated combined CLASSPATH=$CLASSPATH
else
  # default behavior, all the jars need to be appended on newlines
  # to ensure line argument length of 72 bytes is not violated
  for file in $BASE_LIB_DIR/*.[jw]ar;
  do
    CLASSPATH=$CLASSPATH" $file \n"
  done
  echo generated from BASE_LIB_DIR CLASSPATH=$CLASSPATH
fi

# In some cases (AWS) $JAVA_HOME/bin doesn't contain jar.
if [ -z "$JAVA_HOME" ] || [ ! -e "$JAVA_HOME/bin/jar" ]; then
  JAR="jar"
else
  JAR="$JAVA_HOME/bin/jar"
fi

# Newlines and spaces are intended to ensure proper parsing of manifest in pathing jar
printf "Class-Path: \n $CLASSPATH \n" > manifest.txt
# Creates a new archive and adds custom manifest information to pathing.jar
eval "$JAR -cvmf manifest.txt pathing.jar"

if [ -z "$JAVA_HOME" ]; then
  JAVA="java"
else
  JAVA="$JAVA_HOME/bin/java"
fi

if [ -z "$SAMZA_LOG_DIR" ]; then
  SAMZA_LOG_DIR="$base_dir"
fi

# add usercache directory
mkdir -p $base_dir/tmp
JAVA_TEMP_DIR=$base_dir/tmp

# Check whether the JVM supports GC Log rotation, and enable it if so.
function check_and_enable_gc_log_rotation {
  `$JAVA -Xloggc:/dev/null $GC_LOG_ROTATION_OPTS -version 2> /dev/null`
  if [ $? -eq 0 ] ; then
    JAVA_OPTS="$JAVA_OPTS $GC_LOG_ROTATION_OPTS"
  fi
}

# Try and use 64-bit mode if available in JVM_OPTS
function check_and_enable_64_bit_mode {
  `$JAVA -d64 -version`
  if [ $? -eq 0 ] ; then
    JAVA_OPTS="$JAVA_OPTS -d64"
  fi
}

### Inherit JVM_OPTS from task.opts configuration, and initialize defaults ###

# Make the MDC inheritable to child threads by setting the system property to true if config not explicitly specified
[[ $JAVA_OPTS != *-DisThreadContextMapInheritable* ]] && JAVA_OPTS="$JAVA_OPTS -DisThreadContextMapInheritable=true"

# Check if log4j configuration is specified. If not - set to lib/log4j.xml
if [[ -n $(find "$base_dir/lib" -regex ".*samza-log4j2.*.jar*") ]]; then
    [[ $JAVA_OPTS != *-Dlog4j.configurationFile* ]] && export JAVA_OPTS="$JAVA_OPTS -Dlog4j.configurationFile=file:$DEFAULT_LOG4J2_FILE"
    # LI-ONLY CONFIG: Used to set log4j2 configurations for util-log (xeril) to be printed to the same .log file
    [[ $JAVA_OPTS != *-Dlog4j2.configuration* ]] && export JAVA_OPTS="$JAVA_OPTS -Dlog4j2.configuration=file:$DEFAULT_LOG4J2_FILE"
elif [[ -n $(find "$base_dir/lib" -regex ".*samza-log4j.*.jar*") ]]; then
    [[ $JAVA_OPTS != *-Dlog4j.configuration* ]] && export JAVA_OPTS="$JAVA_OPTS -Dlog4j.configuration=file:$DEFAULT_LOG4J_FILE"
fi

# Check if samza.log.dir is specified. If not - set to environment variable if it is set
[[ $JAVA_OPTS != *-Dsamza.log.dir* && ! -z "$SAMZA_LOG_DIR" ]] && JAVA_OPTS="$JAVA_OPTS -Dsamza.log.dir=$SAMZA_LOG_DIR"

# Check if java.io.tmpdir is specified. If not - set to tmp in the base_dir
[[ $JAVA_OPTS != *-Djava.io.tmpdir* ]] && JAVA_OPTS="$JAVA_OPTS -Djava.io.tmpdir=$JAVA_TEMP_DIR"

# Check if a max-heap size is specified. If not - set a 768M heap
[[ $JAVA_OPTS != *-Xmx* ]] && JAVA_OPTS="$JAVA_OPTS -Xmx768M"

# Check if the GC related flags are specified. If not - add the respective flags to JVM_OPTS.
[[ $JAVA_OPTS != *PrintGCDateStamps* && $JAVA_OPTS != *-Xloggc* ]] && JAVA_OPTS="$JAVA_OPTS -XX:+PrintGCDateStamps -Xloggc:$SAMZA_LOG_DIR/gc.log"

# Check if GC log rotation is already enabled. If not - add the respective flags to JVM_OPTS
[[ $JAVA_OPTS != *UseGCLogFileRotation* ]] && check_and_enable_gc_log_rotation

# Check if 64 bit is set. If not - try and set it if it's supported
[[ $JAVA_OPTS != *-d64* ]] && check_and_enable_64_bit_mode

# Add JVM option to guarantee exit on OOM
JAVA_OPTS="${JAVA_OPTS} -XX:+ExitOnOutOfMemoryError"

# HADOOP_CONF_DIR should be supplied to classpath explicitly for Yarn to parse configs
<<<<<<< HEAD
# Adding option to invoke script on OOM here because adding it in JAVA_OPTS causes encoding issues https://stackoverflow.com/questions/12532051/xxonoutofmemoryerror-cmd-arg-gives-error-could-not-find-or-load-main-c
echo $JAVA $JAVA_OPTS -XX:OnOutOfMemoryError="$BASE_LIB_DIR/../bin/handle-oom.sh $SAMZA_LOG_DIR" -cp $HADOOP_CONF_DIR:pathing.jar "$@"
exec $JAVA $JAVA_OPTS -XX:OnOutOfMemoryError="$BASE_LIB_DIR/../bin/handle-oom.sh $SAMZA_LOG_DIR" -cp $HADOOP_CONF_DIR:pathing.jar "$@"
=======
echo $JAVA $JAVA_OPTS -cp $HADOOP_CONF_DIR:pathing.jar "$@"

## If localized resource lib directory is defined, then include it in the classpath.
if [[ -z "${ADDITIONAL_CLASSPATH_DIR}" ]]; then
   exec $JAVA $JAVA_OPTS -cp $HADOOP_CONF_DIR:pathing.jar "$@"
else
  exec $JAVA $JAVA_OPTS -cp $HADOOP_CONF_DIR:pathing.jar:$ADDITIONAL_CLASSPATH_DIR "$@"
fi
>>>>>>> bd9e9d8c
<|MERGE_RESOLUTION|>--- conflicted
+++ resolved
@@ -46,47 +46,12 @@
 echo BASE_LIB_DIR=$BASE_LIB_DIR
 
 CLASSPATH=""
-
-# This is LinkedIn Hadoop cluster specific dependency! The jar file is needed
-# for the Samza job to run on LinkedIn's Hadoop YARN cluster.
-# There is no clean way to include this dependency anywhere else, so we just
-# manually include it here.
-# Long term fix: make Hadoop YARN cluster officially support Samza job and prepare
-# runtime dependency for us.
-#
-if [ -e /export/apps/hadoop/site/lib/grid-topology-1.0.jar ]; then
-  CLASSPATH=$CLASSPATH" /export/apps/hadoop/site/lib/grid-topology-1.0.jar \n"
-fi
-
-if [ -d "$JOB_LIB_DIR" ] && [ "$JOB_LIB_DIR" != "$BASE_LIB_DIR" ]; then
-  # build a common classpath
-  # this class path will contain all the jars from the framework and the job's libs.
-  # in case of different version of the same lib - we pick the highest
-
-  #all jars from the fwk
-  base_jars=`ls $BASE_LIB_DIR/*.[jw]ar`
-  #all jars from the job
-  job_jars=`for file in $JOB_LIB_DIR/*.[jw]ar; do name=\`basename $file\`; if [[ $base_jars != *"$name"* ]]; then echo "$file"; fi; done`
-  # get all lib jars and reverse sort it by versions
-  all_jars=`for file in $base_jars $job_jars; do echo \`basename $file|sed 's/.*[-]\([0-9]\+\..*\)[jw]ar$/\1/'\` $file; done|sort -t. -k 1,1nr -k 2,2nr -k 3,3nr -k 4,4nr|awk '{print $2}'`
-  # generate the class path based on the sorted result, all the jars need to be appended on newlines
-  # to ensure java argument length of 72 bytes is not violated
-  for jar in $all_jars; do CLASSPATH=$CLASSPATH" $jar \n"; done
-
-  # for debug only
-  echo base_jars=$base_jars
-  echo job_jars=$job_jars
-  echo all_jars=$all_jars
-  echo generated combined CLASSPATH=$CLASSPATH
-else
-  # default behavior, all the jars need to be appended on newlines
-  # to ensure line argument length of 72 bytes is not violated
-  for file in $BASE_LIB_DIR/*.[jw]ar;
-  do
-    CLASSPATH=$CLASSPATH" $file \n"
-  done
-  echo generated from BASE_LIB_DIR CLASSPATH=$CLASSPATH
-fi
+# all the jars need to be appended on newlines to ensure line argument length of 72 bytes is not violated
+for file in $BASE_LIB_DIR/*.[jw]ar;
+do
+  CLASSPATH=$CLASSPATH" $file \n"
+done
+echo generated from BASE_LIB_DIR CLASSPATH=$CLASSPATH
 
 # In some cases (AWS) $JAVA_HOME/bin doesn't contain jar.
 if [ -z "$JAVA_HOME" ] || [ ! -e "$JAVA_HOME/bin/jar" ]; then
@@ -138,8 +103,6 @@
 # Check if log4j configuration is specified. If not - set to lib/log4j.xml
 if [[ -n $(find "$base_dir/lib" -regex ".*samza-log4j2.*.jar*") ]]; then
     [[ $JAVA_OPTS != *-Dlog4j.configurationFile* ]] && export JAVA_OPTS="$JAVA_OPTS -Dlog4j.configurationFile=file:$DEFAULT_LOG4J2_FILE"
-    # LI-ONLY CONFIG: Used to set log4j2 configurations for util-log (xeril) to be printed to the same .log file
-    [[ $JAVA_OPTS != *-Dlog4j2.configuration* ]] && export JAVA_OPTS="$JAVA_OPTS -Dlog4j2.configuration=file:$DEFAULT_LOG4J2_FILE"
 elif [[ -n $(find "$base_dir/lib" -regex ".*samza-log4j.*.jar*") ]]; then
     [[ $JAVA_OPTS != *-Dlog4j.configuration* ]] && export JAVA_OPTS="$JAVA_OPTS -Dlog4j.configuration=file:$DEFAULT_LOG4J_FILE"
 fi
@@ -162,15 +125,7 @@
 # Check if 64 bit is set. If not - try and set it if it's supported
 [[ $JAVA_OPTS != *-d64* ]] && check_and_enable_64_bit_mode
 
-# Add JVM option to guarantee exit on OOM
-JAVA_OPTS="${JAVA_OPTS} -XX:+ExitOnOutOfMemoryError"
-
 # HADOOP_CONF_DIR should be supplied to classpath explicitly for Yarn to parse configs
-<<<<<<< HEAD
-# Adding option to invoke script on OOM here because adding it in JAVA_OPTS causes encoding issues https://stackoverflow.com/questions/12532051/xxonoutofmemoryerror-cmd-arg-gives-error-could-not-find-or-load-main-c
-echo $JAVA $JAVA_OPTS -XX:OnOutOfMemoryError="$BASE_LIB_DIR/../bin/handle-oom.sh $SAMZA_LOG_DIR" -cp $HADOOP_CONF_DIR:pathing.jar "$@"
-exec $JAVA $JAVA_OPTS -XX:OnOutOfMemoryError="$BASE_LIB_DIR/../bin/handle-oom.sh $SAMZA_LOG_DIR" -cp $HADOOP_CONF_DIR:pathing.jar "$@"
-=======
 echo $JAVA $JAVA_OPTS -cp $HADOOP_CONF_DIR:pathing.jar "$@"
 
 ## If localized resource lib directory is defined, then include it in the classpath.
@@ -178,5 +133,4 @@
    exec $JAVA $JAVA_OPTS -cp $HADOOP_CONF_DIR:pathing.jar "$@"
 else
   exec $JAVA $JAVA_OPTS -cp $HADOOP_CONF_DIR:pathing.jar:$ADDITIONAL_CLASSPATH_DIR "$@"
-fi
->>>>>>> bd9e9d8c
+fi