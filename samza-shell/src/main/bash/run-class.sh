#!/bin/bash
# Licensed to the Apache Software Foundation (ASF) under one
# or more contributor license agreements.  See the NOTICE file
# distributed with this work for additional information
# regarding copyright ownership.  The ASF licenses this file
# to you under the Apache License, Version 2.0 (the
# "License"); you may not use this file except in compliance
# with the License.  You may obtain a copy of the License at
#
#   http://www.apache.org/licenses/LICENSE-2.0
#
# Unless required by applicable law or agreed to in writing,
# software distributed under the License is distributed on an
# "AS IS" BASIS, WITHOUT WARRANTIES OR CONDITIONS OF ANY
# KIND, either express or implied.  See the License for the
# specific language governing permissions and limitations
# under the License.

if [ $# -lt 1 ];
then
  echo "USAGE: $0 classname [opts]"
  exit 1
fi

home_dir=`pwd`
base_dir=$(dirname $0)/..
cd $base_dir
base_dir=`pwd`
cd $home_dir

echo home_dir=$home_dir
echo "framework base (location of this script). base_dir=$base_dir"

if [ ! -d "$base_dir/lib" ]; then
  echo "Unable to find $base_dir/lib, which is required to run."
  exit 1
fi

HADOOP_YARN_HOME="${HADOOP_YARN_HOME:-$HOME/.samza}"
HADOOP_CONF_DIR="${HADOOP_CONF_DIR:-$HADOOP_YARN_HOME/conf}"
GC_LOG_ROTATION_OPTS="-XX:+UseGCLogFileRotation -XX:NumberOfGCLogFiles=10 -XX:GCLogFileSize=10241024"
DEFAULT_LOG4J_FILE=$base_dir/lib/log4j.xml
DEFAULT_LOG4J2_FILE=$base_dir/lib/log4j2.xml
BASE_LIB_DIR="$base_dir/lib"
# JOB_LIB_DIR will be set for yarn container in ContainerUtil.java
# for others we set it to home_dir/lib
JOB_LIB_DIR="${JOB_LIB_DIR:-$home_dir/lib}"

export JOB_LIB_DIR=$JOB_LIB_DIR

<<<<<<< HEAD
=======
echo JOB_LIB_DIR=$JOB_LIB_DIR
echo BASE_LIB_DIR=$BASE_LIB_DIR
CLASSPATH=""
>>>>>>> a60da190
if [ -d "$JOB_LIB_DIR" ] && [ "$JOB_LIB_DIR" != "$BASE_LIB_DIR" ]; then
  # build a common classpath
  # this class path will contain all the jars from the framework and the job's libs.
  # in case of different version of the same lib - we pick the highest

  #all jars from the fwk
  base_jars=`ls $BASE_LIB_DIR/*.[jw]ar`
  #all jars from the job
  job_jars=`for file in $JOB_LIB_DIR/*.[jw]ar; do name=\`basename $file\`; if [[ $base_jars != *"$name"* ]]; then echo "$file"; fi; done`
  # get all lib jars and reverse sort it by versions
  all_jars=`for file in $base_jars $job_jars; do echo \`basename $file|sed 's/.*[-]\([0-9]\+\..*\)[jw]ar$/\1/'\` $file; done|sort -t. -k 1,1nr -k 2,2nr -k 3,3nr -k 4,4nr|awk '{print $2}'`
  # generate the class path based on the sorted result, all the jars need to be appended on newlines
  # to ensure java argument length of 72 bytes is not violated
  for jar in $all_jars; do CLASSPATH=$CLASSPATH" $jar \n"; done

  # for debug only
  echo base_jars=$base_jars
  echo job_jars=$job_jars
  echo all_jars=$all_jars
  echo generated combined CLASSPATH=$CLASSPATH
else
<<<<<<< HEAD
  # default behaviour
=======
  # default behavior, all the jars need to be appended on newlines
  # to ensure line argument length of 72 bytes is not violated
>>>>>>> a60da190
  for file in $BASE_LIB_DIR/*.[jw]ar;
  do
    CLASSPATH=$CLASSPATH" $file \n"
  done
fi

# This is LinkedIn Hadoop cluster specific dependency! The jar file is needed
# for the Samza job to run on LinkedIn's Hadoop YARN cluster.
# There is no clean way to include this dependency anywhere else, so we just
# manually include it here.
# Long term fix: make Hadoop YARN cluster officially support Samza job and prepare
# runtime dependency for us.
#
if [ -e /export/apps/hadoop/site/lib/grid-topology-1.0.jar ]; then
  CLASSPATH=$CLASSPATH:/export/apps/hadoop/site/lib/grid-topology-1.0.jar
fi

if [ -z "$JAVA_HOME" ]; then
  JAR="jar"
else
  JAR="$JAVA_HOME/bin/jar"
fi

# Newlines and spaces are intended to ensure proper parsing of manifest in pathing jar
printf "Class-Path: \n $CLASSPATH \n" > manifest.txt
# Creates a new archive and adds custom manifest information to pathing.jar
eval "$JAR -cvmf manifest.txt pathing.jar"

if [ -z "$JAVA_HOME" ]; then
  JAVA="java"
else
  JAVA="$JAVA_HOME/bin/java"
fi

if [ -z "$SAMZA_LOG_DIR" ]; then
  SAMZA_LOG_DIR="$base_dir"
fi

# add usercache directory
mkdir -p $base_dir/tmp
JAVA_TEMP_DIR=$base_dir/tmp

# Check whether the JVM supports GC Log rotation, and enable it if so.
function check_and_enable_gc_log_rotation {
  `$JAVA -Xloggc:/dev/null $GC_LOG_ROTATION_OPTS -version 2> /dev/null`
  if [ $? -eq 0 ] ; then
    JAVA_OPTS="$JAVA_OPTS $GC_LOG_ROTATION_OPTS"
  fi
}

# Try and use 64-bit mode if available in JVM_OPTS
function check_and_enable_64_bit_mode {
  `$JAVA -d64 -version`
  if [ $? -eq 0 ] ; then
    JAVA_OPTS="$JAVA_OPTS -d64"
  fi
}

### Inherit JVM_OPTS from task.opts configuration, and initialize defaults ###

# Make the MDC inheritable to child threads by setting the system property to true if config not explicitly specified
[[ $JAVA_OPTS != *-DisThreadContextMapInheritable* ]] && JAVA_OPTS="$JAVA_OPTS -DisThreadContextMapInheritable=true"

# Check if log4j configuration is specified. If not - set to lib/log4j.xml
if [[ -n $(find "$base_dir/lib" -regex ".*samza-log4j2.*.jar*") ]]; then
    [[ $JAVA_OPTS != *-Dlog4j.configurationFile* ]] && export JAVA_OPTS="$JAVA_OPTS -Dlog4j.configurationFile=file:$DEFAULT_LOG4J2_FILE"
elif [[ -n $(find "$base_dir/lib" -regex ".*samza-log4j.*.jar*") ]]; then
    [[ $JAVA_OPTS != *-Dlog4j.configuration* ]] && export JAVA_OPTS="$JAVA_OPTS -Dlog4j.configuration=file:$DEFAULT_LOG4J_FILE"
fi

# Check if samza.log.dir is specified. If not - set to environment variable if it is set
[[ $JAVA_OPTS != *-Dsamza.log.dir* && ! -z "$SAMZA_LOG_DIR" ]] && JAVA_OPTS="$JAVA_OPTS -Dsamza.log.dir=$SAMZA_LOG_DIR"

# Check if java.io.tmpdir is specified. If not - set to tmp in the base_dir
[[ $JAVA_OPTS != *-Djava.io.tmpdir* ]] && JAVA_OPTS="$JAVA_OPTS -Djava.io.tmpdir=$JAVA_TEMP_DIR"

# Check if a max-heap size is specified. If not - set a 768M heap
[[ $JAVA_OPTS != *-Xmx* ]] && JAVA_OPTS="$JAVA_OPTS -Xmx768M"

# Check if the GC related flags are specified. If not - add the respective flags to JVM_OPTS.
[[ $JAVA_OPTS != *PrintGCDateStamps* && $JAVA_OPTS != *-Xloggc* ]] && JAVA_OPTS="$JAVA_OPTS -XX:+PrintGCDateStamps -Xloggc:$SAMZA_LOG_DIR/gc.log"

# Check if GC log rotation is already enabled. If not - add the respective flags to JVM_OPTS
[[ $JAVA_OPTS != *UseGCLogFileRotation* ]] && check_and_enable_gc_log_rotation

# Check if 64 bit is set. If not - try and set it if it's supported
[[ $JAVA_OPTS != *-d64* ]] && check_and_enable_64_bit_mode

# HADOOP_CONF_DIR should be supplied to classpath explicitly for Yarn to parse configs
echo $JAVA $JAVA_OPTS -cp $HADOOP_CONF_DIR:pathing.jar "$@"
exec $JAVA $JAVA_OPTS -cp $HADOOP_CONF_DIR:pathing.jar "$@"<|MERGE_RESOLUTION|>--- conflicted
+++ resolved
@@ -48,12 +48,9 @@
 
 export JOB_LIB_DIR=$JOB_LIB_DIR
 
-<<<<<<< HEAD
-=======
 echo JOB_LIB_DIR=$JOB_LIB_DIR
 echo BASE_LIB_DIR=$BASE_LIB_DIR
 CLASSPATH=""
->>>>>>> a60da190
 if [ -d "$JOB_LIB_DIR" ] && [ "$JOB_LIB_DIR" != "$BASE_LIB_DIR" ]; then
   # build a common classpath
   # this class path will contain all the jars from the framework and the job's libs.
@@ -75,12 +72,8 @@
   echo all_jars=$all_jars
   echo generated combined CLASSPATH=$CLASSPATH
 else
-<<<<<<< HEAD
-  # default behaviour
-=======
   # default behavior, all the jars need to be appended on newlines
   # to ensure line argument length of 72 bytes is not violated
->>>>>>> a60da190
   for file in $BASE_LIB_DIR/*.[jw]ar;
   do
     CLASSPATH=$CLASSPATH" $file \n"
